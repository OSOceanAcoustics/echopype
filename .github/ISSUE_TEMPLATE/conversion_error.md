name: My files don't convert
description: Use this when you have problem converting files using echopype
title: "[Data conversion] ..."
labels: ["data conversion"]
body:
  - type: markdown
    attributes:
      value: Thanks for taking the time to fill out this report!
  - type: textarea
    attributes:
      label: General description of problem
      description: What problem did you encounter when trying to convert data files?
      placeholder: I tried to do ... but ran into an error ...
    validations:
      required: true
  - type: markdown
    attributes:
      value: "### Computing environment"
  - type: input
    attributes:
      label: Echopype version
      placeholder: echopype vX.X.X
    validations:
      required: true
  - type: input
    attributes:
      label: How did you install Echopype (e.g., conda or pip)
      placeholder: I installed Echopype by ...
    validations:
      required: true
  - type: input
    attributes:
      label: What is your operating system
      placeholder:
    validations:
      required: true
  - type: markdown
    attributes:
      value: "### Minimum example and error messages"
  - type: textarea
    id: logs
    attributes:
      description: Provide a minimum code snippet that reproduces your problem
      placeholder: |
        The following code reproduces the errors I encountered:
        ```python
        CODE SNIPPET
        ```
    validations:
      required: true
  - type: textarea
    id: error_msg
    attributes:
      label: Error message printouts
      description: |
        Copy-paste the entire error messages you encounter here
        This will be automatically formatted into code, so no need for backticks.
      render: shell
    validations:
      required: true
  - type: textarea
    id: example_data
    description: |
      An example file that allow reproducing the problem.
      Smaller files are strongly preferred (e.g., <25MB for AZFP and EK60, <100MB for EK80).
    placeholder: |
<<<<<<< HEAD
      This is a link to an example raw file from the XXX echosounder: SOME_ONLINE_LOCATION. 
    validations:
      required: true
=======
      This is a link to an example raw file from the XXX echosounder: SOME_ONLINE_LOCATION.
>>>>>>> ba6cbdab
  - type: markdown
    attributes:
      value: "### Troubleshooting"
  - type: textarea
    attributes:
      label: Related existing issues or PRs
      description: |
        Take a look at the current [issues](https://github.com/OSOceanAcoustics/echopype/issues) and [PRs](https://github.com/OSOceanAcoustics/echopype/pulls) |
        and link anything related here.
      placeholder: This topic is related to #XXX; or: I have not seen related issues/PRs
    validations:
      required: true
  - type: textarea
    attributes:
      description: Explain any steps that you have taken to identify the cause of conversion error
    validations:
      false<|MERGE_RESOLUTION|>--- conflicted
+++ resolved
@@ -64,13 +64,9 @@
       An example file that allow reproducing the problem.
       Smaller files are strongly preferred (e.g., <25MB for AZFP and EK60, <100MB for EK80).
     placeholder: |
-<<<<<<< HEAD
       This is a link to an example raw file from the XXX echosounder: SOME_ONLINE_LOCATION. 
     validations:
       required: true
-=======
-      This is a link to an example raw file from the XXX echosounder: SOME_ONLINE_LOCATION.
->>>>>>> ba6cbdab
   - type: markdown
     attributes:
       value: "### Troubleshooting"
