--- conflicted
+++ resolved
@@ -20,11 +20,7 @@
         fetch-depth: 0
 
     - name: Set up Python
-<<<<<<< HEAD
-      uses: actions/setup-python@v4.6.1
-=======
       uses: actions/setup-python@v4.7.0
->>>>>>> d27384ea
       with:
         python-version: 3.9
 
@@ -56,11 +52,7 @@
     needs: build-artifact
     runs-on: ubuntu-20.04
     steps:
-<<<<<<< HEAD
-    - uses: actions/setup-python@v4.6.1
-=======
     - uses: actions/setup-python@v4.7.0
->>>>>>> d27384ea
       name: Install Python
       with:
         python-version: 3.9
