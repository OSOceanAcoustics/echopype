--- conflicted
+++ resolved
@@ -24,6 +24,7 @@
         runs-on: [ubuntu-latest]
         experimental: [false]
 
+
     services:
       # TODO: figure out how to update tag when there's a new one
       minio:
@@ -35,19 +36,23 @@
         ports:
           - 8080:80
 
+
     steps:
       - name: Checkout repo
         uses: actions/checkout@v5
         with:
           fetch-depth: 0 # Fetch all history for all branches and tags.
 
+
       - name: Set up Python
         uses: actions/setup-python@v6.0.0
         with:
           python-version: ${{ matrix.python-version }}
 
+
       - name: Upgrade pip
         run: python -m pip install --upgrade pip
+
 
       - name: Set environment variables
         run: echo "PYTHON_VERSION=${{ matrix.python-version }}" >> $GITHUB_ENV
@@ -78,34 +83,14 @@
         run: python -m pip list
 
       - name: Finding changed files
-        if: ${{ github.event_name == 'pull_request' }}
         id: files
         uses: Ana06/get-changed-files@v2.3.0
         with:
           format: 'csv'
 
       - name: Print Changed files
-        if: ${{ github.event_name == 'pull_request' }}
         run: echo "${{ steps.files.outputs.added_modified_renamed }}"
 
-<<<<<<< HEAD
-      - name: Pre-fetch all Pooch assets
-        run: |
-          python -m pytest --collect-only -q
-
-      - name: Copy test data to MinIO and HTTP server
-        run: |
-          python .ci_helpers/docker/setup-services.py --deploy --data-only --http-server ${{ job.services.httpserver.id }}
-
-      - name: Running all Tests
-        env:
-          PY_COLORS: "1"
-        run: |
-          pytest -vvv -rx \
-            --numprocesses=${{ env.NUM_WORKERS }} --max-worker-restart=3 \
-            --cov=echopype --cov-report=xml \
-            --log-cli-level=WARNING --disable-warnings
-=======
       - name: Pre-fetch Pooch test data
         run: |
           pytest --collect-only -q
@@ -121,7 +106,6 @@
         run: |
           pytest -vvv -rx --numprocesses=${{ env.NUM_WORKERS }} --max-worker-restart=3 \
           --cov=echopype --cov-report=xml --log-cli-level=WARNING --disable-warnings
->>>>>>> e2d06dab
 
       - name: Upload code coverage to Codecov
         uses: codecov/codecov-action@v5
@@ -158,8 +142,8 @@
           python -m pip install "pooch>=1.8" fsspec s3fs
           python -m pip install pytest pytest-cov pytest-xdist pytest-mock
 
-      - name: Install error reporter (3.12 only)
-        if: ${{ matrix.python-version == '3.12' }}
+      - name: Install error reporter
+        if: ${{ matrix.python-version == '3.13' }}
         run: python -m pip install pytest-github-actions-annotate-failures
 
       - name: Install echopype
