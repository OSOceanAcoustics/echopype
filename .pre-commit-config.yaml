exclude: |
  (?x)^(
    echopype/tests/|
    echopype/test_data/|
    echopype/visualize/|
    docs/source/conf.py
  )
repos:
  - repo: https://github.com/pre-commit/pre-commit-hooks
    rev: v4.5.0
    hooks:
      - id: trailing-whitespace
      - id: end-of-file-fixer
      - id: check-docstring-first
      - id: check-json
      - id: check-yaml
      - id: pretty-format-json
        args: ["--autofix", "--indent=2", "--no-sort-keys"]

  - repo: https://github.com/PyCQA/isort
    rev: 5.12.0
    hooks:
      - id: isort
        args: ["--profile", "black", "--filter-files"]

  - repo: https://github.com/psf/black
<<<<<<< HEAD
    rev: 23.9.1
=======
    rev: 23.11.0
>>>>>>> 87fd9af7
    hooks:
      - id: black

  - repo: https://github.com/PyCQA/flake8
    rev: 6.1.0
    hooks:
      - id: flake8

  - repo: https://github.com/codespell-project/codespell
    rev: v2.2.6
    hooks:
      - id: codespell
        # Checks spelling in `docs/source` and `echopype` dirs ONLY
        # Ignores `.ipynb` files and `_build` folders
        args: ["--skip=*.ipynb,docs/source/_build,echopype/test_data", "-w", "docs/source", "echopype"]<|MERGE_RESOLUTION|>--- conflicted
+++ resolved
@@ -24,11 +24,7 @@
         args: ["--profile", "black", "--filter-files"]
 
   - repo: https://github.com/psf/black
-<<<<<<< HEAD
-    rev: 23.9.1
-=======
     rev: 23.11.0
->>>>>>> 87fd9af7
     hooks:
       - id: black
 
