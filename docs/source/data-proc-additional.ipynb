--- conflicted
+++ resolved
@@ -23,11 +23,7 @@
       "metadata": {},
       "source": [
         "The calibration operation in `compute_Sv` generates a new data variable, `echo_range`, which is the physically meaningful range (in meters) of the echo samples.\n",
-<<<<<<< HEAD
-        "`echo_range` is computed from the `range_sample` coordinate (which contains 0-based indices of the digitized sample numbers of the received echoes) of the raw data in combination with the `sample_interval` in the `Sonar/Beam_groupX` group and sound speed either stored in the raw data file or provided by the user.\n",
-=======
         "`echo_range` is compute from the `range_sample` coordinate (which contains 0-based indices of the digitized sample numbers of the received echoes) of the raw data in combination with the `sample_interval` in the `Sonar/Beam_groupX` group and sound speed either stored in the raw data file or provided by the user.\n",
->>>>>>> 183cf7a1
         "Echopype assumes a constant sound and does not currently support the use a sound speed profile."
       ]
     },
@@ -58,60 +54,6 @@
       "cell_type": "markdown",
       "metadata": {},
       "source": [
-<<<<<<< HEAD
-        "(data-proc:z-variables)=\n",
-        "## Vertical coordinate system variables"
-      ]
-    },
-    {
-      "cell_type": "markdown",
-      "metadata": {},
-      "source": [
-        "The SONAR-netCDF4 v1 convention defines several variables in the `Platform` group that are referenced to a common Platform Coordinate System (PCS) vertical (_z_-axis) origin, ${PCS}_o$. These variables, when available, enable the calculation of accurate depth from the water surface or vertical distance for each backscatter measurement, as well for individual instruments."
-      ]
-    },
-    {
-      "cell_type": "markdown",
-      "metadata": {},
-      "source": [
-        "The relevant variables defined in the convention are listed below together with their definitions from the convention, with edits as appropriate. The _z_ axis is positive-down from the platform origin ${PCS}_o$, and all variables except `vertical_offset` are defined with respect to ${PCS}_o$. All variables should be in meters.\n",
-        "\n",
-        "- `water_level`: Distance from the origin of the platform coordinate system to the *nominal* (fixed) water level measured along the _z_-axis of the platform coordinate system (positive values are below the origin).\n",
-        "- `vertical_offset`: Time-varying distance from the *nominal* water level to the *actual* water level measured along the _z_-axis of the platform coordinate system (*positive values are when the actual water level is below the nominal water level*). For ships and similar, this is called *heave*, but the concept applies equally well to underwater vehicle depth.\n",
-        "- `MRU_offset_z`: Distance along the _z_-axis from the platform coordinate system origin to the motion reference unit (MRU) sensor origin.\n",
-        "- `position_offset_z`: Distance along the _z_-axis from the platform coordinate system origin to the latitude/longitude sensor origin.\n",
-        "- `transducer_offset_z`: Distance along the _z_-axis from the platform coordinate system origin to the sonar transducer.\n",
-        "\n",
-        "Using these variables, the depth of the transducer with respect to the actual water level can be calculated as:\n",
-        "\n",
-        "```\n",
-        "transducer_depth = transducer_offset_z - water_level - vertical_offset\n",
-        "```\n",
-        "\n",
-        "and the depth for a given backscatter measurement is:\n",
-        "\n",
-        "```\n",
-        "backscatter_depth = transducer_depth + echo_range_z\n",
-        "```\n",
-        "\n",
-        "where `echo_range_z` is the _z_-axis component (positive down) of `echo_range`.\n",
-        "\n",
-        "For an echosounder in an underwater vehicle or moored on the seabed, a pressure sensor will provide the reference, time-varying depth, where ${PCS}_o$ corresponds to the pressure sensor. In this case, `water_level` as defined by the convention is unnecessary and can be set to 0, and `vertical_offset = - pressure_sensor_depth`."
-      ]
-    },
-    {
-      "cell_type": "markdown",
-      "metadata": {},
-      "source": [
-        "For cases where the transducer does not point along a vertical direction (up or down), the `beam_direction_z` variable is defined by the convention in the `Sonar/Beam_groupX` group as the _z_-axis component of a unit vector. `beam_direction_z` should then be used together with `echo_range` to calculate `echo_range_z`."
-      ]
-    },
-    {
-      "cell_type": "markdown",
-      "metadata": {},
-      "source": [
-=======
->>>>>>> 183cf7a1
         "<!-- ### ADD FIGURE -->"
       ]
     },
