--- conflicted
+++ resolved
@@ -1,15 +1,10 @@
-<<<<<<< HEAD
-from typing import Dict, List, Union
-=======
 from typing import Dict, List, Literal, Union
->>>>>>> 85278ed6
 
 import numpy as np
 import xarray as xr
 
 CAL_PARAMS = {
     "EK60": (
-<<<<<<< HEAD
         "sa_correction",
         "gain_correction",
         "equivalent_beam_angle",
@@ -17,20 +12,6 @@
         "angle_offset_athwartship",
         "beamwidth_alongship",
         "beamwidth_athwartship",
-    ),
-    "EK80": (
-=======
->>>>>>> 85278ed6
-        "sa_correction",
-        "gain_correction",
-        "equivalent_beam_angle",
-        "angle_offset_alongship",
-        "angle_offset_athwartship",
-        "beamwidth_alongship",
-        "beamwidth_athwartship",
-        "impedance_transmit",  # z_et
-        "impedance_receive",  # z_er
-        "receiver_sampling_frequency",
     ),
     "EK80": (
         "sa_correction",
@@ -75,37 +56,6 @@
     Parameters
     ----------
     p_val : int, float, or list
-<<<<<<< HEAD
-        dictionary holding calibration params for one or more channels
-        each param has to be a scalar
-    channel : list or xr.DataArray
-        values to use for the output channel coordinate
-
-    Returns
-    -------
-    an xr.DataArray with channel coordinate
-    """
-    # TODO: allow passing in np.array as dict values to assemble a frequency-dependent cal da
-
-    if not isinstance(p_val, (int, float, list)):
-        raise ValueError("'p_val' needs to be one of type int, float, or list")
-    else:
-        if isinstance(p_val, list):
-            # Check length if p_val a list
-            if len(p_val) != len(channel):
-                raise ValueError("The lengths of 'p_val' and 'channel' should be identical")
-
-            return xr.DataArray(p_val, dims=["channel"], coords={"channel": channel})
-        else:
-            # if scalar, make a list to form data array
-            return xr.DataArray(
-                [p_val] * len(channel), dims=["channel"], coords={"channel": channel}
-            )
-
-
-def sanitize_user_cal_dict(
-    sonar_type: str,
-=======
         A scalar or list holding calibration params for one or more channels.
         Each param has to be a scalar.
     channel : list or xr.DataArray
@@ -134,33 +84,16 @@
 
 def sanitize_user_cal_dict(
     sonar_type: Literal["EK60", "EK80", "AZFP"],
->>>>>>> 85278ed6
     user_dict: Dict[str, Union[int, float, xr.DataArray]],
     channel: Union[List, xr.DataArray],
 ) -> Dict[str, Union[int, float, xr.DataArray]]:
     """
-<<<<<<< HEAD
-    Create a blue print for cal_params dict and check the format/organize user-provided params.
-=======
     Creates a blueprint for ``cal_params`` dictionary and
     check the format/organize user-provided parameters.
->>>>>>> 85278ed6
 
     Parameters
     ----------
     sonar_type : str
-<<<<<<< HEAD
-        type of sonar, one of "EK60", "EK80", or "AZFP"
-    user_dict : dict
-        a dict containing user input calibration parameters as {parameter name: parameter value}
-        parameter value has to be a scalar (int or float) or an xr.DataArray
-        if parameter value is an xr.DataArray, it has to either have 'channel' as a coorindate
-        or have both 'cal_channel_id' and 'cal_frequency' as coordinates
-
-    channel : list or xr.DataArray
-        a list of channels to be calibrated
-        for EK80 data, this list has to corresponds with the subset of channels
-=======
         Type of sonar, one of "EK60", "EK80", or "AZFP"
     user_dict : dict
         A dictionary containing user input calibration parameters
@@ -172,7 +105,6 @@
     channel : list or xr.DataArray
         A list of channels to be calibrated.
         For EK80 data, this list has to corresponds with the subset of channels
->>>>>>> 85278ed6
         selected based on waveform_mode and encode_mode
     """
     # Check sonar type
@@ -182,19 +114,11 @@
     # Make channel a sorted list
     if not isinstance(channel, (list, xr.DataArray)):
         raise ValueError("'channel' has to be a list or an xr.DataArray")
-<<<<<<< HEAD
-    else:
-        if isinstance(channel, xr.DataArray):
-            channel_sorted = sorted(channel.data)
-        else:
-            channel_sorted = sorted(channel)
-=======
 
     if isinstance(channel, xr.DataArray):
         channel_sorted = sorted(channel.values)
     else:
         channel_sorted = sorted(channel)
->>>>>>> 85278ed6
 
     # Screen parameters: only retain those defined in CAL_PARAMS
     #  -- transform params in scalar or list to xr.DataArray
@@ -206,32 +130,20 @@
             if isinstance(p_val, xr.DataArray):
                 # if 'channel' is a coordinate, it has to match that of the data
                 if "channel" in p_val.coords:
-<<<<<<< HEAD
-                    if not (sorted(p_val.coords["channel"].data) == channel_sorted):
-=======
                     if not (sorted(p_val.coords["channel"].values) == channel_sorted):
->>>>>>> 85278ed6
                         raise ValueError(
                             f"The 'channel' coordinate of {p_name} has to match "
                             "that of the data to be calibrated"
                         )
                 elif "cal_channel_id" in p_val.coords and "cal_frequency" in p_val.coords:
-<<<<<<< HEAD
-                    if not (sorted(p_val.coords["cal_channel_id"].data) == channel_sorted):
-=======
                     if not (sorted(p_val.coords["cal_channel_id"].values) == channel_sorted):
->>>>>>> 85278ed6
                         raise ValueError(
                             f"The 'cal_channel_id' coordinate of {p_name} has to match "
                             "that of the data to be calibrated"
                         )
                 else:
                     raise ValueError(
-<<<<<<< HEAD
-                        f"{p_name} has to either have 'channel' as a coorindate "
-=======
                         f"{p_name} has to either have 'channel' as a coordinate "
->>>>>>> 85278ed6
                         "or have both 'cal_channel_id' and 'cal_frequency' as coordinates"
                     )
                 out_dict[p_name] = p_val
@@ -265,17 +177,6 @@
     Parameters
     ----------
     da_param : xr.DataArray or None
-<<<<<<< HEAD
-        a data array from the Vendor group or user dict with freq-dependent param values
-    freq_center : xr.DataArray
-        center frequency (BB) or nominal frequency (CW)
-    alternative : xr.DataArray or int or float
-        alternative for when freq-dep values do not exist
-
-    Returns
-    -------
-    an xr.DataArray aligned with the channel coordinate.
-=======
         A data array from the Vendor group or user dict with freq-dependent param values
     freq_center : xr.DataArray
         Center frequency (BB) or nominal frequency (CW)
@@ -286,7 +187,6 @@
     -------
     xr.DataArray
         Data array aligned with the channel coordinate.
->>>>>>> 85278ed6
 
     Note
     ----
@@ -305,11 +205,7 @@
         which will be direct output of get_vend_cal_params_power()
     """
     param = []
-<<<<<<< HEAD
-    for ch_id in freq_center["channel"].data:
-=======
     for ch_id in freq_center["channel"].values:
->>>>>>> 85278ed6
         # if frequency-dependent param exists as a data array with desired channel
         if (
             da_param is not None
@@ -408,27 +304,17 @@
 
     Parameters
     ----------
-<<<<<<< HEAD
-    echodata : EchoData
-        An EchoData object containing data to be calibrated
-    user_cal_dict : dict
-=======
     beam : xr.Dataset
         A subset of Sonar/Beam_groupX that contains only the channels to be calibrated
     vend : xr.Dataset
         A subset of Vendor_specific that contains only the channels to be calibrated
     user_dict : dict
->>>>>>> 85278ed6
         A dictionary containing user-defined calibration parameters.
         The user-defined calibration parameters will overwrite values in the data file.
 
     Returns
     -------
-<<<<<<< HEAD
-    A dict containing the calibration parameters for the AZFP echosounder
-=======
     A dictionary containing the calibration parameters for the AZFP echosounder
->>>>>>> 85278ed6
     """
     # Use sanitized user dict as blueprint
     # out_dict contains only and all of the allowable cal params
@@ -452,20 +338,12 @@
 
 
 def get_cal_params_EK(
-<<<<<<< HEAD
-    waveform_mode: str,
-=======
     waveform_mode: Literal["CW", "BB"],
->>>>>>> 85278ed6
     freq_center: xr.DataArray,
     beam: xr.Dataset,
     vend: xr.Dataset,
     user_dict: Dict[str, Union[int, float, xr.DataArray]],
-<<<<<<< HEAD
-    default_dict: Dict[str, Union[int, float]] = EK80_DEFAULT_PARAMS,
-=======
     default_params: Dict[str, Union[int, float]] = EK80_DEFAULT_PARAMS,
->>>>>>> 85278ed6
     sonar_type: str = "EK80",
 ) -> Dict:
     """
@@ -474,23 +352,6 @@
     Parameters
     ----------
     waveform_mode : str
-<<<<<<< HEAD
-        transmit waveform mode, either "CW" or "BB"
-    freq_center : xr.DataArray
-        center frequency (BB mode) or nominal frequency (CW mode)
-    beam : xr.Dataset
-        a subset of Sonar/Beam_groupX that contains only the channels to be calibrated
-    vend : xr.Dataset
-        a subset of Vendor_specific that contains only the channels to be calibrated
-    user_dict : dict
-        a dictionary containing user-defined parameters.
-        user-defined parameters take precedance over values in the data file or in default dict.
-    default_dict : dict
-        a dictionary containing default parameters
-    sonar_type : str
-        type of EK sonar, either "EK60" or "EK80"
-    """
-=======
         Transmit waveform mode, either "CW" or "BB"
     freq_center : xr.DataArray
         Center frequency (BB mode) or nominal frequency (CW mode)
@@ -510,7 +371,6 @@
         raise TypeError("waveform_mode is not type string")
     elif waveform_mode not in ["CW", "BB"]:
         raise ValueError("waveform_mode must be 'CW' or 'BB'")
->>>>>>> 85278ed6
 
     # Private function to get fs
     def _get_fs():
@@ -521,11 +381,7 @@
             fs = []
             for ch in vend["channel"]:
                 tcvr_type = vend["transceiver_type"].sel(channel=ch).data.tolist().upper()
-<<<<<<< HEAD
-                fs.append(default_dict["receiver_sampling_frequency"][tcvr_type])
-=======
                 fs.append(default_params["receiver_sampling_frequency"][tcvr_type])
->>>>>>> 85278ed6
             return xr.DataArray(fs, dims=["channel"], coords={"channel": vend["channel"]})
 
     # Mapping between desired param name with Beam group data variable name
@@ -561,13 +417,8 @@
             if p == "sa_correction":  # pull from data file
                 out_dict[p] = get_vend_cal_params_power(beam=beam, vend=vend, param=p)
             elif p == "impedance_receive":  # from data file or default dict
-<<<<<<< HEAD
-                out_dict[p] = default_dict[p] if p not in vend else vend["impedance_receive"]
-            elif p == "receiver_sampling_frequency":  # from data file or default_dict
-=======
                 out_dict[p] = default_params[p] if p not in vend else vend["impedance_receive"]
             elif p == "receiver_sampling_frequency":  # from data file or default_params
->>>>>>> 85278ed6
                 out_dict[p] = _get_fs()
             else:
                 # CW: params do not require interpolation, except for impedance_transmit
@@ -587,11 +438,7 @@
                         out_dict[p] = _get_interp_da(
                             da_param=None if p not in vend else vend[p],
                             freq_center=freq_center,
-<<<<<<< HEAD
-                            alternative=default_dict[p],  # pull from default dict
-=======
                             alternative=default_params[p],  # pull from default dict
->>>>>>> 85278ed6
                         )
                     else:
                         raise ValueError(f"{p} not in the defined set of calibration parameters.")
@@ -626,37 +473,12 @@
                         out_dict[p] = _get_interp_da(
                             da_param=None if p not in vend else vend[p],
                             freq_center=freq_center,
-<<<<<<< HEAD
-                            alternative=default_dict[p],  # pull from default dict
-=======
                             alternative=default_params[p],  # pull from default dict
->>>>>>> 85278ed6
                         )
                     else:
                         raise ValueError(f"{p} not in the defined set of calibration parameters.")
 
     return out_dict
-<<<<<<< HEAD
-
-
-def get_vend_filter_EK80(
-    vend: xr.Dataset, channel_id: str, filter_name: str, param_type: str
-) -> Union[np.ndarray, int]:
-    """
-    Get filter coefficients stored in the Vendor_specific group attributes.
-
-    Parameters
-    ----------
-    vend: xr.Dataset
-        EchoData["Vendor_specific"]
-    channel_id : str
-        channel id for which the param to be retrieved
-    filter_name : str
-        name of filter coefficients to retrieve
-    param_type : str
-        'coeff' or 'decimation'
-
-=======
 
 
 def get_vend_filter_EK80(
@@ -676,27 +498,17 @@
     param_type : str
         Parameter type, either 'coeff' or 'decimation'
 
->>>>>>> 85278ed6
     Returns
     -------
     np.ndarray or int
         The filter coefficient or the decimation factor
     """
     if param_type == "coeff":
-<<<<<<< HEAD
-        v = vend.attrs["%s %s filter_r" % (channel_id, filter_name)] + 1j * np.array(
-            vend.attrs["%s %s filter_i" % (channel_id, filter_name)]
-=======
         v = vend.attrs[f"{channel_id} {filter_name} filter_r"] + 1j * np.array(
             vend.attrs[f"{channel_id} {filter_name} filter_i"]
->>>>>>> 85278ed6
         )
         if v.size == 1:
             v = np.expand_dims(v, axis=0)  # expand dims for convolution
         return v
     else:
-<<<<<<< HEAD
-        return vend.attrs["%s %s decimation" % (channel_id, filter_name)]
-=======
-        return vend.attrs[f"{channel_id} {filter_name} decimation"]
->>>>>>> 85278ed6
+        return vend.attrs[f"{channel_id} {filter_name} decimation"]