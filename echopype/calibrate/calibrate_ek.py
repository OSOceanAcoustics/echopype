import numpy as np
import xarray as xr
from scipy import signal

from ..utils import uwa
from .calibrate_base import CAL_PARAMS, ENV_PARAMS, CalibrateBase


class CalibrateEK(CalibrateBase):
    def __init__(self, echodata):
        super().__init__(echodata)

        # cal params specific to EK echosounders
        self.env_params = dict.fromkeys(ENV_PARAMS)
        self.cal_params = dict.fromkeys(CAL_PARAMS["EK"])

    def compute_range_meter(self, waveform_mode, encode_mode="complex"):
        """
        Parameters
        ----------
        waveform_mode : str
            - ``CW`` for CW-mode samples, either recorded as complex or power samples
            - ``BB`` for BB-mode samples, recorded as complex samples
        tvg_correction_factor : int
            - 2 for CW-mode power samples
            - 0 for CW-mode complex samples

        Returns
        -------
        range_meter : xr.DataArray
            range in units meter
        """
        self.range_meter = self.echodata.compute_range(
            self.env_params,
            ek_waveform_mode=waveform_mode,
            ek_encode_mode=encode_mode,
        )

    def _get_vend_cal_params_power(self, param):
        """Get cal parameters stored in the Vendor group.

        Parameters
        ----------
        param : str
            name of parameter to retrieve
        """
        # TODO: need to test with EK80 power/angle data
        #  currently this has only been tested with EK60 data
        ds_vend = self.echodata.vendor

        if ds_vend is None or param not in ds_vend:
            return None

        if param not in ["sa_correction", "gain_correction"]:
            raise ValueError(f"Unknown parameter {param}")

        # Drop NaN ping_time for transmit_duration_nominal
        if np.any(np.isnan(self.echodata.beam["transmit_duration_nominal"])):
            # TODO: resolve performance warning:
            #  /Users/wu-jung/miniconda3/envs/echopype_jan2021/lib/python3.8/site-packages/xarray/core/indexing.py:1369:
            #  PerformanceWarning: Slicing is producing a large chunk. To accept the large
            #  chunk and silence this warning, set the option
            #      >>> with dask.config.set(**{'array.slicing.split_large_chunks': False}):
            #      ...     array[indexer]
            #  To avoid creating the large chunks, set the option
            #      >>> with dask.config.set(**{'array.slicing.split_large_chunks': True}):
            #      ...     array[indexer]
            #    return self.array[key]
            self.echodata.beam = self.echodata.beam.dropna(
                dim="ping_time", how="any", subset=["transmit_duration_nominal"]
            )

        if self.echodata.beam_power is not None:
            beam = self.echodata.beam_power
        else:
            beam = self.echodata.beam

            # indexes of frequencies that are for power, not complex
        relevant_indexes = np.where(np.isin(ds_vend["frequency"], beam["frequency"]))[0]

        unique_pulse_length = np.unique(beam["transmit_duration_nominal"], axis=1)

        pulse_length = ds_vend["pulse_length"][relevant_indexes]

        # Find index with correct pulse length
        idx_wanted = np.abs(pulse_length - unique_pulse_length).argmin(
            dim="pulse_length_bin"
        )

        return (
            ds_vend[param]
            .isel(pulse_length_bin=idx_wanted, frequency=relevant_indexes)
            .drop("pulse_length_bin")
        )

    def get_cal_params(self, cal_params, waveform_mode=None, encode_mode="complex"):
        """Get cal params using user inputs or values from data file.

        Parameters
        ----------
        cal_params : dict
        """

        if (
            encode_mode == "power"
            and waveform_mode == "CW"
            and self.echodata.beam_power is not None
        ):
            beam = self.echodata.beam_power
        else:
            beam = self.echodata.beam

        # Params from the Vendor group
        # only execute this if cw and power
        if waveform_mode == "CW" and (
            self.echodata.beam_power is not None or "quadrant" not in self.echodata.beam
        ):
            params_from_vend = ["sa_correction", "gain_correction"]
            for p in params_from_vend:
                # substitute if None in user input
                self.cal_params[p] = (
                    cal_params[p]
                    if p in cal_params
                    else self._get_vend_cal_params_power(p)
                )

        # Other params
        self.cal_params["equivalent_beam_angle"] = (
            cal_params["equivalent_beam_angle"]
            if "equivalent_beam_angle" in cal_params
            else beam["equivalent_beam_angle"]
        )

    def _cal_power(self, cal_type, use_beam_power=False):
        """Calibrate power data from EK60 and EK80.

        Parameters
        ----------
        cal_type : str
            'Sv' for calculating volume backscattering strength, or
            'Sp' for calculating point backscattering strength
        use_beam_power : bool
            whether to use beam_power.
            If ``True`` use ``echodata.beam_power``; if ``False`` use ``echodata.beam``.
            Note ``echodata.beam_power`` could only exist for EK80 data.

        Returns
        -------
        Sv or Sp
        """
        # Select source of backscatter data
        if use_beam_power:
            beam = self.echodata.beam_power
        else:
            beam = self.echodata.beam

        # Derived params
        wavelength = self.env_params["sound_speed"] / beam["frequency"]  # wavelength
        range_meter = self.range_meter

        # Transmission loss
        spreading_loss = 20 * np.log10(range_meter.where(range_meter >= 1, other=1))
        absorption_loss = 2 * self.env_params["sound_absorption"] * range_meter

        if cal_type == "Sv":
            # Calc gain
            CSv = (
                10 * np.log10(beam["transmit_power"])
                + 2 * self.cal_params["gain_correction"]
                + self.cal_params["equivalent_beam_angle"]
                + 10
                * np.log10(
                    wavelength ** 2
                    * beam["transmit_duration_nominal"]
                    * self.env_params["sound_speed"]
                    / (32 * np.pi ** 2)
                )
            )

            # Calibration and echo integration
            out = (
                beam["backscatter_r"]
                + spreading_loss
                + absorption_loss
                - CSv
                - 2 * self.cal_params["sa_correction"]
            )
            out.name = "Sv"

        elif cal_type == "Sp":
            # Calc gain
            CSp = (
                10 * np.log10(beam["transmit_power"])
                + 2 * self.cal_params["gain_correction"]
                + 10 * np.log10(wavelength ** 2 / (16 * np.pi ** 2))
            )

            # Calibration and echo integration
            out = beam["backscatter_r"] + spreading_loss * 2 + absorption_loss - CSp
            out.name = "Sp"

        # Attach calculated range (with units meter) into data set
        out = out.to_dataset()
        out = out.merge(range_meter)

        # Add env and cal parameters
        out = self._add_params_to_output(out)

        return out


class CalibrateEK60(CalibrateEK):
    def __init__(self, echodata, env_params, cal_params, **kwargs):
        super().__init__(echodata)

        # load env and cal parameters
        if env_params is None:
            env_params = {}
        self.get_env_params(env_params)
        if cal_params is None:
            cal_params = {}
        self.get_cal_params(cal_params, waveform_mode="CW", encode_mode="power")

        # default to CW mode recorded as power samples
        self.compute_range_meter(waveform_mode="CW", encode_mode="power")

    def get_env_params(self, env_params, **kwargs):
        """Get env params using user inputs or values from data file.

        EK60 file by default contains only sound speed and absorption.
        In cases when temperature, salinity, and pressure values are supplied
        by the user simultaneously, the sound speed and absorption are re-calculated.

        Parameters
        ----------
        env_params : dict
        """
        # Re-calculate environment parameters if user supply all env variables
        if (
            ("temperature" in env_params)
            and ("salinity" in env_params)
            and ("pressure" in env_params)
        ):
            for p in ["temperature", "salinity", "pressure"]:
                self.env_params[p] = env_params[p]
            self.env_params["sound_speed"] = uwa.calc_sound_speed(
                temperature=self.env_params["temperature"],
                salinity=self.env_params["salinity"],
                pressure=self.env_params["pressure"],
            )
            self.env_params["sound_absorption"] = uwa.calc_absorption(
                frequency=self.echodata.beam["frequency"],
                temperature=self.env_params["temperature"],
                salinity=self.env_params["salinity"],
                pressure=self.env_params["pressure"],
            )
        # Otherwise get sound speed and absorption from user inputs or raw data file
        else:
            self.env_params["sound_speed"] = (
                env_params["sound_speed"]
                if "sound_speed" in env_params
                else self.echodata.environment["sound_speed_indicative"]
            )
            self.env_params["sound_absorption"] = (
                env_params["sound_absorption"]
                if "sound_absorption" in env_params
                else self.echodata.environment["absorption_indicative"]
            )

    def compute_Sv(self, **kwargs):
        return self._cal_power(cal_type="Sv")

    def compute_Sp(self, **kwargs):
        return self._cal_power(cal_type="Sp")


class CalibrateEK80(CalibrateEK):
    fs = 1.5e6  # default full sampling frequency [Hz]
    z_et = 75
    z_er = 1000

    def __init__(self, echodata, env_params, cal_params, waveform_mode, encode_mode):
        super().__init__(echodata)

        # initialize env and cal params
        # cal params are those used by both complex and power data calibration
        # TODO: add complex data-specific params, like the freq-dependent gain factor
        self.env_params = dict.fromkeys(ENV_PARAMS)
        self.cal_params = dict.fromkeys(CAL_PARAMS["EK"])
        # TODO: make waveform_mode and encode_mode class attributes

        # load env and cal parameters
        if env_params is None:
            env_params = {}
        self.get_env_params(
            env_params, waveform_mode=waveform_mode, encode_mode=encode_mode
        )
        if cal_params is None:
            cal_params = {}
        self.get_cal_params(
            cal_params, waveform_mode=waveform_mode, encode_mode=encode_mode
        )

        # self.range_meter computed under self._compute_cal()
        # because the implementation is different depending on waveform_mode and encode_mode

    def get_env_params(self, env_params, waveform_mode=None, encode_mode="complex"):
        """Get env params using user inputs or values from data file.

        EK80 file by default contains sound speed, temperature, depth, salinity, and acidity,
        therefore absorption is always calculated unless it is supplied by the user.
        In cases when temperature, salinity, and pressure values are supplied
        by the user simultaneously, both the sound speed and absorption are re-calculated.

        Parameters
        ----------
        env_params : dict
        waveform_mode : str
            ``CW`` for CW-mode samples, either recorded as complex or power samples
            ``BB`` for BB-mode samples, recorded as complex samples
        encode_mode : str
            EK80 data can be encoded as complex samples or power samples.
            Use ``complex`` to compute Sv from only complex samples,
            and ``power`` to compute Sv from only power samples.
        """

        if (
            encode_mode == "power"
            and waveform_mode == "CW"
            and self.echodata.beam_power is not None
        ):
            beam = self.echodata.beam_power
        else:
            beam = self.echodata.beam

        # Use center frequency if in BB mode, else use nominal channel frequency
        if waveform_mode == "BB":
            freq = (beam["frequency_start"] + beam["frequency_end"]) / 2
        else:
            freq = beam["frequency"]

        # Re-calculate environment parameters if user supply all env variables
        if (
            ("temperature" in env_params)
            and ("salinity" in env_params)
            and ("pressure" in env_params)
        ):
            for p in ["temperature", "salinity", "pressure"]:
                self.env_params[p] = env_params[p]
            self.env_params["sound_speed"] = uwa.calc_sound_speed(
                temperature=self.env_params["temperature"],
                salinity=self.env_params["salinity"],
                pressure=self.env_params["pressure"],
            )
            self.env_params["sound_absorption"] = uwa.calc_absorption(
                frequency=freq,
                temperature=self.env_params["temperature"],
                salinity=self.env_params["salinity"],
                pressure=self.env_params["pressure"],
            )
        # Otherwise
        #  get temperature, salinity, and pressure from raw data file
        #  get sound speed from user inputs or raw data file
        #  get absorption from user inputs or computing from env params stored in raw data file
        else:
            # pressure is encoded as "depth" in EK80  # TODO: change depth to pressure in EK80 file?
            for p1, p2 in zip(
                ["temperature", "salinity", "pressure"],
                ["temperature", "salinity", "depth"],
            ):
                self.env_params[p1] = (
                    env_params[p1]
                    if p1 in env_params
                    else self.echodata.environment[p2]
                )
            self.env_params["sound_speed"] = (
                env_params["sound_speed"]
                if "sound_speed" in env_params
                else self.echodata.environment["sound_speed_indicative"]
            )
            self.env_params["sound_absorption"] = (
                env_params["sound_absorption"]
                if "sound_absorption" in env_params
                else uwa.calc_absorption(
                    frequency=freq,
                    temperature=self.env_params["temperature"],
                    salinity=self.env_params["salinity"],
                    pressure=self.env_params["pressure"],
                )
            )

    def _get_vend_cal_params_complex(self, channel_id, filter_name, param_type):
        """Get filter coefficients stored in the Vendor group attributes.

        Parameters
        ----------
        channel_id : str
            channel id for which the param to be retrieved
        filter_name : str
            name of filter coefficients to retrieve
        param_type : str
            'coeff' or 'decimation'
        """
        if param_type == "coeff":
            v = self.echodata.vendor.attrs[
                "%s %s filter_r" % (channel_id, filter_name)
            ] + 1j * np.array(
                self.echodata.vendor.attrs["%s %s filter_i" % (channel_id, filter_name)]
            )
            if v.size == 1:
                v = np.expand_dims(v, axis=0)  # expand dims for convolution
            return v
        else:
            return self.echodata.vendor.attrs[
                "%s %s decimation" % (channel_id, filter_name)
            ]

    def _tapered_chirp(
        self,
        transmit_duration_nominal,
        slope,
        transmit_power,
        frequency=None,
        frequency_start=None,
        frequency_end=None,
    ):
        """Create a baseline chirp template."""
        if frequency_start is None and frequency_end is None:  # CW waveform
            frequency_start = frequency
            frequency_end = frequency

        t = np.arange(0, transmit_duration_nominal, 1 / self.fs)
        nwtx = int(2 * np.floor(slope * t.size))  # length of tapering window
        wtx_tmp = np.hanning(nwtx)  # hanning window
        nwtxh = int(np.round(nwtx / 2))  # half length of the hanning window
        wtx = np.concatenate(
            [wtx_tmp[0:nwtxh], np.ones((t.size - nwtx)), wtx_tmp[nwtxh:]]
        )  # assemble full tapering window
        y_tmp = (
            np.sqrt((transmit_power / 4) * (2 * self.z_et))  # amplitude
            * signal.chirp(t, frequency_start, t[-1], frequency_end)
            * wtx
        )  # taper and scale linear chirp
        return y_tmp / np.max(np.abs(y_tmp)), t  # amp has no actual effect

    def _filter_decimate_chirp(self, y, ch_id):
        """Filter and decimate the chirp template.

        Parameters
        ----------
        y : np.array
            chirp from _tapered_chirp
        ch_id : str
            channel_id to select the right coefficients and factors
        """
        # filter coefficients and decimation factor
        wbt_fil = self._get_vend_cal_params_complex(ch_id, "WBT", "coeff")
        pc_fil = self._get_vend_cal_params_complex(ch_id, "PC", "coeff")
        wbt_decifac = self._get_vend_cal_params_complex(ch_id, "WBT", "decimation")
        pc_decifac = self._get_vend_cal_params_complex(ch_id, "PC", "decimation")

        # WBT filter and decimation
        ytx_wbt = signal.convolve(y, wbt_fil)
        ytx_wbt_deci = ytx_wbt[0::wbt_decifac]

        # PC filter and decimation
        if len(pc_fil.squeeze().shape) == 0:  # in case it is a single element
            pc_fil = [pc_fil.squeeze()]
        ytx_pc = signal.convolve(ytx_wbt_deci, pc_fil)
        ytx_pc_deci = ytx_pc[0::pc_decifac]
        ytx_pc_deci_time = (
            np.arange(ytx_pc_deci.size) * 1 / self.fs * wbt_decifac * pc_decifac
        )

        return ytx_pc_deci, ytx_pc_deci_time

    @staticmethod
    def _get_tau_effective(ytx, fs_deci, waveform_mode):
        """Compute effective pulse length.

        Parameters
        ----------
        ytx :array
            transmit signal
        fs_deci : float
            sampling frequency of the decimated (recorded) signal
        waveform_mode : str
            ``CW`` for CW-mode samples, either recorded as complex or power samples
            ``BB`` for BB-mode samples, recorded as complex samples
        """
        if waveform_mode == "BB":
            ytxa = (
                signal.convolve(ytx, np.flip(np.conj(ytx))) / np.linalg.norm(ytx) ** 2
            )
            ptxa = abs(ytxa) ** 2
        elif waveform_mode == "CW":
            ptxa = np.abs(ytx) ** 2  # energy of transmit signal
        return ptxa.sum() / (
            ptxa.max() * fs_deci
        )  # TODO: verify fs_deci = 1.5e6 in spheroid data sets

    def get_transmit_chirp(self, waveform_mode):
        """Reconstruct transmit signal and compute effective pulse length.

        Parameters
        ----------
        waveform_mode : str
            ``CW`` for CW-mode samples, either recorded as complex or power samples
            ``BB`` for BB-mode samples, recorded as complex samples
        """
        # Make sure it is BB mode data
        if waveform_mode == "BB" and (
            ("frequency_start" not in self.echodata.beam)
            or ("frequency_end" not in self.echodata.beam)
        ):
            raise TypeError("File does not contain BB mode complex samples!")

        y_all = {}
        y_time_all = {}
        tau_effective = {}
        for freq in self.echodata.beam.frequency.values:
            # TODO: currently only deal with the case with
            # a fixed tx key param values within a channel
            if waveform_mode == "BB":
                tx_param_names = [
                    "transmit_duration_nominal",
                    "slope",
                    "transmit_power",
                    "frequency_start",
                    "frequency_end",
                ]
            else:
                tx_param_names = [
                    "transmit_duration_nominal",
                    "slope",
                    "transmit_power",
                    "frequency",
                ]
            tx_params = {}
            for p in tx_param_names:
                tx_params[p] = np.unique(self.echodata.beam[p].sel(frequency=freq))
                if tx_params[p].size != 1:
                    raise TypeError("File contains changing %s!" % p)
            y_tmp, _ = self._tapered_chirp(**tx_params)

            # Filter and decimate chirp template
            channel_id = str(
                self.echodata.beam.sel(frequency=freq)["channel_id"].values
            )
            fs_deci = (
                1 / self.echodata.beam.sel(frequency=freq)["sample_interval"].values
            )
            y_tmp, y_tmp_time = self._filter_decimate_chirp(y_tmp, channel_id)

            # Compute effective pulse length
            tau_effective_tmp = self._get_tau_effective(
                y_tmp, fs_deci, waveform_mode=waveform_mode
            )

            y_all[channel_id] = y_tmp
            y_time_all[channel_id] = y_tmp_time
            tau_effective[channel_id] = tau_effective_tmp

        return y_all, y_time_all, tau_effective

    def compress_pulse(self, chirp):
        """Perform pulse compression on the backscatter data.

        Parameters
        ----------
        chirp : dict
            transmit chirp replica indexed by channel_id
        """
        backscatter = (
            self.echodata.beam["backscatter_r"]
            + 1j * self.echodata.beam["backscatter_i"]
        )

        pc_all = []
        for freq in self.echodata.beam.frequency.values:
            backscatter_freq = (
                backscatter.sel(frequency=freq)
                .dropna(dim="range_bin", how="all")
                .dropna(dim="quadrant", how="all")
                .dropna(dim="ping_time")
            )
            channel_id = str(
                self.echodata.beam.sel(frequency=freq)["channel_id"].values
            )
            replica = xr.DataArray(np.conj(chirp[channel_id]), dims="window")
            # Pulse compression via rolling
            pc = (
                backscatter_freq.rolling(range_bin=replica.size)
                .construct("window")
                .dot(replica)
                / np.linalg.norm(chirp[channel_id]) ** 2
            )
            # Expand dimension and add name to allow merge
            pc = pc.expand_dims(dim="frequency")
            pc.name = "pulse_compressed_output"
            pc_all.append(pc)

        pc_merge = xr.merge(pc_all)

        return pc_merge

    def _cal_complex(self, cal_type, waveform_mode):
        """Calibrate complex data from EK80.

        Parameters
        ----------
        cal_type : str
            'Sv' for calculating volume backscattering strength, or
            'Sp' for calculating point backscattering strength
        waveform_mode : str
            ``CW`` for CW-mode samples, either recorded as complex or power samples
            ``BB`` for BB-mode samples, recorded as complex samples
        """
        # Transmit replica and effective pulse length
        chirp, _, tau_effective = self.get_transmit_chirp(waveform_mode=waveform_mode)

        # pulse compression
        if waveform_mode == "BB":
            pc = self.compress_pulse(chirp)
            prx = (
                self.echodata.beam.quadrant.size
                * np.abs(pc.mean(dim="quadrant")) ** 2
                / (2 * np.sqrt(2)) ** 2
                * (np.abs(self.z_er + self.z_et) / self.z_er) ** 2
                / self.z_et
            )
        else:
            backscatter_cw = (
                self.echodata.beam["backscatter_r"]
                + 1j * self.echodata.beam["backscatter_i"]
            )
            prx = (
                self.echodata.beam.quadrant.size
                * np.abs(backscatter_cw.mean(dim="quadrant")) ** 2
                / (2 * np.sqrt(2)) ** 2
                * (np.abs(self.z_er + self.z_et) / self.z_er) ** 2
                / self.z_et
            )
            prx.name = "received_power"
            prx = prx.to_dataset()

        # Derived params
        sound_speed = self.env_params["sound_speed"].squeeze()
        range_meter = self.range_meter
        freq_nominal = self.echodata.beam.frequency
        if waveform_mode == "BB":
            freq_center = (
                self.echodata.beam["frequency_start"]
                + self.echodata.beam["frequency_end"]
            ) / 2
            wavelength = sound_speed / freq_center
        elif waveform_mode == "CW":
            wavelength = sound_speed / freq_nominal

<<<<<<< HEAD
        # Use gain from vendor gain correction 
        # or interpolate gain to freq_center if nomimal frequency is within the calibrated frequencies range 
        if waveform_mode =="BB":
            gain = self._get_vend_cal_params_power('gain_correction')
            if 'gain' in self.echodata.vendor.data_vars:
                for ind in range(len(freq_nominal)):   
                    if (freq_nominal[ind]-self.echodata.vendor.cal_frequency[0]) < (
                            self.echodata.vendor.cal_frequency[-1]-self.echodata.vendor.cal_frequency[0]): 
                        gain[ind] = self.echodata.vendor.gain.interp(cal_frequency=freq_center[ind])[0][0]
=======
        # Use gain from vendor gain correction or interpolate gain to freq_center if nomimal frequency is within the calibrated frequencies range
        if waveform_mode == "BB":
            gain = self._get_vend_cal_params_power("gain_correction")
            if "gain" in self.echodata.vendor.data_vars:
                for ind in range(len(freq_nominal)):
                    if (
                        freq_nominal[ind] - self.echodata.vendor.cal_frequency[0]
                        < self.echodata.vendor.cal_frequency[-1]
                        - self.echodata.vendor.cal_frequency[0]
                    ):
                        gain[ind] = self.echodata.vendor.gain.interp(
                            cal_frequency=freq_center[ind]
                        )[0][0]
>>>>>>> 68465b40

        # Transmission loss
        spreading_loss = (
            20 * np.log10(range_meter.where(range_meter >= 1, other=1)).squeeze()
        )
        absorption_loss = (
            2 * self.env_params["sound_absorption"].squeeze() * range_meter.squeeze()
        )

        # TODO: both Sv and Sp are off by ~<0.5 dB from matlab outputs.
        #  Is this due to the use of 'single' in matlab code?
        if cal_type == "Sv":
            # get equivalent beam angle
            if waveform_mode == "BB":
                psifc = self.echodata.beam["equivalent_beam_angle"] + 10 * np.log10(
                    freq_nominal / freq_center
                )
            elif waveform_mode == "CW":
                psifc = self.echodata.beam["equivalent_beam_angle"]

            # effective pulse length
            tau_effective = xr.DataArray(
                data=list(tau_effective.values()),
                coords=[self.echodata.beam.frequency, self.echodata.beam.ping_time],
                dims=["frequency", "ping_time"],
            )
            out = (
                10 * np.log10(prx)
                + spreading_loss
                + absorption_loss
                - 10
                * np.log10(
                    wavelength ** 2
                    * self.echodata.beam["transmit_power"]
                    * sound_speed
                    / (32 * np.pi ** 2)
                )
                - 2 * gain
                - 10 * np.log10(tau_effective)
                - psifc
            )
            out = out.rename_vars({list(out.data_vars.keys())[0]: "Sv"})

        elif cal_type == "Sp":
            out = (
                10 * np.log10(prx)
                + 2 * spreading_loss
                + absorption_loss
                - 10
                * np.log10(
                    wavelength ** 2
                    * self.echodata.beam["transmit_power"]
                    / (16 * np.pi ** 2)
                )
                - 2 * gain
            )
            out = out.rename_vars({list(out.data_vars.keys())[0]: "Sp"})

        # Attach calculated range (with units meter) into data set
        out = out.merge(range_meter)

        # Add env and cal parameters
        out = self._add_params_to_output(out)

        return out

    def _compute_cal(self, cal_type, waveform_mode, encode_mode):
        """Private method to compute Sv or Sp called by compute_Sv or compute_Sp.

        Parameters
        ----------
        cal_type : str
            'Sv' for calculating volume backscattering strength, or
            'Sp' for calculating point backscattering strength
        waveform_mode : str
            ``BB`` for BB-mode samples, recorded as complex samples (default)
            ``CW`` for CW-mode samples, either recorded as complex or power samples
        encode_mode : str
            EK80 data can be encoded as complex samples or power samples.
            Use ``complex`` to compute Sv from only complex samples,
            and ``power`` to compute Sv from only power samples.

        Returns
        -------
        Dataset containing either Sv or Sp.
        """
        # Raise error for wrong inputs
        if waveform_mode not in ("BB", "CW"):
            raise ValueError("Input waveform_mode not recognized!")
        if encode_mode not in ("complex", "power"):
            raise ValueError("Input encode_mode not recognized!")

        # Set flag_complex
        #  - True: complex cal
        #  - False: power cal
        # BB: complex only, CW: complex or power
        if waveform_mode == "BB":
            if encode_mode == "power":  # BB waveform forces to collect complex samples
                raise ValueError(
                    "encode_mode='power' not allowed when waveform_mode='BB'!"
                )
            flag_complex = True
        else:
            if encode_mode == "complex":
                flag_complex = True
            else:
                flag_complex = False
        # TODO: add additional checks and error messages for
        #  when waveform_mode and actual recording mode do not match

        # Set use_beam_power
        #  - True: use self.echodata.beam_power for cal
        #  - False: use self.echodata.beam for cal
        use_beam_power = False

        # Warn user about additional data in the raw file if another type exists
        if self.echodata.beam_power is not None:  # both power and complex samples exist
            if encode_mode == "complex" and waveform_mode == "CW":
                raise ValueError("file does not contain CW complex samples")

            if encode_mode == "power":
                use_beam_power = True  # switch source of backscatter data
                print(
                    "Only power samples are calibrated, but complex samples also exist in the raw data file!"  # noqa
                )
            else:
                print(
                    "Only complex samples are calibrated, but power samples also exist in the raw data file!"  # noqa
                )
        else:  # only power OR complex samples exist
            if (
                "quadrant" in self.echodata.beam.dims
            ):  # data contain only complex samples
                if encode_mode == "power":
                    raise TypeError(
                        "File does not contain power samples!"
                    )  # user selects the wrong encode_mode
            else:  # data contain only power samples
                if encode_mode == "complex":
                    raise TypeError(
                        "File does not contain complex samples!"
                    )  # user selects the wrong encode_mode

        # Compute Sv
        if flag_complex:
            self.compute_range_meter(
                waveform_mode=waveform_mode, encode_mode=encode_mode
            )
            ds_cal = self._cal_complex(cal_type=cal_type, waveform_mode=waveform_mode)
        else:
            self.compute_range_meter(waveform_mode="CW", encode_mode=encode_mode)
            ds_cal = self._cal_power(cal_type=cal_type, use_beam_power=use_beam_power)

        return ds_cal

    def compute_Sv(self, waveform_mode="BB", encode_mode="complex"):
        """Compute volume backscattering strength (Sv).

        Parameters
        ----------
        encode_mode : str
            For EK80 data by default calibration is performed for the complex samples.
            Use ``complex`` to compute Sv from only complex samples (default),
            and ``power`` to compute Sv from only power samples.
            Note if waveform_mode='BB', only complex samples are collected.
            For all other sonar systems, calibration for power samples is performed.
        waveform_mode : str
            ``BB`` for BB-mode samples, recorded as complex samples (default)
            ``CW`` for CW-mode samples, either recorded as complex or power samples

        Returns
        -------
        Sv : xr.DataSet
            A DataSet containing volume backscattering strength (``Sv``)
            and the corresponding range (``range``) in units meter.
        """
        return self._compute_cal(
            cal_type="Sv", waveform_mode=waveform_mode, encode_mode=encode_mode
        )

    def compute_Sp(self, waveform_mode="BB", encode_mode="complex"):
        """Compute point backscattering strength (Sp).

        Parameters
        ----------
        encode_mode : str
            For EK80 data by default calibration is performed for the complex samples.
            Use ``complex`` to compute Sv from only complex samples (default),
            and ``power`` to compute Sv from only power samples.
            Note if waveform_mode='BB', only complex samples are collected.
            For all other sonar systems, calibration for power samples is performed.
        waveform_mode : str
            ``BB`` for BB-mode samples, recorded as complex samples (default)
            ``CW`` for CW-mode samples, either recorded as complex or power samples

        Returns
        -------
        Sp : xr.DataSet
            A DataSet containing point backscattering strength (``Sp``)
            and the corresponding range (``range``) in units meter.
        """
        return self._compute_cal(
            cal_type="Sp", waveform_mode=waveform_mode, encode_mode=encode_mode
        )<|MERGE_RESOLUTION|>--- conflicted
+++ resolved
@@ -657,17 +657,7 @@
         elif waveform_mode == "CW":
             wavelength = sound_speed / freq_nominal
 
-<<<<<<< HEAD
-        # Use gain from vendor gain correction 
-        # or interpolate gain to freq_center if nomimal frequency is within the calibrated frequencies range 
-        if waveform_mode =="BB":
-            gain = self._get_vend_cal_params_power('gain_correction')
-            if 'gain' in self.echodata.vendor.data_vars:
-                for ind in range(len(freq_nominal)):   
-                    if (freq_nominal[ind]-self.echodata.vendor.cal_frequency[0]) < (
-                            self.echodata.vendor.cal_frequency[-1]-self.echodata.vendor.cal_frequency[0]): 
-                        gain[ind] = self.echodata.vendor.gain.interp(cal_frequency=freq_center[ind])[0][0]
-=======
+
         # Use gain from vendor gain correction or interpolate gain to freq_center if nomimal frequency is within the calibrated frequencies range
         if waveform_mode == "BB":
             gain = self._get_vend_cal_params_power("gain_correction")
@@ -681,7 +671,6 @@
                         gain[ind] = self.echodata.vendor.gain.interp(
                             cal_frequency=freq_center[ind]
                         )[0][0]
->>>>>>> 68465b40
 
         # Transmission loss
         spreading_loss = (
