from typing import Dict

import numpy as np
import xarray as xr

from ..echodata import EchoData
from ..echodata.simrad import retrieve_correct_beam_group
from ..utils.log import _init_logger
from .cal_params import get_cal_params_EK
from .calibrate_base import CalibrateBase
from .ek80_complex import compress_pulse, get_filter_coeff, get_tau_effective, get_transmit_signal
from .env_params import get_env_params_EK
from .range import compute_range_EK, range_mod_TVG_EK

logger = _init_logger(__name__)


class CalibrateEK(CalibrateBase):
    def __init__(self, echodata: EchoData, env_params, cal_params):
        super().__init__(echodata, env_params, cal_params)

        self.ed_beam_group = None  # will be assigned in child class

    def compute_echo_range(self, chan_sel: xr.DataArray = None):
        """
        Compute echo range for EK echosounders.

        Returns
        -------
        range_meter : xr.DataArray
            range in units meter
        """
        self.range_meter = compute_range_EK(
            echodata=self.echodata,
            env_params=self.env_params,
            waveform_mode=self.waveform_mode,
            encode_mode=self.encode_mode,
            chan_sel=chan_sel,
        )

    def _cal_power_samples(self, cal_type: str) -> xr.Dataset:
        """Calibrate power data from EK60 and EK80.

        Parameters
        ----------
        cal_type: str
            'Sv' for calculating volume backscattering strength, or
            'TS' for calculating target strength

        Returns
        -------
        xr.Dataset
            The calibrated dataset containing Sv or TS
        """
        # Select source of backscatter data
        beam = self.echodata[self.ed_beam_group]

        # Derived params
        wavelength = self.env_params["sound_speed"] / beam["frequency_nominal"]  # wavelength
        # range_meter = self.range_meter

        # TVG compensation with modified range
        sound_speed = self.env_params["sound_speed"]
        absorption = self.env_params["sound_absorption"]
        tvg_mod_range = range_mod_TVG_EK(
            self.echodata, self.ed_beam_group, self.range_meter, sound_speed
        )
        tvg_mod_range = tvg_mod_range.where(tvg_mod_range > 0, np.nan)

        spreading_loss = 20 * np.log10(tvg_mod_range)
        absorption_loss = 2 * absorption * tvg_mod_range

        if cal_type == "Sv":
            # Calc gain
            CSv = (
                10 * np.log10(beam["transmit_power"])
                + 2 * self.cal_params["gain_correction"]
                + self.cal_params["equivalent_beam_angle"]  # has beam dim
                + 10
                * np.log10(
                    wavelength**2
                    * beam["transmit_duration_nominal"]
                    * self.env_params["sound_speed"]
                    / (32 * np.pi**2)
                )
            )

            # Calibration and echo integration
            out = (
                beam["backscatter_r"]  # has beam dim
                + spreading_loss
                + absorption_loss
                - CSv  # has beam dim
                - 2 * self.cal_params["sa_correction"]
            )
            out.name = "Sv"

        elif cal_type == "TS":
            # Calc gain
            CSp = (
                10 * np.log10(beam["transmit_power"])
                + 2 * self.cal_params["gain_correction"]
                + 10 * np.log10(wavelength**2 / (16 * np.pi**2))
            )

            # Calibration and echo integration
            out = beam["backscatter_r"] + spreading_loss * 2 + absorption_loss - CSp
            out.name = "TS"

        # Attach calculated range (with units meter) into data set
        out = out.to_dataset()
        out = out.merge(self.range_meter)

        # Add frequency_nominal to data set
        out["frequency_nominal"] = beam["frequency_nominal"]

        # Add env and cal parameters
        out = self._add_params_to_output(out)

        # Remove time1 if exist as a coordinate
        if "time1" in out.coords:
            out = out.drop("time1")

        # Squeeze out the beam dim
        # doing it here because both out and self.cal_params["equivalent_beam_angle"] has beam dim
        return out.squeeze("beam", drop=True)


class CalibrateEK60(CalibrateEK):
    def __init__(self, echodata, env_params, cal_params, **kwargs):
        super().__init__(echodata, env_params, cal_params)

        # Set sonar_type and waveform/encode mode
        self.sonar_type = "EK60"
        self.waveform_mode = "CW"
        self.encode_mode = "power"

        # Get the right ed_beam_group for CW power samples
        self.ed_beam_group = retrieve_correct_beam_group(
            echodata=self.echodata, waveform_mode=self.waveform_mode, encode_mode=self.encode_mode
        )

        # Get env_params
        self.env_params = get_env_params_EK(
            sonar_type=self.sonar_type,
            beam=self.echodata[self.ed_beam_group],
            env=self.echodata["Environment"],
            user_dict=self.env_params,
        )

        # Compute range
        self.compute_echo_range()

        # Set the channels to calibrate
        # For EK60 this is all channels
        self.chan_sel = self.echodata[self.ed_beam_group]["channel"]
        beam = self.echodata[self.ed_beam_group]

        # Get cal_params
        self.cal_params = get_cal_params_EK(
            waveform_mode=self.waveform_mode,
            freq_center=beam["frequency_nominal"],
            beam=beam,
            vend=self.echodata["Vendor_specific"],
            user_dict=self.cal_params,
            sonar_type=self.sonar_type,
        )

    def compute_Sv(self, **kwargs):
        return self._cal_power_samples(cal_type="Sv")

    def compute_TS(self, **kwargs):
        return self._cal_power_samples(cal_type="TS")


class CalibrateEK80(CalibrateEK):
    # Default EK80 params: these parameters are only recorded in later versions of EK80 software
    EK80_params = {}
    EK80_params["z_et"] = 75  # transmit impedance
    EK80_params["z_er"] = 1000  # receive impedance
    EK80_params["fs"] = {  # default full sampling frequency [Hz]
        "default": 1500000,
        "GPT": 500000,
        "SBT": 50000,
        "WBAT": 1500000,
        "WBT TUBE": 1500000,
        "WBT MINI": 1500000,
        "WBT": 1500000,
        "WBT HP": 187500,
        "WBT LF": 93750,
    }

    def __init__(self, echodata, env_params, cal_params, waveform_mode, encode_mode):
        super().__init__(echodata, env_params, cal_params)

        # Set sonar_type
        self.sonar_type = "EK80"

        # The waveform and encode mode combination checked in calibrate/api.py::_compute_cal
        # so just doing assignment here
        self.waveform_mode = waveform_mode
        self.encode_mode = encode_mode
        self.echodata = echodata

        # Get the right ed_beam_group given waveform and encode mode
        self.ed_beam_group = retrieve_correct_beam_group(
            echodata=self.echodata, waveform_mode=self.waveform_mode, encode_mode=self.encode_mode
        )

        # Select the channels to calibrate
        if self.encode_mode == "power":
            # Power sample only possible under CW mode,
            # and all power samples will live in the same group
            self.chan_sel = self.echodata[self.ed_beam_group]["channel"]
        else:
            # Complex samples can be CW or BB, so select based on waveform mode
            chan_dict = self._get_chan_dict(self.echodata[self.ed_beam_group])
            self.chan_sel = chan_dict[self.waveform_mode]

        # Subset of the right Sonar/Beam_groupX group given the selected channels
        beam = self.echodata[self.ed_beam_group].sel(channel=self.chan_sel)

        # Use center frequency if in BB mode, else use nominal channel frequency
        if self.waveform_mode == "BB":
            # use true center frequency to interpolate for various cal params
            self.freq_center = (beam["frequency_start"] + beam["frequency_end"]).sel(
                channel=self.chan_sel
            ).isel(beam=0).drop("beam") / 2
        else:
            # use nominal channel frequency for CW pulse
            self.freq_center = beam["frequency_nominal"].sel(channel=self.chan_sel)

        # Get env_params: depends on waveform mode
        self.env_params = get_env_params_EK(
            sonar_type=self.sonar_type,
            beam=beam,
            env=self.echodata["Environment"],
            user_dict=self.env_params,
            freq=self.freq_center,
        )

        # Get cal_params: depends on waveform and encode mode
        self.cal_params = get_cal_params_EK(
            waveform_mode=self.waveform_mode,
            freq_center=self.freq_center,
            beam=beam,  # already subset above
            vend=self.echodata["Vendor_specific"].sel(channel=self.chan_sel),
            user_dict=self.cal_params,
        )

        # Compute echo range in meters
        self.compute_echo_range(chan_sel=self.chan_sel)

    @staticmethod
    def _get_chan_dict(beam: xr.Dataset) -> Dict:
        """
        Build dict to select BB and CW channels from complex samples where data
        from both waveform modes may co-exist.
        """
        # Use center frequency for each ping to select BB or CW channels
        # when all samples are encoded as complex samples
        if "frequency_start" in beam and "frequency_end" in beam:
            # At least some channels are BB
            # frequency_start and frequency_end are NaN for CW channels
            freq_center = (beam["frequency_start"] + beam["frequency_end"]) / 2  # has beam dim

            return {
                # For BB: drop channels containing CW samples (nan in freq start/end)
                "BB": freq_center.dropna(dim="channel").channel,
                # For CW: drop channels containing BB samples (not nan in freq start/end)
                "CW": freq_center.where(np.isnan(freq_center), drop=True).channel,
            }

        else:
            # All channels are CW
            return {"BB": None, "CW": beam.channel}

    def _get_power_from_complex(
        self,
        beam: xr.Dataset,
        chirp: Dict,
        z_et,
        z_er,
    ) -> xr.DataArray:
        """
        Get power from complex samples.

        Parameters
        ----------
        beam : xr.Dataset
            EchoData["Sonar/Beam_group1"] with selected channel subset
        chirp : dict
            a dictionary containing transmit chirp for BB channels

        Returns
        -------
        prx : xr.DataArray
            Power computed from complex samples
        """

        def _get_prx(sig):
            return (
                beam["beam"].size  # number of transducer sectors
                * np.abs(sig.mean(dim="beam")) ** 2
                / (2 * np.sqrt(2)) ** 2
                * (np.abs(z_er + z_et) / z_er) ** 2
                / z_et
            )

        # Compute power
        if self.waveform_mode == "BB":
            pc = compress_pulse(
                backscatter=beam["backscatter_r"] + 1j * beam["backscatter_i"], chirp=chirp
            )  # has beam dim
            prx = _get_prx(pc)  # ensure prx is xr.DataArray
        else:
            bs_cw = beam["backscatter_r"] + 1j * beam["backscatter_i"]
            prx = _get_prx(bs_cw)

        prx.name = "received_power"

        return prx

    def _get_B_theta_phi_m(self):
        """
        Get transceiver gain compensation for BB mode.

        ref: https://github.com/CI-CMG/pyEcholab/blob/RHT-EK80-Svf/echolab2/instruments/EK80.py#L4263-L4274  # noqa
        """
        fac_along = (
            np.abs(-self.cal_params["angle_offset_alongship"])
            / (self.cal_params["beamwidth_alongship"] / 2)
        ) ** 2
        fac_athwart = (
            np.abs(-self.cal_params["angle_offset_athwartship"])
            / (self.cal_params["beamwidth_athwartship"] / 2)
        ) ** 2
        B_theta_phi_m = 0.5 * 6.0206 * (fac_along + fac_athwart - 0.18 * fac_along * fac_athwart)

        return B_theta_phi_m

    def _cal_complex_samples(self, cal_type: str) -> xr.Dataset:
        """Calibrate complex data from EK80.

        Parameters
        ----------
        cal_type : str
            'Sv' for calculating volume backscattering strength, or
            'TS' for calculating target strength

        Returns
        -------
        xr.Dataset
            The calibrated dataset containing Sv or TS
        """
        # Select source of backscatter data
        beam = self.echodata[self.ed_beam_group].sel(channel=self.chan_sel)
        vend = self.echodata["Vendor_specific"].sel(channel=self.chan_sel)

        # Get transmit signal
        tx_coeff = get_filter_coeff(vend)
        fs = self.cal_params["receiver_sampling_frequency"]

        # Switch to use Anderson implementation for transmit chirp starting v0.6.4
        tx, tx_time = get_transmit_signal(beam, tx_coeff, self.waveform_mode, fs)

        # Params to clarity in use below
        z_er = self.cal_params["impedance_receive"]
        z_et = self.cal_params["impedance_transmit"]
        gain = self.cal_params["gain_correction"]

        # Transceiver gain compensation for BB mode
        if self.waveform_mode == "BB":
            gain = gain - self._get_B_theta_phi_m()

        absorption = self.env_params["sound_absorption"]
        range_meter = self.range_meter
        sound_speed = self.env_params["sound_speed"]
        wavelength = sound_speed / self.freq_center
        transmit_power = beam["transmit_power"]

        # TVG compensation with modified range
        tvg_mod_range = range_mod_TVG_EK(
            self.echodata, self.ed_beam_group, range_meter, sound_speed
        )
        tvg_mod_range = tvg_mod_range.where(tvg_mod_range > 0, np.nan)

        spreading_loss = 20 * np.log10(tvg_mod_range)
        absorption_loss = 2 * absorption * tvg_mod_range

        # Get power from complex samples
        prx = self._get_power_from_complex(beam=beam, chirp=tx, z_et=z_et, z_er=z_er)
        prx = prx.where(prx > 0, np.nan)

        # Compute based on cal_type
        if cal_type == "Sv":
            # Effective pulse length
            # compute first assuming all channels are not GPT
            tau_effective = get_tau_effective(
                ytx_dict=tx,
                fs_deci_dict={k: 1 / np.diff(v[:2]) for (k, v) in tx_time.items()},  # decimated fs
                waveform_mode=self.waveform_mode,
                channel=self.chan_sel,
                ping_time=beam["ping_time"],
            )
            # Use pulse_duration in place of tau_effective for GPT channels
            # below assumesthat all transmit parameters are identical
            # and needs to be changed when allowing transmit parameters to vary by ping
            ch_GPT = vend["transceiver_type"] == "GPT"
            tau_effective[ch_GPT] = beam["transmit_duration_nominal"][ch_GPT].isel(ping_time=0)

            # equivalent_beam_angle
            # TODO: THIS ONE CARRIES THE BEAM DIMENSION AROUND
            psifc = self.cal_params["equivalent_beam_angle"]

            out = (
                10 * np.log10(prx)
                + spreading_loss
                + absorption_loss
                - 10 * np.log10(wavelength**2 * transmit_power * sound_speed / (32 * np.pi**2))
                - 2 * gain
                - 10 * np.log10(tau_effective)
                - psifc
            )

            # Correct for sa_correction if CW mode
            if self.waveform_mode == "CW":
                out = out - 2 * self.cal_params["sa_correction"]

            out.name = "Sv"
            # out = out.rename_vars({list(out.data_vars.keys())[0]: "Sv"})

        elif cal_type == "TS":
            out = (
                10 * np.log10(prx)
                + 2 * spreading_loss
                + absorption_loss
                - 10 * np.log10(wavelength**2 * transmit_power / (16 * np.pi**2))
                - 2 * gain
            )
            out.name = "TS"

        # Attach calculated range (with units meter) into data set
        out = out.to_dataset().merge(range_meter)

        # Add frequency_nominal to data set
        out["frequency_nominal"] = beam["frequency_nominal"]

        # Add env and cal parameters
        out = self._add_params_to_output(out)

        # Squeeze out the beam dim
        # out has beam dim, which came from absorption and absorption_loss
        # self.cal_params["equivalent_beam_angle"] also has beam dim

        # TODO: out should not have beam dimension at this stage
        # once that dimension is removed from equivalent_beam_angle
        if "beam" in out.coords:
            return out.isel(beam=0).drop("beam")
        else:
            return out

    def _compute_cal(self, cal_type) -> xr.Dataset:
        """
        Private method to compute Sv or TS from EK80 data, called by compute_Sv or compute_TS.

        Parameters
        ----------
        cal_type : str
            'Sv' for calculating volume backscattering strength, or
            'TS' for calculating target strength

        Returns
        -------
        xr.Dataset
            An xarray Dataset containing either Sv or TS.
        """
        # Set flag_complex: True-complex cal, False-power cal
        flag_complex = (
            True if self.waveform_mode == "BB" or self.encode_mode == "complex" else False
        )

        if flag_complex:
            # Complex samples can be BB or CW
<<<<<<< HEAD
            ds_cal = self._cal_complex_samples(cal_type=cal_type)
        else:
            # Power samples only make sense for CW mode data
            ds_cal = self._cal_power_samples(cal_type=cal_type)
=======
            ds_cal = self._cal_complex_samples(
                cal_type=cal_type, complex_ed_beam_group=self.ed_beam_group
            )
        else:
            # Power samples only make sense for CW mode data
            ds_cal = self._cal_power_samples(
                cal_type=cal_type, power_ed_beam_group=self.ed_beam_group
            )
>>>>>>> 7aed2ca2

        return ds_cal

    def compute_Sv(self):
        """Compute volume backscattering strength (Sv).

        Returns
        -------
        Sv : xr.DataSet
            A DataSet containing volume backscattering strength (``Sv``)
            and the corresponding range (``echo_range``) in units meter.
        """
        return self._compute_cal(cal_type="Sv")

    def compute_TS(self):
        """Compute target strength (TS).

        Returns
        -------
        TS : xr.DataSet
            A DataSet containing target strength (``TS``)
            and the corresponding range (``echo_range``) in units meter.
        """
        return self._compute_cal(cal_type="TS")<|MERGE_RESOLUTION|>--- conflicted
+++ resolved
@@ -482,21 +482,10 @@
 
         if flag_complex:
             # Complex samples can be BB or CW
-<<<<<<< HEAD
             ds_cal = self._cal_complex_samples(cal_type=cal_type)
         else:
             # Power samples only make sense for CW mode data
             ds_cal = self._cal_power_samples(cal_type=cal_type)
-=======
-            ds_cal = self._cal_complex_samples(
-                cal_type=cal_type, complex_ed_beam_group=self.ed_beam_group
-            )
-        else:
-            # Power samples only make sense for CW mode data
-            ds_cal = self._cal_power_samples(
-                cal_type=cal_type, power_ed_beam_group=self.ed_beam_group
-            )
->>>>>>> 7aed2ca2
 
         return ds_cal
 
