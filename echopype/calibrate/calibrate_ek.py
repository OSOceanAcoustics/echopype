--- conflicted
+++ resolved
@@ -152,20 +152,12 @@
 
         # Get cal_params
         self.cal_params = get_cal_params_EK(
-<<<<<<< HEAD
-            waveform_mode="CW",
-=======
             waveform_mode=self.waveform_mode,
->>>>>>> 85278ed6
             freq_center=beam["frequency_nominal"],
             beam=beam,
             vend=self.echodata["Vendor_specific"],
             user_dict=self.cal_params,
-<<<<<<< HEAD
-            sonar_type="EK60",
-=======
             sonar_type=self.sonar_type,
->>>>>>> 85278ed6
         )
 
     def compute_Sv(self, **kwargs):
