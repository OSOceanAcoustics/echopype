--- conflicted
+++ resolved
@@ -610,15 +610,9 @@
         waveform_mode : str
             ``CW`` for CW-mode samples, either recorded as complex or power samples
             ``BB`` for BB-mode samples, recorded as complex samples
-<<<<<<< HEAD
-        freq_center : xr.DataArray
-            Nominal channel for CW mode samples
-            and an xr.DataArray with coorindate ``channel`` for BB mode samples
-=======
         chan_sel : xr.DataArray
             Nominal channel for CW mode samples
             and a xr.DataArray of selected channels for BB mode samples
->>>>>>> 38c3de4e
 
         Returns
         -------
@@ -633,11 +627,7 @@
                 # index using channel_id as order of frequency across channel can be arbitrary
                 # reference to freq_center in case some channels are CW complex samples
                 # (already dropped when computing freq_center in the calling function)
-<<<<<<< HEAD
-                for ch_id in freq_center.channel:
-=======
                 for ch_id in chan_sel:
->>>>>>> 38c3de4e
                     # if channel gain exists in data
                     if ch_id in self.echodata.vendor.cal_channel_id:
                         gain_vec = self.echodata.vendor.gain.sel(cal_channel_id=ch_id)
@@ -665,11 +655,7 @@
         elif waveform_mode == "CW":
             gain = self._get_vend_cal_params_power(
                 "gain_correction", waveform_mode=waveform_mode
-<<<<<<< HEAD
-            ).sel(channel=freq_center.channel)
-=======
             ).sel(channel=chan_sel)
->>>>>>> 38c3de4e
 
         return gain
 
@@ -757,22 +743,14 @@
             wavelength = sound_speed / self.echodata.beam.frequency_nominal.sel(channel=chan_sel)
 
             # use true center frequency to interpolate for gain factor
-<<<<<<< HEAD
-            gain = self._get_gain_for_complex(waveform_mode=waveform_mode, freq_center=chan_sel)
-=======
             gain = self._get_gain_for_complex(waveform_mode=waveform_mode, chan_sel=chan_sel)
->>>>>>> 38c3de4e
 
         else:
             # use nominal channel frequency for CW pulse
             wavelength = sound_speed / self.echodata.beam.frequency_nominal.sel(channel=chan_sel)
 
             # use nominal channel frequency to select gain factor
-<<<<<<< HEAD
-            gain = self._get_gain_for_complex(waveform_mode=waveform_mode, freq_center=chan_sel)
-=======
             gain = self._get_gain_for_complex(waveform_mode=waveform_mode, chan_sel=chan_sel)
->>>>>>> 38c3de4e
 
         # Transmission loss
         spreading_loss = 20 * np.log10(range_meter.where(range_meter >= 1, other=1))
