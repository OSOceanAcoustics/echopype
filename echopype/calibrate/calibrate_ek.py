--- conflicted
+++ resolved
@@ -310,11 +310,7 @@
         # self.range_meter computed under self._compute_cal()
         # because the implementation is different depending on waveform_mode and encode_mode
 
-<<<<<<< HEAD
     def get_env_params(self, waveform_mode=None, encode_mode="complex"):
-=======
-    def get_env_params(self, env_params, waveform_mode="BB", encode_mode="complex"):
->>>>>>> a86a3e0a
         """Get env params using user inputs or values from data file.
 
         EK80 file by default contains sound speed, temperature, depth, salinity, and acidity,
