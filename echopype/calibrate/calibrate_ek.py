from typing import Dict

import numpy as np
import xarray as xr

from ..echodata import EchoData
from ..echodata.simrad import retrieve_correct_beam_group
from ..utils.log import _init_logger
from .cal_params import get_cal_params_EK
from .calibrate_base import CalibrateBase
from .ecs import conform_channel_order, ecs_ds2dict, ecs_ev2ep
from .ek80_complex import compress_pulse, get_filter_coeff, get_tau_effective, get_transmit_signal
from .env_params import get_env_params_EK
from .range import compute_range_EK, range_mod_TVG_EK

logger = _init_logger(__name__)


class CalibrateEK(CalibrateBase):
    def __init__(self, echodata: EchoData, env_params, cal_params, ecs_file, **kwargs):
        super().__init__(echodata, env_params, cal_params, ecs_file)

        self.ed_beam_group = None  # will be assigned in child class

    def compute_echo_range(self, chan_sel: xr.DataArray = None):
        """
        Compute echo range for EK echosounders.

        Returns
        -------
        range_meter : xr.DataArray
            range in units meter
        """
        self.range_meter = compute_range_EK(
            echodata=self.echodata,
            env_params=self.env_params,
            waveform_mode=self.waveform_mode,
            encode_mode=self.encode_mode,
            chan_sel=chan_sel,
        )

    def _cal_power_samples(self, cal_type: str) -> xr.Dataset:
        """Calibrate power data from EK60 and EK80.

        Parameters
        ----------
        cal_type: str
            'Sv' for calculating volume backscattering strength, or
            'TS' for calculating target strength

        Returns
        -------
        xr.Dataset
            The calibrated dataset containing Sv or TS
        """
        # Select source of backscatter data
        beam = self.echodata[self.ed_beam_group]

        # Derived params
        wavelength = self.env_params["sound_speed"] / beam["frequency_nominal"]  # wavelength
        # range_meter = self.range_meter

        # TVG compensation with modified range
        sound_speed = self.env_params["sound_speed"]
        absorption = self.env_params["sound_absorption"]
        tvg_mod_range = range_mod_TVG_EK(
            self.echodata, self.ed_beam_group, self.range_meter, sound_speed
        )
        tvg_mod_range = tvg_mod_range.where(tvg_mod_range > 0, np.nan)

        spreading_loss = 20 * np.log10(tvg_mod_range)
        absorption_loss = 2 * absorption * tvg_mod_range

        if cal_type == "Sv":
            # Calc gain
            CSv = (
                10 * np.log10(beam["transmit_power"])
                + 2 * self.cal_params["gain_correction"]
                + self.cal_params["equivalent_beam_angle"]  # has beam dim
                + 10
                * np.log10(
                    wavelength**2
                    * beam["transmit_duration_nominal"]
                    * self.env_params["sound_speed"]
                    / (32 * np.pi**2)
                )
            )

            # Calibration and echo integration
            out = (
                beam["backscatter_r"]  # has beam dim
                + spreading_loss
                + absorption_loss
                - CSv  # has beam dim
                - 2 * self.cal_params["sa_correction"]
            )
            out.name = "Sv"

        elif cal_type == "TS":
            # Calc gain
            CSp = (
                10 * np.log10(beam["transmit_power"])
                + 2 * self.cal_params["gain_correction"]
                + 10 * np.log10(wavelength**2 / (16 * np.pi**2))
            )

            # Calibration and echo integration
            out = beam["backscatter_r"] + spreading_loss * 2 + absorption_loss - CSp
            out.name = "TS"

        # Attach calculated range (with units meter) into data set
        out = out.to_dataset()
        out = out.merge(self.range_meter)

        # Add frequency_nominal to data set
        out["frequency_nominal"] = beam["frequency_nominal"]

        # Add env and cal parameters
        out = self._add_params_to_output(out)

        # Remove time1 if exist as a coordinate
        if "time1" in out.coords:
            out = out.drop("time1")

        # Squeeze out the beam dim
        # doing it here because both out and self.cal_params["equivalent_beam_angle"] has beam dim
        return out.squeeze("beam", drop=True)


class CalibrateEK60(CalibrateEK):
    def __init__(self, echodata: EchoData, env_params, cal_params, ecs_file, **kwargs):
        super().__init__(echodata, env_params, cal_params, ecs_file)

        # Set sonar_type and waveform/encode mode
        self.sonar_type = "EK60"

        # Set cal type
        self.waveform_mode = "CW"
        self.encode_mode = "power"

        # Get the right ed_beam_group for CW power samples
        self.ed_beam_group = retrieve_correct_beam_group(
            echodata=self.echodata, waveform_mode=self.waveform_mode, encode_mode=self.encode_mode
        )

        # Set the channels to calibrate
        # For EK60 this is all channels
        self.chan_sel = self.echodata[self.ed_group]["channel"]
        beam = self.echodata[self.ed_group]

        # Convert env_params and cal_params if self.ecs_file exists
        # Note a warning if thrown out in CalibrateBase.__init__
        # to let user know cal_params and env_params are ignored if ecs_file is provided
        if self.ecs_file is not None:  # also means self.ecs_dict != {}
            ds_cal_tmp, ds_env_tmp = ecs_ev2ep(self.ecs_dict, "EK60")
            self.cal_params = ecs_ds2dict(
                conform_channel_order(ds_cal_tmp, beam["frequency_nominal"])
            )
            self.env_params = ecs_ds2dict(
                conform_channel_order(ds_env_tmp, beam["frequency_nominal"])
            )

        # Regardless of the source cal and env params,
        # go through the same sanitization and organization process
        self.env_params = get_env_params_EK(
            sonar_type=self.sonar_type,
            beam=self.echodata[self.ed_beam_group],
            env=self.echodata["Environment"],
            user_dict=self.env_params,
        )
<<<<<<< HEAD
=======

        # Compute range
        self.compute_echo_range()

        # Set the channels to calibrate
        # For EK60 this is all channels
        self.chan_sel = self.echodata[self.ed_beam_group]["channel"]
        beam = self.echodata[self.ed_beam_group]

        # Get cal_params
>>>>>>> e132a963
        self.cal_params = get_cal_params_EK(
            waveform_mode=self.waveform_mode,
            freq_center=beam["frequency_nominal"],
            beam=beam,
            vend=self.echodata["Vendor_specific"],
            user_dict=self.cal_params,
            sonar_type=self.sonar_type,
        )

        # Compute range
        self.compute_echo_range()

    def compute_Sv(self, **kwargs):
        return self._cal_power_samples(cal_type="Sv")

    def compute_TS(self, **kwargs):
        return self._cal_power_samples(cal_type="TS")


class CalibrateEK80(CalibrateEK):
    # Default EK80 params: these parameters are only recorded in later versions of EK80 software
    EK80_params = {}
    EK80_params["z_et"] = 75  # transmit impedance
    EK80_params["z_er"] = 1000  # receive impedance
    EK80_params["fs"] = {  # default full sampling frequency [Hz]
        "default": 1500000,
        "GPT": 500000,
        "SBT": 50000,
        "WBAT": 1500000,
        "WBT TUBE": 1500000,
        "WBT MINI": 1500000,
        "WBT": 1500000,
        "WBT HP": 187500,
        "WBT LF": 93750,
    }

    def __init__(
        self,
        echodata: EchoData,
        env_params,
        cal_params,
        waveform_mode,
        encode_mode,
        ecs_file=None,
        **kwargs
    ):
        super().__init__(echodata, env_params, cal_params, ecs_file)

        # Set sonar_type
        self.sonar_type = "EK80"

        # The waveform and encode mode combination checked in calibrate/api.py::_compute_cal
        # so just doing assignment here
        self.waveform_mode = waveform_mode
        self.encode_mode = encode_mode
        self.echodata = echodata

        # Get the right ed_beam_group given waveform and encode mode
        self.ed_beam_group = retrieve_correct_beam_group(
            echodata=self.echodata, waveform_mode=self.waveform_mode, encode_mode=self.encode_mode
        )

        # Select the channels to calibrate
        if self.encode_mode == "power":
            # Power sample only possible under CW mode,
            # and all power samples will live in the same group
            self.chan_sel = self.echodata[self.ed_beam_group]["channel"]
        else:
            # Complex samples can be CW or BB, so select based on waveform mode
            chan_dict = self._get_chan_dict(self.echodata[self.ed_beam_group])
            self.chan_sel = chan_dict[self.waveform_mode]

        # Subset of the right Sonar/Beam_groupX group given the selected channels
        beam = self.echodata[self.ed_beam_group].sel(channel=self.chan_sel)

        # Use center frequency if in BB mode, else use nominal channel frequency
        if self.waveform_mode == "BB":
            # use true center frequency to interpolate for various cal params
            self.freq_center = (beam["frequency_start"] + beam["frequency_end"]).sel(
                channel=self.chan_sel
            ).isel(beam=0).drop("beam") / 2
        else:
            # use nominal channel frequency for CW pulse
            self.freq_center = beam["frequency_nominal"].sel(channel=self.chan_sel)

        # Get env_params: depends on waveform mode
        self.env_params = get_env_params_EK(
            sonar_type=self.sonar_type,
            beam=beam,
            env=self.echodata["Environment"],
            user_dict=self.env_params,
            freq=self.freq_center,
        )

        # Get cal_params: depends on waveform and encode mode
        self.cal_params = get_cal_params_EK(
            waveform_mode=self.waveform_mode,
            freq_center=self.freq_center,
            beam=beam,  # already subset above
            vend=self.echodata["Vendor_specific"].sel(channel=self.chan_sel),
            user_dict=self.cal_params,
        )

        # Compute echo range in meters
        self.compute_echo_range(chan_sel=self.chan_sel)

    @staticmethod
    def _get_chan_dict(beam: xr.Dataset) -> Dict:
        """
        Build dict to select BB and CW channels from complex samples where data
        from both waveform modes may co-exist.
        """
        # Use center frequency for each ping to select BB or CW channels
        # when all samples are encoded as complex samples
        if "frequency_start" in beam and "frequency_end" in beam:
            # At least some channels are BB
            # frequency_start and frequency_end are NaN for CW channels
            freq_center = (beam["frequency_start"] + beam["frequency_end"]) / 2  # has beam dim

            return {
                # For BB: drop channels containing CW samples (nan in freq start/end)
                "BB": freq_center.dropna(dim="channel").channel,
                # For CW: drop channels containing BB samples (not nan in freq start/end)
                "CW": freq_center.where(np.isnan(freq_center), drop=True).channel,
            }

        else:
            # All channels are CW
            return {"BB": None, "CW": beam.channel}

    def _get_power_from_complex(
        self,
        beam: xr.Dataset,
        chirp: Dict,
        z_et,
        z_er,
    ) -> xr.DataArray:
        """
        Get power from complex samples.

        Parameters
        ----------
        beam : xr.Dataset
            EchoData["Sonar/Beam_group1"] with selected channel subset
        chirp : dict
            a dictionary containing transmit chirp for BB channels

        Returns
        -------
        prx : xr.DataArray
            Power computed from complex samples
        """

        def _get_prx(sig):
            return (
                beam["beam"].size  # number of transducer sectors
                * np.abs(sig.mean(dim="beam")) ** 2
                / (2 * np.sqrt(2)) ** 2
                * (np.abs(z_er + z_et) / z_er) ** 2
                / z_et
            )

        # Compute power
        if self.waveform_mode == "BB":
            pc = compress_pulse(
                backscatter=beam["backscatter_r"] + 1j * beam["backscatter_i"], chirp=chirp
            )  # has beam dim
            prx = _get_prx(pc)  # ensure prx is xr.DataArray
        else:
            bs_cw = beam["backscatter_r"] + 1j * beam["backscatter_i"]
            prx = _get_prx(bs_cw)

        prx.name = "received_power"

        return prx

    def _get_B_theta_phi_m(self):
        """
        Get transceiver gain compensation for BB mode.

        ref: https://github.com/CI-CMG/pyEcholab/blob/RHT-EK80-Svf/echolab2/instruments/EK80.py#L4263-L4274  # noqa
        """
        fac_along = (
            np.abs(-self.cal_params["angle_offset_alongship"])
            / (self.cal_params["beamwidth_alongship"] / 2)
        ) ** 2
        fac_athwart = (
            np.abs(-self.cal_params["angle_offset_athwartship"])
            / (self.cal_params["beamwidth_athwartship"] / 2)
        ) ** 2
        B_theta_phi_m = 0.5 * 6.0206 * (fac_along + fac_athwart - 0.18 * fac_along * fac_athwart)

        return B_theta_phi_m

    def _cal_complex_samples(self, cal_type: str) -> xr.Dataset:
        """Calibrate complex data from EK80.

        Parameters
        ----------
        cal_type : str
            'Sv' for calculating volume backscattering strength, or
            'TS' for calculating target strength

        Returns
        -------
        xr.Dataset
            The calibrated dataset containing Sv or TS
        """
        # Select source of backscatter data
        beam = self.echodata[self.ed_beam_group].sel(channel=self.chan_sel)
        vend = self.echodata["Vendor_specific"].sel(channel=self.chan_sel)

        # Get transmit signal
        tx_coeff = get_filter_coeff(vend)
        fs = self.cal_params["receiver_sampling_frequency"]

        # Switch to use Anderson implementation for transmit chirp starting v0.6.4
        tx, tx_time = get_transmit_signal(beam, tx_coeff, self.waveform_mode, fs)

        # Params to clarity in use below
        z_er = self.cal_params["impedance_receive"]
        z_et = self.cal_params["impedance_transmit"]
        gain = self.cal_params["gain_correction"]

        # Transceiver gain compensation for BB mode
        if self.waveform_mode == "BB":
            gain = gain - self._get_B_theta_phi_m()

        absorption = self.env_params["sound_absorption"]
        range_meter = self.range_meter
        sound_speed = self.env_params["sound_speed"]
        wavelength = sound_speed / self.freq_center
        transmit_power = beam["transmit_power"]

        # TVG compensation with modified range
        tvg_mod_range = range_mod_TVG_EK(
            self.echodata, self.ed_beam_group, range_meter, sound_speed
        )
        tvg_mod_range = tvg_mod_range.where(tvg_mod_range > 0, np.nan)

        spreading_loss = 20 * np.log10(tvg_mod_range)
        absorption_loss = 2 * absorption * tvg_mod_range

        # Get power from complex samples
        prx = self._get_power_from_complex(beam=beam, chirp=tx, z_et=z_et, z_er=z_er)
        prx = prx.where(prx > 0, np.nan)

        # Compute based on cal_type
        if cal_type == "Sv":
            # Effective pulse length
            # compute first assuming all channels are not GPT
            tau_effective = get_tau_effective(
                ytx_dict=tx,
                fs_deci_dict={k: 1 / np.diff(v[:2]) for (k, v) in tx_time.items()},  # decimated fs
                waveform_mode=self.waveform_mode,
                channel=self.chan_sel,
                ping_time=beam["ping_time"],
            )
            # Use pulse_duration in place of tau_effective for GPT channels
            # below assumesthat all transmit parameters are identical
            # and needs to be changed when allowing transmit parameters to vary by ping
            ch_GPT = vend["transceiver_type"] == "GPT"
            tau_effective[ch_GPT] = beam["transmit_duration_nominal"][ch_GPT].isel(ping_time=0)

            # equivalent_beam_angle
            # TODO: THIS ONE CARRIES THE BEAM DIMENSION AROUND
            psifc = self.cal_params["equivalent_beam_angle"]

            out = (
                10 * np.log10(prx)
                + spreading_loss
                + absorption_loss
                - 10 * np.log10(wavelength**2 * transmit_power * sound_speed / (32 * np.pi**2))
                - 2 * gain
                - 10 * np.log10(tau_effective)
                - psifc
            )

            # Correct for sa_correction if CW mode
            if self.waveform_mode == "CW":
                out = out - 2 * self.cal_params["sa_correction"]

            out.name = "Sv"
            # out = out.rename_vars({list(out.data_vars.keys())[0]: "Sv"})

        elif cal_type == "TS":
            out = (
                10 * np.log10(prx)
                + 2 * spreading_loss
                + absorption_loss
                - 10 * np.log10(wavelength**2 * transmit_power / (16 * np.pi**2))
                - 2 * gain
            )
            out.name = "TS"

        # Attach calculated range (with units meter) into data set
        out = out.to_dataset().merge(range_meter)

        # Add frequency_nominal to data set
        out["frequency_nominal"] = beam["frequency_nominal"]

        # Add env and cal parameters
        out = self._add_params_to_output(out)

        # Squeeze out the beam dim
        # out has beam dim, which came from absorption and absorption_loss
        # self.cal_params["equivalent_beam_angle"] also has beam dim

        # TODO: out should not have beam dimension at this stage
        # once that dimension is removed from equivalent_beam_angle
        if "beam" in out.coords:
            return out.isel(beam=0).drop("beam")
        else:
            return out

    def _compute_cal(self, cal_type) -> xr.Dataset:
        """
        Private method to compute Sv or TS from EK80 data, called by compute_Sv or compute_TS.

        Parameters
        ----------
        cal_type : str
            'Sv' for calculating volume backscattering strength, or
            'TS' for calculating target strength

        Returns
        -------
        xr.Dataset
            An xarray Dataset containing either Sv or TS.
        """
        # Set flag_complex: True-complex cal, False-power cal
        flag_complex = (
            True if self.waveform_mode == "BB" or self.encode_mode == "complex" else False
        )

        if flag_complex:
            # Complex samples can be BB or CW
            ds_cal = self._cal_complex_samples(cal_type=cal_type)
        else:
            # Power samples only make sense for CW mode data
            ds_cal = self._cal_power_samples(cal_type=cal_type)

        return ds_cal

    def compute_Sv(self):
        """Compute volume backscattering strength (Sv).

        Returns
        -------
        Sv : xr.DataSet
            A DataSet containing volume backscattering strength (``Sv``)
            and the corresponding range (``echo_range``) in units meter.
        """
        return self._compute_cal(cal_type="Sv")

    def compute_TS(self):
        """Compute target strength (TS).

        Returns
        -------
        TS : xr.DataSet
            A DataSet containing target strength (``TS``)
            and the corresponding range (``echo_range``) in units meter.
        """
        return self._compute_cal(cal_type="TS")<|MERGE_RESOLUTION|>--- conflicted
+++ resolved
@@ -168,19 +168,6 @@
             env=self.echodata["Environment"],
             user_dict=self.env_params,
         )
-<<<<<<< HEAD
-=======
-
-        # Compute range
-        self.compute_echo_range()
-
-        # Set the channels to calibrate
-        # For EK60 this is all channels
-        self.chan_sel = self.echodata[self.ed_beam_group]["channel"]
-        beam = self.echodata[self.ed_beam_group]
-
-        # Get cal_params
->>>>>>> e132a963
         self.cal_params = get_cal_params_EK(
             waveform_mode=self.waveform_mode,
             freq_center=beam["frequency_nominal"],
