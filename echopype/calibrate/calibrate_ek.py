--- conflicted
+++ resolved
@@ -132,12 +132,6 @@
 
         # Set sonar_type and waveform/encode mode
         self.sonar_type = "EK60"
-<<<<<<< HEAD
-=======
-
-        # Get env_params
-        self.env_params = get_env_params_EK60(echodata=echodata, user_env_dict=self.env_params)
->>>>>>> 8aca4752
         self.waveform_mode = "CW"
         self.encode_mode = "power"
 
