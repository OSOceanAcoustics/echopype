import numpy as np
import xarray as xr

from ..echodata import EchoData
<<<<<<< HEAD
from ..echodata.simrad import check_waveform_encode_mode
=======
from ..echodata.simrad import retrieve_correct_beam_group
from ..utils import uwa
>>>>>>> 61d76a50
from ..utils.log import _init_logger
from .cal_params import get_cal_params_EK, get_gain_for_complex
from .calibrate_base import CalibrateBase
from .ek80_utils import compress_pulse, get_transmit_chirp
from .env_params_new import get_env_params_EK60, get_env_params_EK80

logger = _init_logger(__name__)


class CalibrateEK(CalibrateBase):
    def __init__(self, echodata: EchoData, env_params, cal_params):
        super().__init__(echodata, env_params, cal_params)

    def compute_range_meter(self, waveform_mode, encode_mode):
        """
        Parameters
        ----------
        waveform_mode : {"CW", "BB"}
            Type of transmit waveform.
            Required only for data from the EK80 echosounder.

            - `"CW"` for narrowband transmission,
              returned echoes recorded either as complex or power/angle samples
            - `"BB"` for broadband transmission,
              returned echoes recorded as complex samples

        encode_mode : {"complex", "power"}
            Type of encoded return echo data.
            Required only for data from the EK80 echosounder.

            - `"complex"` for complex samples
            - `"power"` for power/angle samples, only allowed when
              the echosounder is configured for narrowband transmission

        Returns
        -------
        range_meter : xr.DataArray
            range in units meter
        """
        self.range_meter = self.echodata.compute_range(
            self.env_params,
            ek_waveform_mode=waveform_mode,
            ek_encode_mode=encode_mode,
        )

    def _cal_power(self, cal_type: str, power_ed_group: str = None) -> xr.Dataset:
        """Calibrate power data from EK60 and EK80.

        Parameters
        ----------
        cal_type: str
            'Sv' for calculating volume backscattering strength, or
            'TS' for calculating target strength
        power_ed_group:
            The ``EchoData`` beam group path containing the power data

        Returns
        -------
        xr.Dataset
            The calibrated dataset containing Sv or TS
        """
        # Select source of backscatter data
        beam = self.echodata[power_ed_group]

        # Harmonize time coordinate between Beam_groupX data and env_params
        for p in self.env_params.keys():
            self.env_params[p] = self.echodata._harmonize_env_param_time(
                self.env_params[p], ping_time=beam.ping_time
            )

        # Derived params
        wavelength = self.env_params["sound_speed"] / beam["frequency_nominal"]  # wavelength
        range_meter = self.range_meter

        # Transmission loss
        spreading_loss = 20 * np.log10(range_meter.where(range_meter >= 1, other=1))
        absorption_loss = 2 * self.env_params["sound_absorption"] * range_meter

        if cal_type == "Sv":
            # Calc gain
            CSv = (
                10 * np.log10(beam["transmit_power"])
                + 2 * self.cal_params["gain_correction"]
                + self.cal_params["equivalent_beam_angle"]  # has beam dim
                + 10
                * np.log10(
                    wavelength**2
                    * beam["transmit_duration_nominal"]
                    * self.env_params["sound_speed"]
                    / (32 * np.pi**2)
                )
            )

            # Calibration and echo integration
            out = (
                beam["backscatter_r"]  # has beam dim
                + spreading_loss
                + absorption_loss
                - CSv  # has beam dim
                - 2 * self.cal_params["sa_correction"]
            )
            out.name = "Sv"

        elif cal_type == "TS":
            # Calc gain
            CSp = (
                10 * np.log10(beam["transmit_power"])
                + 2 * self.cal_params["gain_correction"]
                + 10 * np.log10(wavelength**2 / (16 * np.pi**2))
            )

            # Calibration and echo integration
            out = beam["backscatter_r"] + spreading_loss * 2 + absorption_loss - CSp
            out.name = "TS"

        # Attach calculated range (with units meter) into data set
        out = out.to_dataset()
        out = out.merge(range_meter)

        # Add frequency_nominal to data set
        out["frequency_nominal"] = beam["frequency_nominal"]

        # Add env and cal parameters
        out = self._add_params_to_output(out)

        # Remove time1 if exist as a coordinate
        if "time1" in out.coords:
            out = out.drop("time1")

        # Squeeze out the beam dim
        # doing it here because both out and self.cal_params["equivalent_beam_angle"] has beam dim
        return out.squeeze("beam", drop=True)


class CalibrateEK60(CalibrateEK):
    def __init__(self, echodata, env_params, cal_params, **kwargs):
        super().__init__(echodata, env_params, cal_params)

        # load env and cal parameters
        self.env_params = get_env_params_EK60(echodata=echodata, user_env_dict=env_params)

        if cal_params is None:
            cal_params = {}
        self.cal_params = get_cal_params_EK(
            echodata=echodata, user_cal_dict=cal_params, waveform_mode="CW", encode_mode="power"
        )

        # default to CW mode recorded as power samples
        self.compute_range_meter(waveform_mode="CW", encode_mode="power")

    def compute_Sv(self, **kwargs):
        power_ed_group = retrieve_correct_beam_group(
            echodata=self.echodata, waveform_mode="CW", encode_mode="power", pulse_compression=False
        )
        return self._cal_power(cal_type="Sv", power_ed_group=power_ed_group)

    def compute_TS(self, **kwargs):
        power_ed_group = retrieve_correct_beam_group(
            echodata=self.echodata, waveform_mode="CW", encode_mode="power", pulse_compression=False
        )
        return self._cal_power(cal_type="TS", power_ed_group=power_ed_group)


class CalibrateEK80(CalibrateEK):
    fs = 1.5e6  # default full sampling frequency [Hz]
    z_et = 75
    z_er = 1000

    def __init__(self, echodata, env_params, cal_params, waveform_mode, encode_mode):
        super().__init__(echodata, env_params, cal_params)

        # TODO: make waveform_mode and encode_mode class attributes

        # load env and cal parameters
        self.env_params = get_env_params_EK80(
            echodata=echodata,
            user_env_dict=env_params,
            waveform_mode=waveform_mode,
            encode_mode=encode_mode,
        )

        if cal_params is None:
            cal_params = {}
        self.cal_params = get_cal_params_EK(
            echodata=echodata,
            user_cal_dict=cal_params,
            waveform_mode=waveform_mode,
            encode_mode=encode_mode,
        )

        # self.range_meter computed under self._compute_cal()
        # because the implementation is different depending on waveform_mode and encode_mode

    def _cal_complex(self, cal_type, waveform_mode) -> xr.Dataset:
        """Calibrate complex data from EK80.

        Parameters
        ----------
        cal_type : str
            'Sv' for calculating volume backscattering strength, or
            'TS' for calculating target strength
        waveform_mode : {"CW", "BB"}
            Type of transmit waveform.

            - `"CW"` for narrowband transmission,
              returned echoes recorded either as complex or power/angle samples
            - `"BB"` for broadband transmission,
              returned echoes recorded as complex samples

        Returns
        -------
        xr.Dataset
            The calibrated dataset containing Sv or TS
        """
        # Transmit replica and effective pulse length
        chirp, _, tau_effective = get_transmit_chirp(
            echodata=self.echodata, waveform_mode=waveform_mode, fs=self.fs, z_et=self.z_et
        )

        # use center frequency for each ping to select BB or CW channels
        # when all samples are encoded as complex samples
        if (
            "frequency_start" in self.echodata["Sonar/Beam_group1"]
            and "frequency_end" in self.echodata["Sonar/Beam_group1"]
        ):
            freq_center = (
                self.echodata["Sonar/Beam_group1"]["frequency_start"]
                + self.echodata["Sonar/Beam_group1"]["frequency_end"]
            ) / 2  # has beam dim
        else:
            freq_center = None

        if waveform_mode == "BB":
            if freq_center is None:
                raise ValueError(
                    "frequency_start and frequency_end should exist in BB mode data, "
                    "double check the EchoData object!"
                )
            # if CW and BB complex samples co-exist
            # drop those that contain CW samples (nan in freq start/end)
            chan_sel = freq_center.dropna(dim="channel").channel

            # backscatter data
            pc = compress_pulse(
                echodata=self.echodata, chirp=chirp, chan_BB=chan_sel
            )  # has beam dim
            prx = (
                self.echodata["Sonar/Beam_group1"].beam.size
                * np.abs(pc.mean(dim="beam")) ** 2
                / (2 * np.sqrt(2)) ** 2
                * (np.abs(self.z_er + self.z_et) / self.z_er) ** 2
                / self.z_et
            )
        else:
            if freq_center is None:
                # when only have CW complex samples
                chan_sel = self.echodata["Sonar/Beam_group1"].channel
            else:
                # if BB and CW complex samples co-exist
                # drop those that contain BB samples (not nan in freq start/end)
                chan_sel = freq_center.where(np.isnan(freq_center), drop=True).channel

            # backscatter data
            backscatter_cw = (
                self.echodata["Sonar/Beam_group1"]["backscatter_r"]
                + 1j * self.echodata["Sonar/Beam_group1"]["backscatter_i"]
            )
            prx = (
                self.echodata["Sonar/Beam_group1"].beam.size
                * np.abs(backscatter_cw.mean(dim="beam")) ** 2
                / (2 * np.sqrt(2)) ** 2
                * (np.abs(self.z_er + self.z_et) / self.z_er) ** 2
                / self.z_et
            )
            prx.name = "received_power"
            prx = prx.to_dataset()

        # Compute derived params

        # Harmonize time coordinate between Beam_groupX data and env_params
        # Use self.echodata["Sonar/Beam_group1"] because complex sample is always in Beam_group1
        for p in self.env_params.keys():
            if "channel" in self.env_params[p].coords:
                self.env_params[p] = self.env_params[p].sel(channel=chan_sel)
            self.env_params[p] = self.echodata._harmonize_env_param_time(
                self.env_params[p], ping_time=self.echodata["Sonar/Beam_group1"].ping_time
            )

        sound_speed = self.env_params["sound_speed"]
        absorption = self.env_params["sound_absorption"].sel(channel=chan_sel)
        range_meter = self.range_meter.sel(channel=chan_sel)
        if waveform_mode == "BB":
            # use true center frequency for BB pulse
            wavelength = sound_speed / self.echodata["Sonar/Beam_group1"].frequency_nominal.sel(
                channel=chan_sel
            )

            # use true center frequency to interpolate for gain factor
            gain = get_gain_for_complex(
                echodata=self.echodata, waveform_mode=waveform_mode, chan_sel=chan_sel
            )

        else:
            # use nominal channel frequency for CW pulse
            wavelength = sound_speed / self.echodata["Sonar/Beam_group1"].frequency_nominal.sel(
                channel=chan_sel
            )

            # use nominal channel frequency to select gain factor
            gain = get_gain_for_complex(
                echodata=self.echodata, waveform_mode=waveform_mode, chan_sel=chan_sel
            )

        # Transmission loss
        spreading_loss = 20 * np.log10(range_meter.where(range_meter >= 1, other=1))
        absorption_loss = 2 * absorption * range_meter

        # TODO: both Sv and TS are off by ~<0.5 dB from matlab outputs.
        #  Is this due to the use of 'single' in matlab code?
        if cal_type == "Sv":
            # effective pulse length
            tau_effective = xr.DataArray(
                data=list(tau_effective.values()),
                coords=[
                    self.echodata["Sonar/Beam_group1"].channel,
                    self.echodata["Sonar/Beam_group1"].ping_time,
                ],
                dims=["channel", "ping_time"],
            ).sel(channel=chan_sel)

            # other params
            transmit_power = self.echodata["Sonar/Beam_group1"]["transmit_power"].sel(
                channel=chan_sel
            )
            # equivalent_beam_angle has beam dim
            if waveform_mode == "BB":
                psifc = self.echodata["Sonar/Beam_group1"]["equivalent_beam_angle"].sel(
                    channel=chan_sel
                ) + 10 * np.log10(
                    self.echodata["Vendor_specific"].frequency_nominal.sel(channel=chan_sel)
                    / freq_center
                )
            elif waveform_mode == "CW":
                psifc = self.echodata["Sonar/Beam_group1"]["equivalent_beam_angle"].sel(
                    channel=chan_sel
                )

            out = (
                10 * np.log10(prx)
                + spreading_loss
                + absorption_loss
                - 10 * np.log10(wavelength**2 * transmit_power * sound_speed / (32 * np.pi**2))
                - 2 * gain
                - 10 * np.log10(tau_effective)
                - psifc
            )
            out = out.rename_vars({list(out.data_vars.keys())[0]: "Sv"})

        elif cal_type == "TS":
            transmit_power = self.echodata["Sonar/Beam_group1"]["transmit_power"].sel(
                channel=chan_sel
            )

            out = (
                10 * np.log10(prx)
                + 2 * spreading_loss
                + absorption_loss  # has beam dim
                - 10 * np.log10(wavelength**2 * transmit_power / (16 * np.pi**2))
                - 2 * gain
            )
            out = out.rename_vars({list(out.data_vars.keys())[0]: "TS"})

        # Attach calculated range (with units meter) into data set
        out = out.merge(range_meter)

        # Add frequency_nominal to data set
        out["frequency_nominal"] = self.echodata["Sonar/Beam_group1"]["frequency_nominal"]

        # Add env and cal parameters
        out = self._add_params_to_output(out)

        # Squeeze out the beam dim
        # out has beam dim, which came from absorption and absorption_loss
        # self.cal_params["equivalent_beam_angle"] also has beam dim
        return out.isel(beam=0).drop("beam")

    def _compute_cal(self, cal_type, waveform_mode, encode_mode) -> xr.Dataset:
        """
        Private method to compute Sv or TS from EK80 data, called by compute_Sv or compute_TS.

        Parameters
        ----------
        cal_type : str
            'Sv' for calculating volume backscattering strength, or
            'TS' for calculating target strength

        waveform_mode : {"CW", "BB"}
            Type of transmit waveform.

            - `"CW"` for narrowband transmission,
              returned echoes recorded either as complex or power/angle samples
            - `"BB"` for broadband transmission,
              returned echoes recorded as complex samples

        encode_mode : {"complex", "power"}
            Type of encoded return echo data.

            - `"complex"` for complex samples
            - `"power"` for power/angle samples, only allowed when
              the echosounder is configured for narrowband transmission

        Returns
        -------
        xr.Dataset
            An xarray Dataset containing either Sv or TS.
        """

        power_ed_group = retrieve_correct_beam_group(
            echodata=self.echodata,
            waveform_mode=waveform_mode,
            encode_mode=encode_mode,
            pulse_compression=False,
        )

        # Set flag_complex
        #  - True: complex cal
        #  - False: power cal
        flag_complex = False
        if waveform_mode == "BB":
            flag_complex = True
        elif encode_mode == "complex":
            flag_complex = True

        # Compute Sv
        if flag_complex:
            # Complex samples can be BB or CW
            self.compute_range_meter(waveform_mode=waveform_mode, encode_mode=encode_mode)
            ds_cal = self._cal_complex(cal_type=cal_type, waveform_mode=waveform_mode)
        else:
            # Power samples only make sense for CW mode data
            self.compute_range_meter(waveform_mode="CW", encode_mode=encode_mode)
            ds_cal = self._cal_power(cal_type=cal_type, power_ed_group=power_ed_group)

        return ds_cal

    def compute_Sv(self, waveform_mode="BB", encode_mode="complex"):
        """Compute volume backscattering strength (Sv).

        Parameters
        ----------
        waveform_mode : {"CW", "BB"}
            Type of transmit waveform.

            - `"CW"` for narrowband transmission,
              returned echoes recorded either as complex or power/angle samples
            - (default) `"BB"` for broadband transmission,
              returned echoes recorded as complex samples

        encode_mode : {"complex", "power"}
            Type of encoded return echo data.

            - (default) `"complex"` for complex samples
            - `"power"` for power/angle samples, only allowed when
              the echosounder is configured for narrowband transmission

        Returns
        -------
        Sv : xr.DataSet
            A DataSet containing volume backscattering strength (``Sv``)
            and the corresponding range (``echo_range``) in units meter.
        """
        return self._compute_cal(
            cal_type="Sv", waveform_mode=waveform_mode, encode_mode=encode_mode
        )

    def compute_TS(self, waveform_mode="BB", encode_mode="complex"):
        """Compute target strength (TS).

        Parameters
        ----------
        waveform_mode : {"CW", "BB"}
            Type of transmit waveform.

            - `"CW"` for narrowband transmission,
              returned echoes recorded either as complex or power/angle samples
            - (default) `"BB"` for broadband transmission,
              returned echoes recorded as complex samples

        encode_mode : {"complex", "power"}
            Type of encoded return echo data.

            - (default) `"complex"` for complex samples
            - `"power"` for power/angle samples, only allowed when
              the echosounder is configured for narrowband transmission

        Returns
        -------
        TS : xr.DataSet
            A DataSet containing target strength (``TS``)
            and the corresponding range (``echo_range``) in units meter.
        """
        return self._compute_cal(
            cal_type="TS", waveform_mode=waveform_mode, encode_mode=encode_mode
        )<|MERGE_RESOLUTION|>--- conflicted
+++ resolved
@@ -2,12 +2,7 @@
 import xarray as xr
 
 from ..echodata import EchoData
-<<<<<<< HEAD
-from ..echodata.simrad import check_waveform_encode_mode
-=======
 from ..echodata.simrad import retrieve_correct_beam_group
-from ..utils import uwa
->>>>>>> 61d76a50
 from ..utils.log import _init_logger
 from .cal_params import get_cal_params_EK, get_gain_for_complex
 from .calibrate_base import CalibrateBase
