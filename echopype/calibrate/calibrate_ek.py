from typing import Dict

import numpy as np
import xarray as xr

from ..echodata import EchoData
from ..echodata.simrad import retrieve_correct_beam_group
from ..utils.log import _init_logger
<<<<<<< HEAD
from .cal_params import get_cal_params_EK
=======
from .cal_params import get_cal_params_EK, get_vend_filter_EK80
>>>>>>> fd0c41ec
from .calibrate_base import CalibrateBase
from .ek80_complex import compress_pulse, get_filter_coeff, get_tau_effective, get_transmit_signal
from .env_params import get_env_params_EK60, get_env_params_EK80
from .range import compute_range_EK, range_mod_TVG_EK

logger = _init_logger(__name__)


class CalibrateEK(CalibrateBase):
    def __init__(self, echodata: EchoData, env_params, cal_params):
        super().__init__(echodata, env_params, cal_params)

    def compute_echo_range(self, chan_sel: xr.DataArray = None):
        """
        Compute echo range for EK echosounders.

        Returns
        -------
        range_meter : xr.DataArray
            range in units meter
        """
        self.range_meter = compute_range_EK(
            echodata=self.echodata,
            env_params=self.env_params,
            waveform_mode=self.waveform_mode,
            encode_mode=self.encode_mode,
            chan_sel=chan_sel,
        )

    def _cal_power_samples(self, cal_type: str, power_ed_group: str = None) -> xr.Dataset:
        """Calibrate power data from EK60 and EK80.

        Parameters
        ----------
        cal_type: str
            'Sv' for calculating volume backscattering strength, or
            'TS' for calculating target strength
        power_ed_group:
            The ``EchoData`` beam group path containing the power data

        Returns
        -------
        xr.Dataset
            The calibrated dataset containing Sv or TS
        """
        # Select source of backscatter data
        beam = self.echodata[power_ed_group]

        # Derived params
        wavelength = self.env_params["sound_speed"] / beam["frequency_nominal"]  # wavelength
        # range_meter = self.range_meter

        # TVG compensation with modified range
        sound_speed = self.env_params["sound_speed"]
        absorption = self.env_params["sound_absorption"]
        tvg_mod_range = range_mod_TVG_EK(
            self.echodata, self.ed_group, self.range_meter, sound_speed
        )
        spreading_loss = 20 * np.log10(tvg_mod_range)
        absorption_loss = 2 * absorption * tvg_mod_range

        if cal_type == "Sv":
            # Calc gain
            CSv = (
                10 * np.log10(beam["transmit_power"])
                + 2 * self.cal_params["gain_correction"]
                + self.cal_params["equivalent_beam_angle"]  # has beam dim
                + 10
                * np.log10(
                    wavelength**2
                    * beam["transmit_duration_nominal"]
                    * self.env_params["sound_speed"]
                    / (32 * np.pi**2)
                )
            )

            # Calibration and echo integration
            out = (
                beam["backscatter_r"]  # has beam dim
                + spreading_loss
                + absorption_loss
                - CSv  # has beam dim
                - 2 * self.cal_params["sa_correction"]
            )
            out.name = "Sv"

        elif cal_type == "TS":
            # Calc gain
            CSp = (
                10 * np.log10(beam["transmit_power"])
                + 2 * self.cal_params["gain_correction"]
                + 10 * np.log10(wavelength**2 / (16 * np.pi**2))
            )

            # Calibration and echo integration
            out = beam["backscatter_r"] + spreading_loss * 2 + absorption_loss - CSp
            out.name = "TS"

        # Attach calculated range (with units meter) into data set
        out = out.to_dataset()
        out = out.merge(self.range_meter)

        # Add frequency_nominal to data set
        out["frequency_nominal"] = beam["frequency_nominal"]

        # Add env and cal parameters
        out = self._add_params_to_output(out)

        # Remove time1 if exist as a coordinate
        if "time1" in out.coords:
            out = out.drop("time1")

        # Squeeze out the beam dim
        # doing it here because both out and self.cal_params["equivalent_beam_angle"] has beam dim
        return out.squeeze("beam", drop=True)


class CalibrateEK60(CalibrateEK):
    def __init__(self, echodata, env_params, cal_params, **kwargs):
        super().__init__(echodata, env_params, cal_params)

        # Set sonar_type
        self.sonar_type = "EK60"

        # Get env_params
        self.env_params = get_env_params_EK60(echodata=echodata, user_env_dict=env_params)
        self.waveform_mode = "CW"
        self.encode_mode = "power"

        # Compute range
        self.compute_echo_range()

        # Get the right ed_group for CW power samples
        self.ed_group = retrieve_correct_beam_group(
            echodata=self.echodata, waveform_mode=self.waveform_mode, encode_mode=self.encode_mode
        )

        # Set the channels to calibrate
        # For EK60 this is all channels
        self.chan_sel = self.echodata[self.ed_group]["channel"]
        beam = self.echodata[self.ed_group]

        # Get cal_params
        self.cal_params = get_cal_params_EK(
<<<<<<< HEAD
            waveform_mode="CW",
=======
            waveform_mode=self.waveform_mode,
>>>>>>> fd0c41ec
            freq_center=beam["frequency_nominal"],
            beam=beam,
            vend=self.echodata["Vendor_specific"],
            user_dict=self.cal_params,
<<<<<<< HEAD
            sonar_type="EK60",
=======
            sonar_type=self.sonar_type,
>>>>>>> fd0c41ec
        )

    def compute_Sv(self, **kwargs):
        return self._cal_power_samples(cal_type="Sv", power_ed_group=self.ed_group)

    def compute_TS(self, **kwargs):
        return self._cal_power_samples(cal_type="TS", power_ed_group=self.ed_group)


class CalibrateEK80(CalibrateEK):
    # Default EK80 params: these parameters are only recorded in later versions of EK80 software
    EK80_params = {}
    EK80_params["z_et"] = 75  # transmit impedance
    EK80_params["z_er"] = 1000  # receive impedance
    EK80_params["fs"] = {  # default full sampling frequency [Hz]
        "default": 1500000,
        "GPT": 500000,
        "SBT": 50000,
        "WBAT": 1500000,
        "WBT TUBE": 1500000,
        "WBT MINI": 1500000,
        "WBT": 1500000,
        "WBT HP": 187500,
        "WBT LF": 93750,
    }

    def __init__(self, echodata, env_params, cal_params, waveform_mode, encode_mode):
        super().__init__(echodata, env_params, cal_params)

        # Set sonar_type
        self.sonar_type = "EK80"

        # The waveform and encode mode combination checked in calibrate/api.py::_compute_cal
        # so just doing assignment here
        self.waveform_mode = waveform_mode
        self.encode_mode = encode_mode
        self.echodata = echodata

        # Get the right ed_group given waveform and encode mode
        self.ed_group = retrieve_correct_beam_group(
            echodata=self.echodata, waveform_mode=self.waveform_mode, encode_mode=self.encode_mode
        )

        # Select the channels to calibrate
        if self.encode_mode == "power":
            # Power sample only possible under CW mode,
            # and all power samples will live in the same group
            self.chan_sel = self.echodata[self.ed_group]["channel"]
        else:
            # Complex samples can be CW or BB, so select based on waveform mode
            chan_dict = self._get_chan_dict(self.echodata[self.ed_group])
            self.chan_sel = chan_dict[self.waveform_mode]

        # Subset of the right Sonar/Beam_groupX group given the selected channels
        beam = self.echodata[self.ed_group].sel(channel=self.chan_sel)

        # Use center frequency if in BB mode, else use nominal channel frequency
        if self.waveform_mode == "BB":
            # use true center frequency to interpolate for various cal params
            self.freq_center = (beam["frequency_start"] + beam["frequency_end"]).sel(
                channel=self.chan_sel
            ).isel(beam=0).drop("beam") / 2
        else:
            # use nominal channel frequency for CW pulse
            self.freq_center = beam["frequency_nominal"].sel(channel=self.chan_sel)

        # Get env_params: depends on waveform mode
        self.env_params = get_env_params_EK80(
            echodata=echodata,
            freq=self.freq_center,
            user_env_dict=env_params,
            ed_group=self.ed_group,
        )

        # Get cal_params: depends on waveform and encode mode
        self.cal_params = get_cal_params_EK(
            waveform_mode=self.waveform_mode,
            freq_center=self.freq_center,
            beam=beam,  # already subset above
            vend=self.echodata["Vendor_specific"].sel(channel=self.chan_sel),
            user_dict=self.cal_params,
        )

        # Compute echo range in meters
        self.compute_echo_range(chan_sel=self.chan_sel)

    @staticmethod
    def _get_chan_dict(beam: xr.Dataset) -> Dict:
        """
        Build dict to select BB and CW channels from complex samples where data
        from both waveform modes may co-exist.
        """
        # Use center frequency for each ping to select BB or CW channels
        # when all samples are encoded as complex samples
        if "frequency_start" in beam and "frequency_end" in beam:
            # At least some channels are BB
            # frequency_start and frequency_end are NaN for CW channels
            freq_center = (beam["frequency_start"] + beam["frequency_end"]) / 2  # has beam dim

            return {
                # For BB: drop channels containing CW samples (nan in freq start/end)
                "BB": freq_center.dropna(dim="channel").channel,
                # For CW: drop channels containing BB samples (not nan in freq start/end)
                "CW": freq_center.where(np.isnan(freq_center), drop=True).channel,
            }

        else:
            # All channels are CW
            return {"BB": None, "CW": beam.channel}

    def _get_power_from_complex(
        self,
        beam: xr.Dataset,
        chirp: Dict,
        z_et,
        z_er,
    ) -> xr.DataArray:
        """
        Get power from complex samples.

        Parameters
        ----------
        beam : xr.Dataset
            EchoData["Sonar/Beam_group1"] with selected channel subset
        chirp : dict
            a dictionary containing transmit chirp for BB channels

        Returns
        -------
        prx : xr.DataArray
            Power computed from complex samples
        """

        def _get_prx(sig):
            return (
                beam["beam"].size  # number of transducer sectors
                * np.abs(sig.mean(dim="beam")) ** 2
                / (2 * np.sqrt(2)) ** 2
                * (np.abs(z_er + z_et) / z_er) ** 2
                / z_et
            )

        # Compute power
        if self.waveform_mode == "BB":
            pc = compress_pulse(
                backscatter=beam["backscatter_r"] + 1j * beam["backscatter_i"], chirp=chirp
            )  # has beam dim
            prx = _get_prx(pc)  # ensure prx is xr.DataArray
        else:
            bs_cw = beam["backscatter_r"] + 1j * beam["backscatter_i"]
            prx = _get_prx(bs_cw)

        prx.name = "received_power"

        return prx

    def _get_B_theta_phi_m(self):
        """
        Get transceiver gain compensation for BB mode.

        ref: https://github.com/CI-CMG/pyEcholab/blob/RHT-EK80-Svf/echolab2/instruments/EK80.py#L4263-L4274  # noqa
        """
        fac_along = (
            np.abs(-self.cal_params["angle_offset_alongship"])
            / (self.cal_params["beamwidth_alongship"] / 2)
        ) ** 2
        fac_athwart = (
            np.abs(-self.cal_params["angle_offset_athwartship"])
            / (self.cal_params["beamwidth_athwartship"] / 2)
        ) ** 2
        B_theta_phi_m = 0.5 * 6.0206 * (fac_along + fac_athwart - 0.18 * fac_along * fac_athwart)

        return B_theta_phi_m

    def _cal_complex_samples(self, cal_type: str, complex_ed_group: str) -> xr.Dataset:
        """Calibrate complex data from EK80.

        Parameters
        ----------
        cal_type : str
            'Sv' for calculating volume backscattering strength, or
            'TS' for calculating target strength
        complex_ed_group : str
            The ``EchoData`` beam group path containing complex data

        Returns
        -------
        xr.Dataset
            The calibrated dataset containing Sv or TS
        """
        # Select source of backscatter data
        beam = self.echodata[complex_ed_group].sel(channel=self.chan_sel)
        vend = self.echodata["Vendor_specific"].sel(channel=self.chan_sel)

        # Get transmit signal
<<<<<<< HEAD
        tx_coeff = get_filter_coeff(vend)
=======
        tx_coeff = self._get_filter_coeff()
>>>>>>> fd0c41ec
        fs = self.cal_params["receiver_sampling_frequency"]

        # Switch to use Anderson implementation for transmit chirp starting v0.6.4
        tx, tx_time = get_transmit_signal(beam, tx_coeff, self.waveform_mode, fs)

        # Params to clarity in use below
        z_er = self.cal_params["impedance_receive"]
        z_et = self.cal_params["impedance_transmit"]
        gain = self.cal_params["gain_correction"]

        # Transceiver gain compensation for BB mode
        if self.waveform_mode == "BB":
            gain = gain - self._get_B_theta_phi_m()

        absorption = self.env_params["sound_absorption"]
        range_meter = self.range_meter
        sound_speed = self.env_params["sound_speed"]
        wavelength = sound_speed / self.freq_center
        transmit_power = beam["transmit_power"]

        # TVG compensation with modified range
        tvg_mod_range = range_mod_TVG_EK(self.echodata, self.ed_group, range_meter, sound_speed)
        spreading_loss = 20 * np.log10(tvg_mod_range)
        absorption_loss = 2 * absorption * tvg_mod_range

        # Get power from complex samples
        prx = self._get_power_from_complex(beam=beam, chirp=tx, z_et=z_et, z_er=z_er)

        # Compute based on cal_type
        if cal_type == "Sv":
            # Effective pulse length
            # compute first assuming all channels are not GPT
            tau_effective = get_tau_effective(
                ytx_dict=tx,
                fs_deci_dict={k: 1 / np.diff(v[:2]) for (k, v) in tx_time.items()},  # decimated fs
                waveform_mode=self.waveform_mode,
                channel=self.chan_sel,
                ping_time=beam["ping_time"],
            )
            # Use pulse_duration in place of tau_effective for GPT channels
            # below assumesthat all transmit parameters are identical
            # and needs to be changed when allowing transmit parameters to vary by ping
            ch_GPT = vend["transceiver_type"] == "GPT"
            tau_effective[ch_GPT] = beam["transmit_duration_nominal"][ch_GPT].isel(ping_time=0)

            # equivalent_beam_angle
            # TODO: THIS ONE CARRIES THE BEAM DIMENSION AROUND
            psifc = self.cal_params["equivalent_beam_angle"]

            out = (
                10 * np.log10(prx)
                + spreading_loss
                + absorption_loss
                - 10 * np.log10(wavelength**2 * transmit_power * sound_speed / (32 * np.pi**2))
                - 2 * gain
                - 10 * np.log10(tau_effective)
                - psifc
            )

            # Correct for sa_correction if CW mode
            if self.waveform_mode == "CW":
                out = out - 2 * self.cal_params["sa_correction"]

            out.name = "Sv"
            # out = out.rename_vars({list(out.data_vars.keys())[0]: "Sv"})

        elif cal_type == "TS":
            out = (
                10 * np.log10(prx)
                + 2 * spreading_loss
                + absorption_loss
                - 10 * np.log10(wavelength**2 * transmit_power / (16 * np.pi**2))
                - 2 * gain
            )
            out.name = "TS"

        # Attach calculated range (with units meter) into data set
        out = out.to_dataset().merge(range_meter)

        # Add frequency_nominal to data set
        out["frequency_nominal"] = beam["frequency_nominal"]

        # Add env and cal parameters
        out = self._add_params_to_output(out)

        # Squeeze out the beam dim
        # out has beam dim, which came from absorption and absorption_loss
        # self.cal_params["equivalent_beam_angle"] also has beam dim

        # TODO: out should not have beam dimension at this stage
        # once that dimension is removed from equivalent_beam_angle
        if "beam" in out.coords:
            return out.isel(beam=0).drop("beam")
        else:
            return out

    def _compute_cal(self, cal_type) -> xr.Dataset:
        """
        Private method to compute Sv or TS from EK80 data, called by compute_Sv or compute_TS.

        Parameters
        ----------
        cal_type : str
            'Sv' for calculating volume backscattering strength, or
            'TS' for calculating target strength

        Returns
        -------
        xr.Dataset
            An xarray Dataset containing either Sv or TS.
        """
        # Set flag_complex: True-complex cal, False-power cal
        flag_complex = (
            True if self.waveform_mode == "BB" or self.encode_mode == "complex" else False
        )

        if flag_complex:
            # Complex samples can be BB or CW
            ds_cal = self._cal_complex_samples(cal_type=cal_type, complex_ed_group=self.ed_group)
        else:
            # Power samples only make sense for CW mode data
            ds_cal = self._cal_power_samples(cal_type=cal_type, power_ed_group=self.ed_group)

        return ds_cal

    def compute_Sv(self):
        """Compute volume backscattering strength (Sv).

        Returns
        -------
        Sv : xr.DataSet
            A DataSet containing volume backscattering strength (``Sv``)
            and the corresponding range (``echo_range``) in units meter.
        """
        return self._compute_cal(cal_type="Sv")

    def compute_TS(self):
        """Compute target strength (TS).

        Returns
        -------
        TS : xr.DataSet
            A DataSet containing target strength (``TS``)
            and the corresponding range (``echo_range``) in units meter.
        """
        return self._compute_cal(cal_type="TS")<|MERGE_RESOLUTION|>--- conflicted
+++ resolved
@@ -6,11 +6,7 @@
 from ..echodata import EchoData
 from ..echodata.simrad import retrieve_correct_beam_group
 from ..utils.log import _init_logger
-<<<<<<< HEAD
 from .cal_params import get_cal_params_EK
-=======
-from .cal_params import get_cal_params_EK, get_vend_filter_EK80
->>>>>>> fd0c41ec
 from .calibrate_base import CalibrateBase
 from .ek80_complex import compress_pulse, get_filter_coeff, get_tau_effective, get_transmit_signal
 from .env_params import get_env_params_EK60, get_env_params_EK80
@@ -155,20 +151,12 @@
 
         # Get cal_params
         self.cal_params = get_cal_params_EK(
-<<<<<<< HEAD
-            waveform_mode="CW",
-=======
             waveform_mode=self.waveform_mode,
->>>>>>> fd0c41ec
             freq_center=beam["frequency_nominal"],
             beam=beam,
             vend=self.echodata["Vendor_specific"],
             user_dict=self.cal_params,
-<<<<<<< HEAD
-            sonar_type="EK60",
-=======
             sonar_type=self.sonar_type,
->>>>>>> fd0c41ec
         )
 
     def compute_Sv(self, **kwargs):
@@ -364,11 +352,7 @@
         vend = self.echodata["Vendor_specific"].sel(channel=self.chan_sel)
 
         # Get transmit signal
-<<<<<<< HEAD
         tx_coeff = get_filter_coeff(vend)
-=======
-        tx_coeff = self._get_filter_coeff()
->>>>>>> fd0c41ec
         fs = self.cal_params["receiver_sampling_frequency"]
 
         # Switch to use Anderson implementation for transmit chirp starting v0.6.4
