--- conflicted
+++ resolved
@@ -135,11 +135,8 @@
 
         # Set sonar_type and waveform/encode mode
         self.sonar_type = "EK60"
-<<<<<<< HEAD
 
         # Set cal type
-=======
->>>>>>> edc1d151
         self.waveform_mode = "CW"
         self.encode_mode = "power"
 
