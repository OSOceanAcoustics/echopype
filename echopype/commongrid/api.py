--- conflicted
+++ resolved
@@ -10,10 +10,7 @@
 from flox.xarray import xarray_reduce
 
 from ..consolidate.api import POSITION_VARIABLES
-<<<<<<< HEAD
 from ..utils.compute import _log2lin
-=======
->>>>>>> 3492b369
 from ..utils.prov import add_processing_level, echopype_prov_attrs, insert_input_processing_level
 from .mvbs import get_MVBS_along_channels
 from .nasc import get_distance_from_latlon
@@ -142,10 +139,7 @@
     range_bin: str = "20m",
     ping_time_bin: str = "20S",
     method="map-reduce",
-<<<<<<< HEAD
-=======
     closed: Literal["left", "right"] = "left",
->>>>>>> 3492b369
     **flox_kwargs,
 ):
     """
@@ -161,27 +155,11 @@
     ----------
     ds_Sv : xr.Dataset
         dataset containing Sv and ``echo_range`` [m]
-<<<<<<< HEAD
-    range_var: str
-=======
     range_var: {'echo_range', 'depth'}, default 'echo_range'
->>>>>>> 3492b369
         The variable to use for range binning.
         Must be one of ``echo_range`` or ``depth``.
         Note that ``depth`` is only available if the input dataset contains
         ``depth`` as a data variable.
-<<<<<<< HEAD
-    range_bin : str
-        bin size along ``echo_range`` or ``depth`` in meters,
-        default to ``20m``
-    ping_time_bin : str
-        bin size along ``ping_time``, default to ``20S``
-    method: str
-        The flox strategy for reduction of dask arrays only,
-        default to ``map-reduce``
-        See flox `documentation <https://flox.readthedocs.io/en/latest/implementation.html>`_
-        for more details.
-=======
     range_bin : str, default '20m'
         bin size along ``echo_range`` or ``depth`` in meters.
     ping_time_bin : str, default '20S'
@@ -192,7 +170,6 @@
         for more details.
     closed: {'left', 'right'}, default 'left'
         Which side of bin interval is closed.
->>>>>>> 3492b369
     **kwargs
         Additional keyword arguments to be passed
         to flox reduction function.
@@ -202,33 +179,10 @@
     A dataset containing bin-averaged Sv
     """
 
-<<<<<<< HEAD
-    # First check for bin types
-    if not isinstance(range_bin, str):
-        raise TypeError("range_bin must be a string")
-
     if not isinstance(ping_time_bin, str):
         raise TypeError("ping_time_bin must be a string")
 
-    # normalize to lower case
-    # for range_bin
-    range_bin = range_bin.strip().lower()
-    # Only matches meters
-    match_obj = re.match(r"([\d+]*[.,]{0,1}[\d+]*)(\s+)?(m)", range_bin)
-
-    # Do some checks on range meter inputs
-    if match_obj is None:
-        # This shouldn't be other units
-        raise ValueError("range_bin must be in meters (e.g., '10m').")
-
-    # Convert back to float
-    range_bin = float(match_obj.group(1))
-=======
-    if not isinstance(ping_time_bin, str):
-        raise TypeError("ping_time_bin must be a string")
-
     range_bin = _parse_range_bin(range_bin)
->>>>>>> 3492b369
 
     # Clean up filenames dimension if it exists
     # not needed here
@@ -243,13 +197,10 @@
     if range_var not in ds_Sv.data_vars:
         raise ValueError(f"range_var '{range_var}' does not exist in the input dataset.")
 
-<<<<<<< HEAD
-=======
     # Check for closed values
     if closed not in ["right", "left"]:
         raise ValueError(f"{closed} is not a valid option. Options are 'left' or 'right'.")
 
->>>>>>> 3492b369
     # create bin information for echo_range
     # this computes the echo range max since there might NaNs in the data
     echo_range_max = ds_Sv[range_var].max()
@@ -261,14 +212,6 @@
         .resample(ping_time=ping_time_bin, skipna=True)
         .first()  # Not actually being used, but needed to get the bin groups
         .indexes["ping_time"]
-<<<<<<< HEAD
-    )
-    ping_interval = d_index.union([d_index[-1] + pd.Timedelta(ping_time_bin)]).values
-
-    raw_MVBS = get_MVBS_along_channels(
-        ds_Sv, range_interval, ping_interval, range_var=range_var, method=method, **flox_kwargs
-    )
-=======
     )
     ping_interval = d_index.union([d_index[-1] + pd.Timedelta(ping_time_bin)]).values
 
@@ -283,7 +226,6 @@
         method=method,
         **flox_kwargs,
     )
->>>>>>> 3492b369
 
     # create MVBS dataset
     # by transforming the binned dimensions to regular coords
