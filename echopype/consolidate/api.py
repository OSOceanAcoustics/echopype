import datetime
import pathlib
from typing import Optional, Union

import numpy as np
import xarray as xr

from ..echodata import EchoData
from ..echodata.simrad import retrieve_correct_beam_group
<<<<<<< HEAD
from .split_beam_angle import (
    _add_splitbeam_angle_to_ds,
    _get_splitbeam_angle_complex_BB_nopc,
    _get_splitbeam_angle_complex_BB_pc,
    _get_splitbeam_angle_complex_CW,
    _get_splitbeam_angle_power_CW,
=======
from ..utils.io import validate_source_ds_da
from .split_beam_angle import (
    add_angle_to_ds,
    get_angle_complex_BB_nopc,
    get_angle_complex_BB_pc,
    get_angle_complex_CW,
    get_angle_power_CW,
>>>>>>> d4c73aac
)


def swap_dims_channel_frequency(ds: xr.Dataset) -> xr.Dataset:
    """
    Use frequency_nominal in place of channel to be dataset dimension and coorindate.

    This is useful because the nominal transducer frequencies are commonly used to
    refer to data collected from a specific transducer.

    Parameters
    ----------
    ds : xr.Dataset
        Dataset for which the dimension will be swapped

    Returns
    -------
    The input dataset with the dimension swapped

    Note
    ----
    This operation is only possible when there are no duplicated frequencies present in the file.
    """
    # Only possible if no duplicated frequencies
    if np.unique(ds["frequency_nominal"]).size == ds["frequency_nominal"].size:
        return (
            ds.set_coords("frequency_nominal")
            .swap_dims({"channel": "frequency_nominal"})
            .reset_coords("channel")
        )
    else:
        raise ValueError(
            "Duplicated transducer nominal frequencies exist in the file. "
            "Operation is not valid."
        )


def add_depth(
    ds: xr.Dataset,
    depth_offset: float = 0,
    tilt: float = 0,
    downward: bool = True,
) -> xr.Dataset:
    """
    Create a depth data variable based on data in Sv dataset.

    The depth is generated based on whether the transducers are mounted vertically
    or with a polar angle to vertical, and whether the transducers were pointed
    up or down.

    Parameters
    ----------
    ds : xr.Dataset
        Source Sv dataset to which a depth variable will be added.
        Must contain `echo_range`.
    depth_offset : float
        Offset along the vertical (depth) dimension to account for actual transducer
        position in water, since `echo_range` is counted from transducer surface.
        Default is 0.
    tilt : float
        Transducer tilt angle [degree].
        Default is 0 (transducer mounted vertically).
    downward : bool
        Whether or not the transducers point downward.
        Default to True.

    Returns
    -------
    The input dataset with a `depth` variable (in meters) added

    Notes
    -----
    Currently this function only scalar inputs of depth_offset and tilt angle.
    In future expansion we plan to add the following options:

    * Allow inputs as xr.DataArray for time-varying variations of these variables
    * Use data stored in the EchoData object or raw-converted file from which the Sv is derived,
      specifically `water_level`, `vertical_offtset` and `tilt` in the `Platform` group.
    """
    # TODO: add options to use water_depth, vertical_offset, tilt stored in EchoData
    # # Water level has to come from somewhere
    # if depth_offset is None:
    #     if "water_level" in ds:
    #         depth_offset = ds["water_level"]
    #     else:
    #         raise ValueError(
    #             "water_level not found in dataset and needs to be supplied by the user"
    #         )

    # # If not vertical needs to have tilt
    # if not vertical:
    #     if tilt is None:
    #         if "tilt" in ds:
    #             tilt = ds["tilt"]
    #         else:
    #             raise ValueError(
    #                 "tilt not found in dataset and needs to be supplied by the user. "
    #                 "Required when vertical=False"
    #             )
    # else:
    #     tilt = 0

    # Multiplication factor depending on if transducers are pointing downward
    mult = 1 if downward else -1

    # Compute depth
    ds["depth"] = mult * ds["echo_range"] * np.cos(tilt / 180 * np.pi) + depth_offset
    ds["depth"].attrs = {"long_name": "Depth", "standard_name": "depth", "units": "m"}

    # Add history attribute
    history_attr = (
        f"{datetime.datetime.utcnow()} +00:00. "
        "Added based on echo_range or other data in Sv dataset."  # noqa
    )
    ds["depth"] = ds["depth"].assign_attrs({"history": history_attr})

    return ds


def add_location(ds: xr.Dataset, echodata: EchoData = None, nmea_sentence: Optional[str] = None):
    """
    Add geographical location (latitude/longitude) to the Sv dataset.

    This function interpolates the location from the Platform group in the original data file
    based on the time when the latitude/longitude data are recorded and the time the acoustic
    data are recorded (`ping_time`).

    Parameters
    ----------
    ds : xr.Dataset
        An Sv or MVBS dataset for which the geographical locations will be added to
    echodata
        An `EchoData` object holding the raw data
    nmea_sentence
        NMEA sentence to select a subset of location data (optional)

    Returns
    -------
    The input dataset with the the location data added
    """

    def sel_interp(var):
        # NMEA sentence selection
        if nmea_sentence:
            coord_var = echodata["Platform"][var][
                echodata["Platform"]["sentence_type"] == nmea_sentence
            ]
        else:
            coord_var = echodata["Platform"][var]

        if len(coord_var) == 1:
            # Propagate single, fixed-location coordinate
            return xr.DataArray(
                data=coord_var.values[0] * np.ones(len(ds["ping_time"]), dtype=np.float64),
                dims=["ping_time"],
                attrs=coord_var.attrs,
            )
        else:
            # Interpolation. time1 is always associated with location data
            return coord_var.interp(time1=ds["ping_time"])

    if "longitude" not in echodata["Platform"] or echodata["Platform"]["longitude"].isnull().all():
        raise ValueError("Coordinate variables not present or all nan")

    interp_ds = ds.copy()
    interp_ds["latitude"] = sel_interp("latitude")
    interp_ds["longitude"] = sel_interp("longitude")
    # Most attributes are attached automatically via interpolation
    # here we add the history
    history_attr = (
        f"{datetime.datetime.utcnow()} +00:00. "
        "Interpolated or propagated from Platform latitude/longitude."  # noqa
    )
    for da_name in ["latitude", "longitude"]:
        interp_ds[da_name] = interp_ds[da_name].assign_attrs({"history": history_attr})

    return interp_ds.drop_vars("time1")


def add_splitbeam_angle(
    source_Sv: Union[xr.Dataset, str, pathlib.Path],
    echodata: EchoData,
    waveform_mode: str,
    encode_mode: str,
    pulse_compression: bool = False,
    storage_options: dict = {},
    return_dataset: bool = True,
) -> xr.Dataset:
    """
    Add split-beam (alongship/athwartship) angles into the Sv dataset.
    This function calculates the alongship/athwartship angle using data stored
    in the beam groups of ``echodata``. In cases when angle data does not already exist
    or cannot be computed from the data, an error is issued and no angle variables are
    added to the dataset.

    Parameters
    ----------
    source_Sv: xr.Dataset or str or pathlib.Path
        The Sv Dataset or path to a file containing the Sv Dataset, which will have the
        split-beam angle data added to it
    echodata: EchoData
        An ``EchoData`` object holding the raw data
    waveform_mode : {"CW", "BB"}
        Type of transmit waveform

        - ``"CW"`` for narrowband transmission,
          returned echoes recorded either as complex or power/angle samples
        - ``"BB"`` for broadband transmission,
          returned echoes recorded as complex samples

    encode_mode : {"complex", "power"}
        Type of encoded return echo data

        - ``"complex"`` for complex samples
        - ``"power"`` for power/angle samples, only allowed when
          the echosounder is configured for narrowband transmission
    pulse_compression: bool, False
        Whether pulse compression should be used (only valid for
        ``waveform_mode="BB"`` and ``encode_mode="complex"``)
    storage_options: dict, default={}
        Any additional parameters for the storage backend, corresponding to the
        path provided for ``source_Sv``
    return_dataset: bool, default=True
        If True, ``source_Sv`` with the split-beam angle data added to it
        will be returned, else it will not be returned. A value of ``False``
        is useful in the situation where ``source_Sv`` is a path and the user
        only wants to write the split-beam angle data to the path provided.

    Returns
    -------
    xr.Dataset or None
        If ``return_dataset=False``, nothing will be returned. If ``return_dataset=True``
        either the input dataset ``source_Sv`` or a lazy-loaded Dataset (obtained from
        the path provided by ``source_Sv``) with the split-beam angle data added
        will be returned.

    Raises
    ------
    ValueError
        If ``echodata`` has a sonar model that is not analogous to either EK60 or EK80
    ValueError
        If the input ``source_Sv`` does not have a ``channel`` dimension
    ValueError
        If ``source_Sv`` does not have appropriate dimension lengths in
        comparison to ``echodata`` data
    ValueError
        If the provided ``waveform_mode``, ``encode_mode``, and ``pulse_compression`` are not valid
    NotImplementedError
        If an unknown ``beam_type`` is encountered during the split-beam calculation

    Notes
    -----
    Split-beam angle data potentially exist for the following echosounders depending on
    the instrument configuration and recording setting:

        - Simrad EK60 echosounder paired with split-beam transducers and
          configured to store angle data
        - Simrad EK80 echosounder paired with split-beam transducers and
          configured to store angle data

    In most cases where the type of samples collected by the echosounder (power/angle
    samples or complex samples) and the transmit waveform (broadband or narrowband)
    are identical across all channels, the channels existing in ``source_Sv`` and `
    `echodata`` will be identical. If this is not the case, only angle data corresponding
    to channels existing in ``source_Sv`` will be added.

    For EK80 broadband data, the split-beam angles can be estimated from the complex data.
    The current implementation generates angles estimated *without* applying pulse compression.
    Estimating the angle with pulse compression will be added in the near future.
    """

    # ensure that echodata was produced by EK60 or EK80-like sensors
    if echodata.sonar_model not in ["EK60", "ES70", "EK80", "ES80", "EA640"]:
        raise ValueError(
            "The sonar model that produced echodata does not have split-beam "
            "transducers, split-beam angles cannot be added to source_Sv!"
        )

    # validate the source_Sv type or path (if it is provided)
    source_Sv, file_type = validate_source_ds_da(source_Sv, storage_options)

    # initialize source_Sv_path
    source_Sv_path = None

    if isinstance(source_Sv, str):

        # store source_Sv path so we can use it to write to later
        source_Sv_path = source_Sv

        # TODO: In the future we can improve this by obtaining the variable names, channels,
        #  and dimension lengths directly from source_Sv using zarr or netcdf4. This would
        #  prevent the unnecessary loading in of the coordinates, which the below statement does.
        # open up Dataset using source_Sv path
        source_Sv = xr.open_dataset(source_Sv, engine=file_type, chunks={}, **storage_options)

    # raise not implemented error if source_Sv corresponds to MVBS
    if source_Sv.attrs["processing_function"] == "preprocess.compute_MVBS":
        raise NotImplementedError("Adding split-beam data to MVBS has not been implemented!")

    # check that the appropriate waveform and encode mode have been given
    # and obtain the echodata group path corresponding to encode_mode
    encode_mode_ed_group = retrieve_correct_beam_group(
        echodata, waveform_mode, encode_mode, pulse_compression
    )

    # check that source_Sv at least has a channel dimension
    if "channel" not in source_Sv.variables:
        raise ValueError("The input source_Sv Dataset must have a channel dimension!")

    # set ds_beam, select the same channels that are in source_Sv
    ds_beam = echodata[encode_mode_ed_group].sel(channel=source_Sv.channel.values)

    # fail if source_Sv and ds_beam do not have the same lengths
    # for ping_time, range_sample, and channel
    same_dim_lens = [
        ds_beam.dims[dim] == source_Sv.dims[dim] for dim in ["channel", "ping_time", "range_sample"]
    ]
    if not same_dim_lens:
        raise ValueError(
            "Input source_Sv does not have the same dimension lengths as all dimensions in ds_beam!"
        )

    # obtain split-beam angles from
    # CW mode data
    if waveform_mode == "CW":
        if encode_mode == "power":  # power data
            theta, phi = get_angle_power_CW(ds_beam=ds_beam)
        else:  # complex data
            theta, phi = get_angle_complex_CW(ds_beam=ds_beam)
    # BB mode data
    else:
        if pulse_compression:  # with pulse compression
            theta, phi = get_angle_complex_BB_pc(ds_beam=ds_beam)
        else:  # without pulse compression
            theta, phi = get_angle_complex_BB_nopc(ds_beam=ds_beam, ed=echodata)

    # add theta and phi to source_Sv input
    source_Sv = add_angle_to_ds(
        theta, phi, source_Sv, return_dataset, source_Sv_path, file_type, storage_options
    )

    # Add history attribute
    history_attr = (
        f"{datetime.datetime.utcnow()} +00:00. "
        "Calculated using data stored in the Beam groups of the echodata object."  # noqa
    )
    for da_name in ["angle_alongship", "angle_athwartship"]:
        source_Sv[da_name] = source_Sv[da_name].assign_attrs({"history": history_attr})

<<<<<<< HEAD
    return interp_ds.drop_vars("time1")


def add_splitbeam_angle(
    ds: xr.Dataset,
    echodata: EchoData,
    waveform_mode: str,
    encode_mode: str,
    pulse_compression: bool = False,
) -> xr.Dataset:
    """
    Add split-beam (alongship/athwartship) angles into the Sv dataset.
    This function calculates the alongship/athwartship angle using data stored
    in the beam groups of ``echodata``. In cases when angle data does not already exist
    or cannot be computed from the data, an error is issued and no angle variables are
    added to the dataset.

    Parameters
    ----------
    ds : xr.Dataset
        An Sv or MVBS dataset for which the split-beam angles should be added to
    echodata
        An `EchoData` object holding the raw data
    waveform_mode : {"CW", "BB"}
        Type of transmit waveform

        - `"CW"` for narrowband transmission,
          returned echoes recorded either as complex or power/angle samples
        - `"BB"` for broadband transmission,
          returned echoes recorded as complex samples

    encode_mode : {"complex", "power"}
        Type of encoded return echo data

        - `"complex"` for complex samples
        - `"power"` for power/angle samples, only allowed when
          the echosounder is configured for narrowband transmission
    pulse_compression: bool, False
        Whether pulse compression should be used (only valid for
        ``waveform_mode="BB"`` and ``encode_mode="complex"``)

    Returns
    -------
    The input dataset ``ds`` with the split-beam angle data added

    Raises
    ------
    RuntimeError
        If ``echodata`` has a sonar model that is not analogous to either EK60 or EK80
    RuntimeError
        If the input ``ds`` does not have a ``channel`` dimension
    RuntimeError
        If ``ds`` does not have appropriate dimension lengths in comparison to ``echodata`` data
    RuntimeError
        If the provided ``waveform_mode``, ``encode_mode``, and ``pulse_compression`` are not valid
    NotImplementedError
        If an unknown ``beam_type`` is encountered during the split-beam calculation

    Notes
    -----
    Split-beam angle data potentially exist for the the following echosounders depending on
    the instrument configuration and recording setting:

        - Simrad EK60 echosounder paired with split-beam transducers and
          configured to store angle data
        - Simrad EK80 echosounder paired with split-beam transducers and
          configured to store angle data

    For EK80 broadband data, the split-beam angles can be estimated from the complex data.
    This functionality will be implemented in the future.
    """

    # ensure that echodata was produced by EK60 or EK80-like sensors
    if echodata.sonar_model not in ["EK60", "ES70", "EK80", "ES80", "EA640"]:
        raise RuntimeError(
            "The sonar model that produced echodata does not have split-beam "
            "transducers, split-beam angles cannot be added to ds!"
        )

    # check that the appropriate waveform and encode mode have been given
    # and obtain the echodata group path corresponding to encode_mode
    encode_mode_ed_group = retrieve_correct_beam_group(
        echodata, waveform_mode, encode_mode, pulse_compression
    )

    # check that ds at least has a channel dimension
    if "channel" not in ds.variables:
        raise RuntimeError("The input ds Dataset must have a channel dimension!")

    # set ds_beam, select the same channels that are in ds (which is Sv)
    ds_beam = echodata[encode_mode_ed_group].sel(channel=ds.channel.values)

    # fail if ds and ds_beam do not have the same lengths for ping_time, range_sample, and channel
    same_dim_lens = [
        ds_beam.dims[dim] == ds.dims[dim] for dim in ["channel", "ping_time", "range_sample"]
    ]
    if not same_dim_lens:
        raise RuntimeError(
            "Input ds does not have the same dimension " "lengths as all dimensions in ds_beam!"
        )

    # obtain split-beam angles from
    # CW mode data
    if waveform_mode == "CW":
        if encode_mode == "power":  # power data
            theta_fc, phi_fc = _get_splitbeam_angle_power_CW(ds_beam=ds_beam)
        else:  # complex data
            theta_fc, phi_fc = _get_splitbeam_angle_complex_CW(ds_beam=ds_beam)
    # BB mode data
    else:
        if pulse_compression:  # with pulse compression
            theta_fc, phi_fc = _get_splitbeam_angle_complex_BB_pc(ds_beam=ds_beam)
        else:  # without pulse compression
            theta_fc, phi_fc = _get_splitbeam_angle_complex_BB_nopc(ds_beam=ds_beam)

    # add theta_fc and phi_fc to ds input
    ds = _add_splitbeam_angle_to_ds(theta_fc, phi_fc, ds)

    return ds
=======
    return source_Sv
>>>>>>> d4c73aac
<|MERGE_RESOLUTION|>--- conflicted
+++ resolved
@@ -7,14 +7,6 @@
 
 from ..echodata import EchoData
 from ..echodata.simrad import retrieve_correct_beam_group
-<<<<<<< HEAD
-from .split_beam_angle import (
-    _add_splitbeam_angle_to_ds,
-    _get_splitbeam_angle_complex_BB_nopc,
-    _get_splitbeam_angle_complex_BB_pc,
-    _get_splitbeam_angle_complex_CW,
-    _get_splitbeam_angle_power_CW,
-=======
 from ..utils.io import validate_source_ds_da
 from .split_beam_angle import (
     add_angle_to_ds,
@@ -22,7 +14,6 @@
     get_angle_complex_BB_pc,
     get_angle_complex_CW,
     get_angle_power_CW,
->>>>>>> d4c73aac
 )
 
 
@@ -372,126 +363,4 @@
     for da_name in ["angle_alongship", "angle_athwartship"]:
         source_Sv[da_name] = source_Sv[da_name].assign_attrs({"history": history_attr})
 
-<<<<<<< HEAD
-    return interp_ds.drop_vars("time1")
-
-
-def add_splitbeam_angle(
-    ds: xr.Dataset,
-    echodata: EchoData,
-    waveform_mode: str,
-    encode_mode: str,
-    pulse_compression: bool = False,
-) -> xr.Dataset:
-    """
-    Add split-beam (alongship/athwartship) angles into the Sv dataset.
-    This function calculates the alongship/athwartship angle using data stored
-    in the beam groups of ``echodata``. In cases when angle data does not already exist
-    or cannot be computed from the data, an error is issued and no angle variables are
-    added to the dataset.
-
-    Parameters
-    ----------
-    ds : xr.Dataset
-        An Sv or MVBS dataset for which the split-beam angles should be added to
-    echodata
-        An `EchoData` object holding the raw data
-    waveform_mode : {"CW", "BB"}
-        Type of transmit waveform
-
-        - `"CW"` for narrowband transmission,
-          returned echoes recorded either as complex or power/angle samples
-        - `"BB"` for broadband transmission,
-          returned echoes recorded as complex samples
-
-    encode_mode : {"complex", "power"}
-        Type of encoded return echo data
-
-        - `"complex"` for complex samples
-        - `"power"` for power/angle samples, only allowed when
-          the echosounder is configured for narrowband transmission
-    pulse_compression: bool, False
-        Whether pulse compression should be used (only valid for
-        ``waveform_mode="BB"`` and ``encode_mode="complex"``)
-
-    Returns
-    -------
-    The input dataset ``ds`` with the split-beam angle data added
-
-    Raises
-    ------
-    RuntimeError
-        If ``echodata`` has a sonar model that is not analogous to either EK60 or EK80
-    RuntimeError
-        If the input ``ds`` does not have a ``channel`` dimension
-    RuntimeError
-        If ``ds`` does not have appropriate dimension lengths in comparison to ``echodata`` data
-    RuntimeError
-        If the provided ``waveform_mode``, ``encode_mode``, and ``pulse_compression`` are not valid
-    NotImplementedError
-        If an unknown ``beam_type`` is encountered during the split-beam calculation
-
-    Notes
-    -----
-    Split-beam angle data potentially exist for the the following echosounders depending on
-    the instrument configuration and recording setting:
-
-        - Simrad EK60 echosounder paired with split-beam transducers and
-          configured to store angle data
-        - Simrad EK80 echosounder paired with split-beam transducers and
-          configured to store angle data
-
-    For EK80 broadband data, the split-beam angles can be estimated from the complex data.
-    This functionality will be implemented in the future.
-    """
-
-    # ensure that echodata was produced by EK60 or EK80-like sensors
-    if echodata.sonar_model not in ["EK60", "ES70", "EK80", "ES80", "EA640"]:
-        raise RuntimeError(
-            "The sonar model that produced echodata does not have split-beam "
-            "transducers, split-beam angles cannot be added to ds!"
-        )
-
-    # check that the appropriate waveform and encode mode have been given
-    # and obtain the echodata group path corresponding to encode_mode
-    encode_mode_ed_group = retrieve_correct_beam_group(
-        echodata, waveform_mode, encode_mode, pulse_compression
-    )
-
-    # check that ds at least has a channel dimension
-    if "channel" not in ds.variables:
-        raise RuntimeError("The input ds Dataset must have a channel dimension!")
-
-    # set ds_beam, select the same channels that are in ds (which is Sv)
-    ds_beam = echodata[encode_mode_ed_group].sel(channel=ds.channel.values)
-
-    # fail if ds and ds_beam do not have the same lengths for ping_time, range_sample, and channel
-    same_dim_lens = [
-        ds_beam.dims[dim] == ds.dims[dim] for dim in ["channel", "ping_time", "range_sample"]
-    ]
-    if not same_dim_lens:
-        raise RuntimeError(
-            "Input ds does not have the same dimension " "lengths as all dimensions in ds_beam!"
-        )
-
-    # obtain split-beam angles from
-    # CW mode data
-    if waveform_mode == "CW":
-        if encode_mode == "power":  # power data
-            theta_fc, phi_fc = _get_splitbeam_angle_power_CW(ds_beam=ds_beam)
-        else:  # complex data
-            theta_fc, phi_fc = _get_splitbeam_angle_complex_CW(ds_beam=ds_beam)
-    # BB mode data
-    else:
-        if pulse_compression:  # with pulse compression
-            theta_fc, phi_fc = _get_splitbeam_angle_complex_BB_pc(ds_beam=ds_beam)
-        else:  # without pulse compression
-            theta_fc, phi_fc = _get_splitbeam_angle_complex_BB_nopc(ds_beam=ds_beam)
-
-    # add theta_fc and phi_fc to ds input
-    ds = _add_splitbeam_angle_to_ds(theta_fc, phi_fc, ds)
-
-    return ds
-=======
-    return source_Sv
->>>>>>> d4c73aac
+    return source_Sv