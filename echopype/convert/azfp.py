--- conflicted
+++ resolved
@@ -23,44 +23,35 @@
         self.HEADER_FORMAT = ">HHHHIHHHHHHHHHHHHHHHHHHHHHHHHHHHHHBBBBHBBBBBBBBHHHHHHHHHHHHHHHHHHHH"
         self.parameters = {
             # FILE LOADING AND AVERAGING:
+            # TODO: choice of folder and file should be explicit in from Class Convert
             'proc_dir': 1,          # 1 will prompt for an entire directory to process
                                     # 0 will prompt to load individual files in a directory
+            # TODO: remove the hard-coded filenames and require user to specify as inputs
             'data_file_name': "12022316.01A",   # "" will prompt for hourly AZFP files to load
             # "" will prompt for XML filename if no XML file exists in the directory
             'xml_file_name': "12022310.XML",
-<<<<<<< HEAD
-            'platform_name': "",    # Name of the platform. Fill in with actual value
-            'platform_type': "subsurface mooring",   # Type of platform. Defaults to "subsurface mooring"
-            'salinity': 32,       # Salinity in psu
-            'pressure': 80,         # in dbars (~ depth of instument in meters)
-=======
             'platform_name': "",    # Name of the platform. Set with actual value
             'platform_type': "",    # Type of platform. Set with actual value
             'platform_code_ICES': "",   # Code for the platform. Set with actual value
-            # 'salinity': 29.6,       # Salinity in psu     UNUSED AT THE MOMENT
-            # 'pressure': 60,         # in dbars (~ depth of instrument in meters)          UNUSED AT THE MOMENT
->>>>>>> 02128070
+            # 'salinity': 29.6,       # Salinity in psu   TODO: UNUSED AT THE MOMENT
+            # 'pressure': 60,         # in dbars (~ depth of instrument in meters)     TODO: UNUSED AT THE MOMENT
                                     # can be approximate. Used in soundspeed and absorption calc
-            'hourly_avg_temp': 5,  # Default value if no AZFP temperature is found.
+            # 'hourly_avg_temp': 5,  # Default value if no AZFP temperature is found.
                                     # Used to calculate sound-speed and range
-            # PLOTTING
-            'plot': 1,              # Show an echogram plot for each channel
-            'channel': 1,           # freq to plot #1-4, Default = 1
-            'value_2_plot': 2,      # 1,2,3,4 = Counts, Sv, TS, Temperature/Tilts, default 2
+                                    # TODO: can delete: not used when ss and range are calculated in model class
+            # PLOTTING   TODO: delete plot/channel/value_2_plot below since plotting is in viz module
+            # 'plot': 1,              # Show an echogram plot for each channel
+            # 'channel': 1,           # freq to plot #1-4, Default = 1
+            # 'value_2_plot': 2,      # 1,2,3,4 = Counts, Sv, TS, Temperature/Tilts, default 2
             # for Sv and Ts plotting only, values with counts < NoiseFloor will set to -150,
             # can use individual values for each frequency, ex. "noise_floor: [10000,11000,11000,11500]"
-            'noise_floor': 10000,   # Default = 10000
+            # 'noise_floor': 10000,   # Default = 10000   TODO: this should be part of model methods
             # Instrument on the bottom looking up (range bins), 1 at surface looking down (depth bins).
-<<<<<<< HEAD
-            # This changes the ydir on the echogram plots only.
-            'orientation': 0,       # Default = 1
-=======
             # This changes the y dir on the echogram plots only.
-            'orientation': 1,       # Default = 1
->>>>>>> 02128070
+            # 'orientation': 1,       # Default = 1     TODO: not used as echogram plotting is in viz module
             # Use tilt corrected ranges for the echogram plots
             # Will give a warning if the tilt magnitudes are unreasonable (>20 deg)
-            'use_tilt_corr': 0      # Default = 0
+            # 'use_tilt_corr': 0      # Default = 0    TODO: mute for now, need to revive this to give warning to users
         }
 
         # Adds to self.parameters the contents of the xml file
@@ -232,7 +223,8 @@
             else:
                 unpacked_data[ii][field[0]] = header_unpacked[i]
                 i += 1
-            
+
+        # TODO: look into why num_freq!=3 would error out
         # clean when num_freq = 3
         if self.parameters['num_freq'] == 3:
             del unpacked_data[ii]['dig_rate'][-1]
@@ -244,9 +236,9 @@
             del unpacked_data[ii]['pulse_length'][-1]
             del unpacked_data[ii]['board_num'][-1]
             del unpacked_data[ii]['frequency'][-1]
-                    
-        return True        
-    
+
+        return True
+
     def _add_counts(self, raw, ii, unpacked_data):
         """Unpacks the echosounder raw data. Modifies unpacked_data in place.
 
@@ -299,6 +291,7 @@
         if not self.unpacked_data:
             self.parse_raw()
         header = {
+            # TODO: clean up below and confirm that everything is captured elsewhere
             'profile_flag': [d['profile_flag'] for d in self.unpacked_data],
             # 'profile_number': [d['profile_number'] for d in self.unpacked_data],
             # 'ping_status': [d['ping_status'] for d in self.unpacked_data],
@@ -373,6 +366,7 @@
         def compute_tilt(N, a, b, c, d):
             return a + b * (N) + c * (N)**2 + d * (N)**3
 
+        # TODO: move compute_ss and compute_sea_abs to model module
         def compute_ss(T, P, S):
             """Computes the sound speed
 
@@ -471,13 +465,8 @@
                     # End of file
                     eof = True
                 ii += 1
-<<<<<<< HEAD
-                
-                    
-=======
 
         # TODO Delete the following:
->>>>>>> 02128070
         # Compute hourly average temperature for sound speed calculation
         # unpacked_data[0]['hourly_avg_temp'] = compute_avg_temp(unpacked_data, self.parameters['hourly_avg_temp'])
         # unpacked_data[0]['sound_speed'] = compute_ss(unpacked_data[0]['hourly_avg_temp'], self.parameters['pressure'],
@@ -518,18 +507,11 @@
 
         def _set_env_dict():
             temps = [d['temperature'] for d in self.unpacked_data]
-<<<<<<< HEAD
-            abs_val = self.unpacked_data[0]['sea_abs']
-            # Take into account variable 'num_freq'
-            ss_val = [self.unpacked_data[0]['sound_speed']] * self.parameters['num_freq']           # Sound speed independent of frequency
-            salinity = [self.parameters['salinity']] * self.parameters['num_freq']    # Salinity independent of frequency
-            pressure = [self.parameters['pressure']] * self.parameters['num_freq']    # Pressure independent of frequency
-=======
+            # TODO: delete the following
             # abs_val = self.unpacked_data[0]['sea_abs']
             # ss_val = [self.unpacked_data[0]['sound_speed']] * 4           # Sound speed independent of frequency
             # salinity = [self.parameters['salinity']] * 4    # Salinity independent of frequency
             # pressure = [self.parameters['pressure']] * 4    # Pressure independent of frequency
->>>>>>> 02128070
 
             out_dict = dict(temperature=temps,
                             ping_time=ping_time)
