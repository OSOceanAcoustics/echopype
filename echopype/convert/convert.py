--- conflicted
+++ resolved
@@ -19,13 +19,8 @@
 from .set_groups_azfp import SetGroupsAZFP
 from .set_groups_ek60 import SetGroupsEK60
 from .set_groups_ek80 import SetGroupsEK80
-<<<<<<< HEAD
 from .set_groups_ad2cp import SetGroupsAd2cp
-from ..utils import io
-from ..convert import convert_combine as combine_fcn
-=======
 from .api import open_raw
->>>>>>> d77c7201
 
 
 warnings.simplefilter("always", DeprecationWarning)
@@ -53,7 +48,6 @@
         "ext": ".raw",
         "xml": False,
         "parser": ParseEK80,
-<<<<<<< HEAD
         "set_groups": SetGroupsEK80
     },
     "AD2CP": {
@@ -62,10 +56,6 @@
         "parser": ParseAd2cp,
         "set_groups": SetGroupsAd2cp
     }
-=======
-        "set_groups": SetGroupsEK80,
-    },
->>>>>>> d77c7201
 }
 
 NMEA_SENTENCE_DEFAULT = ["GGA", "GLL", "RMC"]
