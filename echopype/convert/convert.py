"""
This file provides a wrapper for the convert objects and functions.
Users will not need to know the names of the specific objects they need to create.
"""
import os
from echopype.convert.azfp import ConvertAZFP
from echopype.convert.ek60 import ConvertEK60
from echopype.convert.ek80 import ConvertEK80


<<<<<<< HEAD
def Convert(path, xml_path=''):
=======
def Convert(path='', xml_path='', model='EK60'):
>>>>>>> 978bcdf1
    """
    Gets the type of echosounder the raw file was generated with using the filename extension.

    Parameters
    ----------
    path : str or list of str
        the file that will be converted. Currently only `.raw` and `.01A` files are supported
        for the Simrad EK60 and ASL AZFP echosounders respectively
    xml_path : str, optional
        If AZFP echo data is used, the XML file that accompanies the raw file is required for conversion.

    Returns
    -------
        Specialized convert object that will be used to produce a .nc file
    """

    if path:
        if isinstance(path, list):
            file_name = os.path.basename(path[0])
            ext = os.path.splitext(file_name)[1]
            for p in path:
                if not os.path.isfile(p):
                    raise FileNotFoundError(f"There is no file named {os.path.basename(p)}")
                if os.path.splitext(p)[1] != ext:
                    raise ValueError("Not all files are in the same format.")
        else:
            file_name = os.path.basename(path)
            ext = os.path.splitext(file_name)[1]
            if not os.path.isfile(path):
                raise FileNotFoundError(f"There is no file named {os.path.basename(path)}")

        # Gets the type of echosounder from the extension of the raw file
        # return a Convert object depending on the type of echosounder used to create the raw file
        if ext == '.raw':
            # TODO: Find something better
            if model == 'EK60':
                return ConvertEK60(path)
            elif model == 'EK80':
                return ConvertEK80(path)
        elif ext == '.01A':
            if xml_path:
                if '.XML' in xml_path.upper():
                    if not os.path.isfile(xml_path):
                        raise FileNotFoundError(f"There is no file named {os.path.basename(xml_path)}")
                    return ConvertAZFP(path, xml_path)
                else:
                    raise ValueError(f"{os.path.basename(xml_path)} is not an XML file")
            else:
                raise ValueError("XML file is required for AZFP raw data")
        else:
            raise ValueError(f"'{ext}' is not a supported file type")
    else:
        raise ValueError("Convert requires the path to a raw file")<|MERGE_RESOLUTION|>--- conflicted
+++ resolved
@@ -8,11 +8,7 @@
 from echopype.convert.ek80 import ConvertEK80
 
 
-<<<<<<< HEAD
-def Convert(path, xml_path=''):
-=======
 def Convert(path='', xml_path='', model='EK60'):
->>>>>>> 978bcdf1
     """
     Gets the type of echosounder the raw file was generated with using the filename extension.
 
@@ -47,7 +43,7 @@
         # Gets the type of echosounder from the extension of the raw file
         # return a Convert object depending on the type of echosounder used to create the raw file
         if ext == '.raw':
-            # TODO: Find something better
+            # TODO: Find something better to distinguish EK60 and EK80 raw files
             if model == 'EK60':
                 return ConvertEK60(path)
             elif model == 'EK80':
