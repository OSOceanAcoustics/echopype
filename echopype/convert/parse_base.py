--- conflicted
+++ resolved
@@ -213,14 +213,9 @@
     def _append_channel_ping_data(self, datagram):
         """Append ping by ping data.
         """
-<<<<<<< HEAD
         # TODO: do a thorough check with the convention and processing
         unsaved = ['channel', 'channel_id', 'low_date', 'high_date', # 'offset', 'frequency' ,
-                   #'transmit_mode', 'spare0', 'bytes_read', 'type'] #, 'n_complex']
-=======
-        unsaved = ['channel', 'channel_id', 'offset', 'low_date', 'high_date',
-                   'transmit_mode', 'spare0', 'bytes_read', 'type']
->>>>>>> 251e1697
+                   'transmit_mode', 'spare0', 'bytes_read', 'type'] #, 'n_complex']
         ch_id = datagram['channel_id'] if 'channel_id' in datagram else datagram['channel']
         for k, v in datagram.items():
             if k not in unsaved:
