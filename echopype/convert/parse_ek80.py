from collections import defaultdict
from .utils.ek_raw_io import RawSimradFile
from datetime import datetime as dt
import numpy as np
from .parse_base import ParseEK


class ParseEK80(ParseEK):
    """Class for converting data from Simrad EK80 echosounders.
    """
    def __init__(self, file, params):
        super().__init__(file, params)
        self.n_complex_dict = {}  # dictionary to store the number of beams in split-beam complex data
        self.environment = {}  # dictionary to store environment data

        self.ch_ids = []  # List of all channel ids
        self.bb_ch_ids = []
        self.cw_ch_ids = []

    def _remove_unrecorded_channels(self):
        """If channels record real power data and some record complex power data, then remove
        the channels with real power data from the ping_data of the complex data and vice versa.
        This also gives the names the of the bb and cw channels."""
        # The ping_data that will have unused channels be removed
        params = ['complex', 'power', 'angle']
        for param in params:
            self.ping_data_dict[param] = {k: v for k, v in self.ping_data_dict[param].items()
                                          if v[0] is not None}
        self.bb_ch_ids = list(self.ping_data_dict['complex'].keys())
        self.cw_ch_ids = list(self.ping_data_dict['power'].keys())
        self.n_complex_dict = {k: v for k, v in self.n_complex_dict.items() if k in self.bb_ch_ids}

    @staticmethod
    def pad_shorter_ping(data_list) -> np.ndarray:
        """
        Pad shorter ping with NaN: power, angle, complex samples.

        Parameters
        ----------
        data_list : list
            Power, angle, or complex samples for each channel from RAW3 datagram.
            Each ping is one entry in the list.

        Returns
        -------
        out_array : np.ndarray
            Numpy array containing samplings from all pings.
            The array is NaN-padded if some pings are of different lengths.
        """
        lens = np.array([len(item) for item in data_list])
        if np.unique(lens).size != 1:  # if some pings have different lengths along range
            if data_list[0].ndim == 2:
                # Angle data have an extra dimension for alongship and athwartship samples
                mask = lens[:, None, None] > np.array([np.arange(lens.max())] * 2).T
            else:
                mask = lens[:, None] > np.arange(lens.max())
            # Take care of problem of np.nan being implicitly "real"
            if isinstance(data_list[0][0], (np.complex, np.complex64, np.complex128)):
                out_array = np.full(mask.shape, np.nan + 0j)
            else:
                out_array = np.full(mask.shape, np.nan)

            # Fill in values
            out_array[mask] = np.concatenate(data_list).reshape(-1)  # reshape in case data > 1D
        else:
            out_array = np.array(data_list)
        return out_array

    def parse_raw(self):
        """Parse raw data file from Simrad EK80 echosounder.
        """
        with RawSimradFile(self.source_file, 'r') as fid:
            self.config_datagram = fid.read(1)
            self.config_datagram['timestamp'] = np.datetime64(
                self.config_datagram['timestamp'].replace(tzinfo=None), '[ms]')

            if 'print_export_msg' in self.data_type:
                if 'ENV' in self.data_type:
                    xml_type = 'environment'
                elif 'CONFIG' in self.data_type:
                    xml_type = 'configuration'
                print(f"{dt.now().strftime('%H:%M:%S')} exporting {xml_type} XML file")
            else:
                self._print_status()

            # IDs of the channels found in the dataset
            self.ch_ids = list(self.config_datagram['configuration'].keys())

            # Parameters recorded for each frequency for each ping
<<<<<<< HEAD
            for ch_id in self.ch_ids:
                self.ping_data_dict['frequency'][ch_id].append(
                    self.config_datagram['configuration'][ch_id]['transducer_frequency'])
                self.n_complex_dict[ch_id] = None
=======
            # TODO: @ngkavin: you are initializing attribute outside out __init__ and this should be done in ParseBase
            self.ping_data_dict = defaultdict(lambda: defaultdict(list))
>>>>>>> 7f6330bb

            # Read the rest of datagrams
            self._read_datagrams(fid)

        if 'ALL' in self.data_type:
<<<<<<< HEAD
            # TODO: @ngkavin: the next 2 lines can be removed
            #  if you take the assembling a Dataset approach detailed in _rectangularize()
            self.ping_time = np.unique(self.ping_time)
            self._match_ch_ping_time()
=======

            # Convert ping time to 1D numpy array, stored in dict indexed by channel,
            #  this will help merge data from all channels into a cube
            for ch, val in self.ping_time.items():
                self.ping_time[ch] = np.array(val)

            # Rectangularize all data and convert to numpy array indexed by channel
            for data_type in ['power', 'angle', 'complex']:
                print(data_type)
                for k, v in self.ping_data_dict[data_type].items():
                    print(k)
                    if all(x is None for x in v):  # if no data in a particular channel
                        self.ping_data_dict[data_type][k] = None
                    else:
                        self.ping_data_dict[data_type][k] = self.pad_shorter_ping(v)

>>>>>>> 7f6330bb
            # Save which channel ids are bb and which are ch because rectangularize() removes channel ids
            # Also removes cw channels from bb data and bb channels from cw data
            self._remove_unrecorded_channels()

<<<<<<< HEAD
            # Create rectangular arrays from a dictionary of potentially irregular arrays.
            if self.bb_ch_ids:
                self.ping_data_dict['complex'] = self._rectangularize(self.ping_data_dict['complex'])
            if self.cw_ch_ids:
                self.ping_data_dict['power'] = self._rectangularize(self.ping_data_dict['power'])
                self.ping_data_dict['angle'] = self._rectangularize(self.ping_data_dict['angle'], is_power=False)

    def _select_datagrams(self, params):
        """ Translates user input into specific datagrams or ALL
=======
            # TODO: @ngkavin: converting to numpy array should be done in the parent class
            #  since it's the same for both EK60 and EK80
            self.nmea_time = np.array(self.nmea_time)
            self.raw_nmea_string = np.array(self.raw_nmea_string)

    # TODO: @ngkavin: functions called should be placed before the calling function
    def _sort_ch_bb_cw(self):
        """Sort which channels are broadband (BB) and continuous wave (CW).
        Returns a tuple containing a list of bb channel ids and a list of cw channel ids
>>>>>>> 7f6330bb
        """
        def translate_to_dgram(s):
            if s == 'ALL':
                return ['ALL']
            elif s == 'GPS':
                return ['NME', 'MRU', 'GPS']
            elif s == 'CONFIG':
                return ['CONFIG']
            elif s == 'ENV':
                return ['ENV']
            # EXPORT_XML flag passed in only by the to_xml function
            # Used to print the export message when writing to an xml file
            elif s == 'EXPORT_XML':
                return ['print_export_msg']
            else:
                raise ValueError(f"Unknown data type", params)
        # Params is a string when user sets data_type in to_netcdf/to_zarr
        if isinstance(params, str):
            dgrams = translate_to_dgram(params)
        # Params is a list when the parse classes are called by to_xml
        else:
            dgrams = []
            for p in params:
                dgrams += translate_to_dgram(p)
        return dgrams<|MERGE_RESOLUTION|>--- conflicted
+++ resolved
@@ -86,28 +86,17 @@
             # IDs of the channels found in the dataset
             self.ch_ids = list(self.config_datagram['configuration'].keys())
 
+            # TODO remove?
             # Parameters recorded for each frequency for each ping
-<<<<<<< HEAD
-            for ch_id in self.ch_ids:
-                self.ping_data_dict['frequency'][ch_id].append(
-                    self.config_datagram['configuration'][ch_id]['transducer_frequency'])
-                self.n_complex_dict[ch_id] = None
-=======
-            # TODO: @ngkavin: you are initializing attribute outside out __init__ and this should be done in ParseBase
-            self.ping_data_dict = defaultdict(lambda: defaultdict(list))
->>>>>>> 7f6330bb
+            # for ch_id in self.ch_ids:
+            #     self.ping_data_dict['frequency'][ch_id].append(
+            #         self.config_datagram['configuration'][ch_id]['transducer_frequency'])
+            #     self.n_complex_dict[ch_id] = None
 
             # Read the rest of datagrams
             self._read_datagrams(fid)
 
         if 'ALL' in self.data_type:
-<<<<<<< HEAD
-            # TODO: @ngkavin: the next 2 lines can be removed
-            #  if you take the assembling a Dataset approach detailed in _rectangularize()
-            self.ping_time = np.unique(self.ping_time)
-            self._match_ch_ping_time()
-=======
-
             # Convert ping time to 1D numpy array, stored in dict indexed by channel,
             #  this will help merge data from all channels into a cube
             for ch, val in self.ping_time.items():
@@ -123,32 +112,12 @@
                     else:
                         self.ping_data_dict[data_type][k] = self.pad_shorter_ping(v)
 
->>>>>>> 7f6330bb
             # Save which channel ids are bb and which are ch because rectangularize() removes channel ids
             # Also removes cw channels from bb data and bb channels from cw data
             self._remove_unrecorded_channels()
 
-<<<<<<< HEAD
-            # Create rectangular arrays from a dictionary of potentially irregular arrays.
-            if self.bb_ch_ids:
-                self.ping_data_dict['complex'] = self._rectangularize(self.ping_data_dict['complex'])
-            if self.cw_ch_ids:
-                self.ping_data_dict['power'] = self._rectangularize(self.ping_data_dict['power'])
-                self.ping_data_dict['angle'] = self._rectangularize(self.ping_data_dict['angle'], is_power=False)
-
     def _select_datagrams(self, params):
         """ Translates user input into specific datagrams or ALL
-=======
-            # TODO: @ngkavin: converting to numpy array should be done in the parent class
-            #  since it's the same for both EK60 and EK80
-            self.nmea_time = np.array(self.nmea_time)
-            self.raw_nmea_string = np.array(self.raw_nmea_string)
-
-    # TODO: @ngkavin: functions called should be placed before the calling function
-    def _sort_ch_bb_cw(self):
-        """Sort which channels are broadband (BB) and continuous wave (CW).
-        Returns a tuple containing a list of bb channel ids and a list of cw channel ids
->>>>>>> 7f6330bb
         """
         def translate_to_dgram(s):
             if s == 'ALL':
