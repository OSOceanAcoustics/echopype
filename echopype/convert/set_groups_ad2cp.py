--- conflicted
+++ resolved
@@ -3,14 +3,8 @@
 import numpy as np
 import xarray as xr
 
-<<<<<<< HEAD
 from .parse_ad2cp import Ad2cpDataPacket, Field, HeaderOrDataRecordFormats
-from .set_groups_base import SetGroupsBase
-=======
 from .set_groups_base import SetGroupsBase, set_encodings
-from .parse_ad2cp import HeaderOrDataRecordFormats, Ad2cpDataPacket, Field
-from ..utils import io
->>>>>>> d37ee53d
 
 
 def merge_attrs(datasets: List[xr.Dataset]) -> List[xr.Dataset]:
@@ -84,7 +78,10 @@
                             tuple(dim.value for dim in dims),
                             [field_value],
                         )
-                coords = {"ping_time": [packet.timestamp], ping_time_dim: [packet.timestamp]}
+                coords = {
+                    "ping_time": [packet.timestamp],
+                    ping_time_dim: [packet.timestamp],
+                }
                 if "beams" in packet.data_exclude:
                     coords["beam"] = packet.data_exclude["beams"]
                 new_packet = xr.Dataset(data_vars=data_vars, coords=coords)
@@ -97,7 +94,9 @@
             else:
                 return None
 
-        burst_ds = make_dataset(self.parser_obj.burst_packets, ping_time_dim="ping_time_burst")
+        burst_ds = make_dataset(
+            self.parser_obj.burst_packets, ping_time_dim="ping_time_burst"
+        )
         average_ds = make_dataset(
             self.parser_obj.average_packets, ping_time_dim="ping_time_average"
         )
@@ -105,7 +104,8 @@
             self.parser_obj.echosounder_packets, ping_time_dim="ping_time_echosounder"
         )
         echosounder_raw_ds = make_dataset(
-            self.parser_obj.echosounder_raw_packets, ping_time_dim="ping_time_echosounder_raw"
+            self.parser_obj.echosounder_raw_packets,
+            ping_time_dim="ping_time_echosounder_raw",
         )
         echosounder_raw_transmit_ds = make_dataset(
             self.parser_obj.echosounder_raw_transmit_packets,
