from typing import Dict, List, Optional, Set, Tuple, Union

import numpy as np
import xarray as xr

from ..utils.coding import set_encodings
from .parse_ad2cp import DataType, Dimension, Field, HeaderOrDataRecordFormats
from .set_groups_base import SetGroupsBase

AHRS_COORDS: Dict[Dimension, np.ndarray] = {
    Dimension.MIJ: np.array(["11", "12", "13", "21", "22", "23", "31", "32", "33"]),
    Dimension.WXYZ: np.array(["w", "x", "y", "z"]),
    Dimension.XYZ: np.array(["x", "y", "z"]),
}


class SetGroupsAd2cp(SetGroupsBase):
    """Class for saving groups to netcdf or zarr from Ad2cp data files."""

    beamgroups_possible = [
        {
            "name": "Beam_group1",
            "descr": (
                "contains velocity, correlation, and backscatter power (uncalibrated)"
                " data and other data derived from acoustic data."
            ),
        }
    ]

    def __init__(self, *args, **kwargs):
        super().__init__(*args, **kwargs)
        self.pulse_compressed = self.parser_obj.get_pulse_compressed()
        self._make_time_coords()

    def _make_time_coords(self):
        timestamps = []
        times_idx = {
            Dimension.PING_TIME_AVERAGE: [],
            Dimension.PING_TIME_BURST: [],
            Dimension.PING_TIME_ECHOSOUNDER: [],
            Dimension.PING_TIME_ECHOSOUNDER_RAW: [],
            Dimension.PING_TIME_ECHOSOUNDER_RAW_TRANSMIT: [],
        }

        for packet in self.parser_obj.packets:
            if not packet.has_timestamp():
                continue
            timestamps.append(packet.timestamp)
            i = len(timestamps) - 1
            if packet.is_average():
                times_idx[Dimension.PING_TIME_AVERAGE].append(i)
            elif packet.is_burst():
                times_idx[Dimension.PING_TIME_BURST].append(i)
            elif packet.is_echosounder():
                times_idx[Dimension.PING_TIME_ECHOSOUNDER].append(i)
            elif packet.is_echosounder_raw():
                times_idx[Dimension.PING_TIME_ECHOSOUNDER_RAW].append(i)
            elif packet.is_echosounder_raw_transmit():
                times_idx[Dimension.PING_TIME_ECHOSOUNDER_RAW_TRANSMIT].append(i)

<<<<<<< HEAD
        self.times_idx = {
            time_dim: np.array(time_values, dtype="u8")
            for time_dim, time_values in times_idx.items()
        }
        self.timestamps = np.array(timestamps)
        _, unique_ping_time_idx = np.unique(self.timestamps, return_index=True)
        self.times_idx[Dimension.PING_TIME] = unique_ping_time_idx

    def _make_dataset(self, var_names: Dict[str, str]) -> xr.Dataset:
        """
        Constructs a dataset of the given variables using parser_obj data
        var_names maps parser_obj field names to output dataset variable names
        """

        # {field_name: [field_value]}
        #   [field_value] lines up with time_dim
        fields: Dict[str, List[np.ndarray]] = {
            field_name: [] for field_name in var_names.keys()
        }
        # {field_name: [Dimension]}
        dims: Dict[str, List[Dimension]] = dict()
        # {field_name: field dtype}
        dtypes: Dict[str, np.dtype] = dict()
        # {field_name: units}
        units: Dict[str, Optional[str]] = dict()
        # {field_name: [idx of padding]}
        pad_idx: Dict[str, List[int]] = {
            field_name: [] for field_name in var_names.keys()
        }
        # {field_name: field exists}
        field_exists: Dict[str, bool] = {
            field_name: False for field_name in var_names.keys()
        }
        beam_coords: Optional[np.ndarray] = None
        # separate by time dim
        for packet in self.parser_obj.packets:
            if not packet.has_timestamp():
                continue
            if "beams" in packet.data:
                if beam_coords is None:
                    beam_coords = packet.data["beams"]
                else:
                    beam_coords = max(
                        beam_coords, packet.data["beams"], key=lambda x: len(x)
                    )
            data_record_format = HeaderOrDataRecordFormats.data_record_format(
                packet.data_record_type
=======
        # pad raw samples so that "sample" dimension has same length
        max_samples = 0
        for packet in self.parser_obj.echosounder_raw_packets:
            # both _r and _i have same dimensions
            max_samples = max(max_samples, packet.data["echosounder_raw_samples_i"].shape[0])
        for packet in self.parser_obj.echosounder_raw_packets:
            packet.data["echosounder_raw_samples_i"] = np.pad(
                packet.data["echosounder_raw_samples_i"],
                ((0, max_samples - packet.data["echosounder_raw_samples_i"].shape[0])),
            )
            packet.data["echosounder_raw_samples_q"] = np.pad(
                packet.data["echosounder_raw_samples_q"],
                ((0, max_samples - packet.data["echosounder_raw_samples_q"].shape[0])),
>>>>>>> dc555023
            )
            for field_name in var_names.keys():
                field = data_record_format.get_field(field_name)
                if field is None:
                    field_dimensions = Field.default_dimensions()
                else:
                    field_dimensions = field.dimensions(packet.data_record_type)

                    if field_name not in dims:
                        dims[field_name] = field_dimensions
                    if field_name not in dtypes:
                        field_entry_size_bytes = field.field_entry_size_bytes
                        if callable(field_entry_size_bytes):
                            field_entry_size_bytes = field_entry_size_bytes(packet)
                        dtypes[field_name] = field.field_entry_data_type.dtype(
                            field_entry_size_bytes
                        )
                    if field_name not in units:
                        units[field_name] = field.units()

                if field_name in packet.data:  # field is in this packet
                    fields[field_name].append(packet.data[field_name])
                    field_exists[field_name] = True
                else:  # field is not in this packet
                    # pad the list of field values with an empty array so that
                    #   the time dimension still lines up with the field values
                    fields[field_name].append(np.array(0))
                    pad_idx[field_name].append(len(fields[field_name]) - 1)

<<<<<<< HEAD
        # add dimensions to dims if they were not found
        for field_name in fields.keys():
            if field_name not in dims:
                dims[field_name] = Field.default_dimensions()
=======
        burst_ds = make_dataset(self.parser_obj.burst_packets, ping_time_dim="ping_time_burst")
        average_ds = make_dataset(
            self.parser_obj.average_packets, ping_time_dim="ping_time_average"
        )
        echosounder_ds = make_dataset(
            self.parser_obj.echosounder_packets, ping_time_dim="ping_time_echosounder"
        )
        echosounder_raw_ds = make_dataset(
            self.parser_obj.echosounder_raw_packets,
            ping_time_dim="ping_time_echosounder_raw",
        )
        echosounder_raw_transmit_ds = make_dataset(
            self.parser_obj.echosounder_raw_transmit_packets,
            ping_time_dim="ping_time_echosounder_raw_transmit",
        )
>>>>>>> dc555023

        # add dtypes to dtypes if they were not found
        for field_name in fields.keys():
            if field_name not in dtypes:
                dtypes[field_name] = DataType.default_dtype()

        # replace padding with correct shaped padding
        for field_name, pad_idxs in pad_idx.items():
            for i in pad_idxs:
                fields[field_name][i] = np.zeros(
                    np.ones(len(dims[field_name]) - 1, dtype="u1"),  # type: ignore
                    dtype=dtypes[field_name],
                )

        # {field_name: field_value}
        #   field_value is now combined along time_dim
        combined_fields: Dict[str, np.ndarray] = dict()
        # pad to max shape and stack
        for field_name, field_values in fields.items():
            if field_exists[field_name]:
                if len(dims[field_name]) > 1:
                    shapes = [field_value.shape for field_value in field_values]
                    max_shape = np.amax(
                        np.stack(shapes),
                        axis=0,
                    )
                    field_values = [
                        np.pad(
                            field_value,
                            tuple(
                                (0, max_axis_len - field_value.shape[i])
                                for i, max_axis_len in enumerate(max_shape)  # type: ignore
                            ),
                        )
                        for field_value in field_values
                    ]
                field_values = np.stack(field_values)
                combined_fields[field_name] = field_values

        # slice fields to time_dim
        for field_name, field_value in combined_fields.items():
            combined_fields[field_name] = field_value[
                self.times_idx[dims[field_name][0]]
            ]

        # make ds
        used_dims: Set[Dimension] = {
            dim
            for field_name, dims_list in dims.items()
            for dim in dims_list
            if field_exists[field_name]
        }
        data_vars: Dict[
            str,
            Union[Tuple[List[str], np.ndarray, Dict[str, str]], Tuple[Tuple[()], None]],
        ] = {
            var_name: (
                [dim.value for dim in dims[field_name]],
                combined_fields[field_name],
                {"Units": units[field_name]}
                if field_name in units and units[field_name] is not None
                else {},
            )
            if field_exists[field_name]
            else ((), None)
            for field_name, var_name in var_names.items()
        }  # type: ignore
        coords: Dict[str, np.ndarray] = dict()
        for time_dim, time_idxs in self.times_idx.items():
            if time_dim in used_dims:
                coords[time_dim.value] = self.timestamps[time_idxs]
        for ahrs_dim, ahrs_coords in AHRS_COORDS.items():
            if ahrs_dim in used_dims:
                coords[ahrs_dim.value] = ahrs_coords
        if Dimension.BEAM in used_dims and beam_coords is not None:
            coords[Dimension.BEAM.value] = beam_coords
        ds = xr.Dataset(data_vars=data_vars, coords=coords)
        # make arange coords for the remaining dims
        non_coord_dims = {dim.value for dim in used_dims} - set(ds.coords.keys())
        ds = ds.assign_coords({dim: np.arange(ds.dims[dim]) for dim in non_coord_dims})
        return ds

    def set_env(self) -> xr.Dataset:
        ds = self._make_dataset(
            {
                "speed_of_sound": "sound_speed_indicative",
                "temperature": "temperature",
                "pressure": "pressure",
            }
        )

        # FIXME: this is a hack because the current file saving
        # mechanism requires that the env group have ping_time as a dimension,
        # but ping_time might not be a dimension if the dataset is completely
        # empty
        if "ping_time" not in ds.dims:
            ds = ds.expand_dims(dim="ping_time")

        return set_encodings(ds)

    def set_platform(self) -> xr.Dataset:
<<<<<<< HEAD
        ds = self._make_dataset(
            {
                "heading": "heading",
                "pitch": "pitch",
                "roll": "roll",
                "magnetometer_raw": "magnetometer_raw",
            }
        )
        ds = ds.assign_attrs(
            {
                "platform_name": self.ui_param["platform_name"],  # type: ignore
                "platform_type": self.ui_param["platform_type"],  # type: ignore
                "platform_code_ICES": self.ui_param["platform_code_ICES"],  # type: ignore
            }
=======
        ds = xr.Dataset(
            data_vars={
                "heading": self.ds.get("heading"),
                "pitch": self.ds.get("pitch"),
                "roll": self.ds.get("roll"),
                "magnetometer_raw_x": self.ds.get("magnetometer_raw_x"),
                "magnetometer_raw_y": self.ds.get("magnetometer_raw_y"),
                "magnetometer_raw_z": self.ds.get("magnetometer_raw_z"),
            },
            coords={
                "ping_time": self.ds.get("ping_time"),
                "ping_time_burst": self.ds.get("ping_time_burst"),
                "ping_time_average": self.ds.get("ping_time_average"),
                "ping_time_echosounder": self.ds.get("ping_time_echosounder"),
                "beam": self.ds.get("beam"),
                "range_sample_burst": self.ds.get("range_sample_burst"),
                "range_sample_average": self.ds.get("range_sample_average"),
                "range_sample_echosounder": self.ds.get("range_sample_echosounder"),
            },
            attrs={
                "platform_name": self.ui_param["platform_name"],
                "platform_type": self.ui_param["platform_type"],
                "platform_code_ICES": self.ui_param["platform_code_ICES"],
            },
>>>>>>> dc555023
        )
        return set_encodings(ds)

    def set_beam(self) -> xr.Dataset:
        # TODO: should we divide beam into burst/average (e.g., beam_burst, beam_average)
<<<<<<< HEAD
        # like was done for range_bin (we have range_bin_burst, range_bin_average,
        # and range_bin_echosounder)?
        ds = self._make_dataset(
            {
                "num_beams": "number_of_beams",
                "coordinate_system": "coordinate_system",
                "num_cells": "number_of_cells",
                "blanking": "blanking",
                "cell_size": "cell_size",
                "velocity_range": "velocity_range",
                "echosounder_frequency": "echosounder_frequency",
                "ambiguity_velocity": "ambiguity_velocity",
                "dataset_description": "data_set_description",
                "transmit_energy": "transmit_energy",
                "velocity_scaling": "velocity_scaling",
                "velocity_data_burst": "velocity_burst",
                "velocity_data_average": "velocity_average",
                "amplitude_data_burst": "amplitude_burst",
                "amplitude_data_average": "amplitude_average",
                "correlation_data_burst": "correlation_burst",
                "correlation_data_average": "correlation_average",
                "correlation_data_echosounder": "correlation_echosounder",
                "echosounder_data": "amplitude_echosounder",
                "figure_of_merit_data": "figure_of_merit",
                "altimeter_distance": "altimeter_distance",
                "altimeter_quality": "altimeter_quality",
                "ast_distance": "ast_distance",
                "ast_quality": "ast_quality",
                "ast_offset_100us": "ast_offset_100us",
                "ast_pressure": "ast_pressure",
                "altimeter_spare": "altimeter_spare",
                "altimeter_raw_data_num_samples": "altimeter_raw_data_num_samples",
                "altimeter_raw_data_sample_distance": "altimeter_raw_data_sample_distance",
                "altimeter_raw_data_samples": "altimeter_raw_data_samples",
            }
=======
        # like was done for range_sample (we have range_sample_burst, range_sample_average,
        # and range_sample_echosounder)?
        data_vars = {
            "number_of_beams": self.ds.get("num_beams"),
            "coordinate_system": self.ds.get("coordinate_system"),
            "number_of_cells": self.ds.get("num_cells"),
            "blanking": self.ds.get("blanking"),
            "cell_size": self.ds.get("cell_size"),
            "velocity_range": self.ds.get("velocity_range"),
            "echosounder_frequency": self.ds.get("echosounder_frequency"),
            "ambiguity_velocity": self.ds.get("ambiguity_velocity"),
            "data_set_description": self.ds.get("dataset_description"),
            "transmit_energy": self.ds.get("transmit_energy"),
            "velocity_scaling": self.ds.get("velocity_scaling"),
            "velocity_burst": self.ds.get("velocity_data_burst"),
            "velocity_average": self.ds.get("velocity_data_average"),
            # "velocity_echosounder": self.ds.get("velocity_data_echosounder"),
            "amplitude_burst": self.ds.get("amplitude_data_burst"),
            "amplitude_average": self.ds.get("amplitude_data_average"),
            # "amplitude_echosounder": self.ds.get("amplitude_data_echosounder"),
            "correlation_burst": self.ds.get("correlation_data_burst"),
            "correlation_average": self.ds.get("correlation_data_average"),
            "correlation_echosounder": self.ds.get("correlation_data_echosounder"),
            # "echosounder": self.ds.get("echosounder_data"),
            "amplitude_echosounder": self.ds.get("echosounder_data"),
            "figure_of_merit": self.ds.get("figure_of_merit_data"),
            "altimeter_distance": self.ds.get("altimeter_distance"),
            "altimeter_quality": self.ds.get("altimeter_quality"),
            "ast_distance": self.ds.get("ast_distance"),
            "ast_quality": self.ds.get("ast_quality"),
            "ast_offset_100us": self.ds.get("ast_offset_100us"),
            "ast_pressure": self.ds.get("ast_pressure"),
            "altimeter_spare": self.ds.get("altimeter_spare"),
            "altimeter_raw_data_num_samples": self.ds.get("altimeter_raw_data_num_samples"),
            "altimeter_raw_data_sample_distance": self.ds.get("altimeter_raw_data_sample_distance"),
            "altimeter_raw_data_samples": self.ds.get("altimeter_raw_data_samples"),
        }

        ds = xr.Dataset(
            data_vars=data_vars,
            coords={
                "ping_time": self.ds.get("ping_time"),
                "ping_time_burst": self.ds.get("ping_time_burst"),
                "ping_time_average": self.ds.get("ping_time_average"),
                "ping_time_echosounder": self.ds.get("ping_time_echosounder"),
                "beam": self.ds.get("beam"),
                "range_sample_burst": self.ds.get("range_sample_burst"),
                "range_sample_average": self.ds.get("range_sample_average"),
                "range_sample_echosounder": self.ds.get("range_sample_echosounder"),
                "altimeter_sample_bin": self.ds.get("altimeter_sample_bin"),
            },
            attrs={"pulse_compressed": self.pulse_compressed},
>>>>>>> dc555023
        )
        ds = ds.assign_attrs({"pulse_compressed": self.pulse_compressed})

        # FIXME: this is a hack because the current file saving
        # mechanism requires that the beam group have ping_time as a dimension,
        # but ping_time might not be a dimension if the dataset is completely
        # empty
        if "ping_time" not in ds.dims:
            ds = ds.expand_dims(dim="ping_time")

        return set_encodings(ds)

    def set_vendor(self) -> xr.Dataset:
<<<<<<< HEAD
        ds = self._make_dataset(
=======
        attrs = {
            "pressure_sensor_valid": self.ds.get("pressure_sensor_valid"),
            "temperature_sensor_valid": self.ds.get("temperature_sensor_valid"),
            "compass_sensor_valid": self.ds.get("compass_sensor_valid"),
            "tilt_sensor_valid": self.ds.get("tilt_sensor_valid"),
        }
        attrs = {
            field_name: field_value.data[0]
            for field_name, field_value in attrs.items()
            if field_value is not None
        }
        ds = xr.Dataset(
            data_vars={
                "data_record_version": self.ds.get("version"),
                "error": self.ds.get("error"),
                "status": self.ds.get("status"),
                "status0": self.ds.get("status0"),
                "battery_voltage": self.ds.get("battery_voltage"),
                "power_level": self.ds.get("power_level"),
                "temperature_of_pressure_sensor": self.ds.get("temperature_from_pressure_sensor"),
                "nominal_correlation": self.ds.get("nominal_correlation"),
                "magnetometer_temperature": self.ds.get("magnetometer_temperature"),
                "real_ping_time_clock_temperature": self.ds.get("real_ping_time_clock_temperature"),
                "ensemble_counter": self.ds.get("ensemble_counter"),
                "ahrs_rotation_matrix_mij": (
                    ("mij", "ping_time") if "ahrs_rotation_matrix_m11" in self.ds else "mij",
                    [
                        self.ds.get("ahrs_rotation_matrix_m11"),
                        self.ds.get("ahrs_rotation_matrix_m12"),
                        self.ds.get("ahrs_rotation_matrix_m13"),
                        self.ds.get("ahrs_rotation_matrix_m21"),
                        self.ds.get("ahrs_rotation_matrix_m22"),
                        self.ds.get("ahrs_rotation_matrix_m23"),
                        self.ds.get("ahrs_rotation_matrix_m31"),
                        self.ds.get("ahrs_rotation_matrix_m32"),
                        self.ds.get("ahrs_rotation_matrix_m33"),
                    ],
                ),
                "ahrs_quaternions_wxyz": (
                    ("wxyz", "ping_time") if "ahrs_quaternions_w" in self.ds else "wxyz",
                    [
                        self.ds.get("ahrs_quaternions_w"),
                        self.ds.get("ahrs_quaternions_x"),
                        self.ds.get("ahrs_quaternions_y"),
                        self.ds.get("ahrs_quaternions_z"),
                    ],
                ),
                "ahrs_gyro_xyz": (
                    ("xyz", "ping_time") if "ahrs_gyro_x" in self.ds else "xyz",
                    [
                        self.ds.get("ahrs_gyro_x"),
                        self.ds.get("ahrs_gyro_y"),
                        self.ds.get("ahrs_gyro_z"),
                    ],
                ),
                "percentage_good_data": self.ds.get("percentage_good_data"),
                "std_dev_pitch": self.ds.get("std_dev_pitch"),
                "std_dev_roll": self.ds.get("std_dev_roll"),
                "std_dev_heading": self.ds.get("std_dev_heading"),
                "std_dev_pressure": self.ds.get("std_dev_pressure"),
                "echosounder_raw_samples_i": self.ds.get("echosounder_raw_samples_i"),
                "echosounder_raw_samples_q": self.ds.get("echosounder_raw_samples_q"),
                "echosounder_raw_transmit_samples_i": self.ds.get(
                    "echosounder_raw_transmit_samples_i"
                ),
                "echosounder_raw_transmit_samples_q": self.ds.get(
                    "echosounder_raw_transmit_samples_q"
                ),
                "echosounder_raw_beam": self.ds.get("echosounder_raw_beam"),
                "echosounder_raw_echogram": self.ds.get("echosounder_raw_echogram"),
            },
            coords={
                "ping_time": self.ds.get("ping_time"),
                "ping_time_burst": self.ds.get("ping_time_burst"),
                "ping_time_average": self.ds.get("ping_time_average"),
                "ping_time_echosounder": self.ds.get("ping_time_echosounder"),
                "ping_time_echosounder_raw": self.ds.get("ping_time_echosounder_raw"),
                "ping_time_echosounder_raw_transmit": self.ds.get(
                    "ping_time_echosounder_raw_transmit"
                ),
                "sample": self.ds.get("sample"),
                "sample_transmit": self.ds.get("sample_transmit"),
                "beam": self.ds.get("beam"),
                "range_sample_average": self.ds.get("range_sample_average"),
                "range_sample_burst": self.ds.get("range_sample_burst"),
                "range_sample_echosounder": self.ds.get("range_sample_echosounder"),
            },
            attrs={**attrs, "pulse_compressed": self.pulse_compressed},
        )
        ds = ds.reindex(
>>>>>>> dc555023
            {
                "version": "data_record_version",
                "error": "error",
                "status": "status",
                "status0": "status0",
                "battery_voltage": "battery_voltage",
                "power_level": "power_level",
                "temperature_from_pressure_sensor": "temperature_of_pressure_sensor",
                "nominal_correlation": "nominal_correlation",
                "magnetometer_temperature": "magnetometer_temperature",
                "real_ping_time_clock_temperature": "real_ping_time_clock_temperature",
                "ensemble_counter": "ensemble_counter",
                "ahrs_rotation_matrix": "ahrs_rotation_matrix_mij",
                "ahrs_quaternions": "ahrs_quaternions_wxyz",
                "ahrs_gyro": "ahrs_gyro_xyz",
                "percentage_good_data": "percentage_good_data",
                "std_dev_pitch": "std_dev_pitch",
                "std_dev_roll": "std_dev_roll",
                "std_dev_heading": "std_dev_heading",
                "std_dev_pressure": "std_dev_pressure",
                "pressure_sensor_valid": "pressure_sensor_valid",
                "temperature_sensor_valid": "temperature_sensor_valid",
                "compass_sensor_valid": "compass_sensor_valid",
                "tilt_sensor_valid": "tilt_sensor_valid",
                "echosounder_raw_samples_i": "echosounder_raw_samples_i",
                "echosounder_raw_samples_q": "echosounder_raw_samples_q",
                "echosounder_raw_transmit_samples_i": "echosounder_raw_transmit_samples_i",
                "echosounder_raw_transmit_samples_q": "echosounder_raw_transmit_samples_q",
                "echosounder_raw_beam": "echosounder_raw_beam",
                "echosounder_raw_echogram": "echosounder_raw_echogram",
            }
        )
        ds = ds.assign_attrs({"pulse_compressed": self.pulse_compressed})

        # FIXME: this is a hack because the current file saving
        # mechanism requires that the vendor group have ping_time as a dimension,
        # but ping_time might not be a dimension if the dataset is completely
        # empty
        if "ping_time" not in ds.dims:
            ds = ds.expand_dims(dim="ping_time")

        return set_encodings(ds)

    def set_sonar(self) -> xr.Dataset:
<<<<<<< HEAD
        ds = xr.Dataset(
            attrs={
                "sonar_manufacturer": "Nortek",
                "sonar_model": "AD2CP",
                "sonar_serial_number": "",
                "sonar_software_name": "",
                "sonar_software_version": "",
                "sonar_firmware_version": "",
                "sonar_type": "acoustic Doppler current profiler (ADCP)",
            }
        )
        for packet in self.parser_obj.packets:
            if "serial_number" in packet.data:
                ds.attrs["sonar_serial_number"] = packet.data["serial_number"]
                break
        else:
            ds.attrs["sonar_serial_number"] = ""
=======
        """Set the Sonar group."""

        # Add beam_group and beam_group_descr variables sharing a common dimension
        # (beam_group), using the information from self._beamgroups
        self._beamgroups = self.beamgroups_possible
        beam_groups_vars, beam_groups_coord = self._beam_groups_vars()
        ds = xr.Dataset(beam_groups_vars, coords=beam_groups_coord)

        # Assemble sonar group global attribute dictionary
        sonar_attr_dict = {
            "sonar_manufacturer": "Nortek",
            "sonar_model": self.sonar_model,
            "sonar_serial_number": "",
            "sonar_software_name": "",
            "sonar_software_version": "",
            "sonar_firmware_version": "",
            "sonar_type": "acoustic Doppler current profiler (ADCP)",
        }
        if "serial_number" in self.ds:
            sonar_attr_dict["sonar_serial_number"] = int(self.ds["serial_number"].data[0])
>>>>>>> dc555023
        firmware_version = self.parser_obj.get_firmware_version()
        if firmware_version is not None:
            sonar_attr_dict["sonar_firmware_version"] = ", ".join(
                [f"{k}:{v}" for k, v in firmware_version.items()]
            )

        ds = ds.assign_attrs(sonar_attr_dict)

        return ds<|MERGE_RESOLUTION|>--- conflicted
+++ resolved
@@ -58,7 +58,6 @@
             elif packet.is_echosounder_raw_transmit():
                 times_idx[Dimension.PING_TIME_ECHOSOUNDER_RAW_TRANSMIT].append(i)
 
-<<<<<<< HEAD
         self.times_idx = {
             time_dim: np.array(time_values, dtype="u8")
             for time_dim, time_values in times_idx.items()
@@ -106,21 +105,6 @@
                     )
             data_record_format = HeaderOrDataRecordFormats.data_record_format(
                 packet.data_record_type
-=======
-        # pad raw samples so that "sample" dimension has same length
-        max_samples = 0
-        for packet in self.parser_obj.echosounder_raw_packets:
-            # both _r and _i have same dimensions
-            max_samples = max(max_samples, packet.data["echosounder_raw_samples_i"].shape[0])
-        for packet in self.parser_obj.echosounder_raw_packets:
-            packet.data["echosounder_raw_samples_i"] = np.pad(
-                packet.data["echosounder_raw_samples_i"],
-                ((0, max_samples - packet.data["echosounder_raw_samples_i"].shape[0])),
-            )
-            packet.data["echosounder_raw_samples_q"] = np.pad(
-                packet.data["echosounder_raw_samples_q"],
-                ((0, max_samples - packet.data["echosounder_raw_samples_q"].shape[0])),
->>>>>>> dc555023
             )
             for field_name in var_names.keys():
                 field = data_record_format.get_field(field_name)
@@ -150,28 +134,10 @@
                     fields[field_name].append(np.array(0))
                     pad_idx[field_name].append(len(fields[field_name]) - 1)
 
-<<<<<<< HEAD
         # add dimensions to dims if they were not found
         for field_name in fields.keys():
             if field_name not in dims:
                 dims[field_name] = Field.default_dimensions()
-=======
-        burst_ds = make_dataset(self.parser_obj.burst_packets, ping_time_dim="ping_time_burst")
-        average_ds = make_dataset(
-            self.parser_obj.average_packets, ping_time_dim="ping_time_average"
-        )
-        echosounder_ds = make_dataset(
-            self.parser_obj.echosounder_packets, ping_time_dim="ping_time_echosounder"
-        )
-        echosounder_raw_ds = make_dataset(
-            self.parser_obj.echosounder_raw_packets,
-            ping_time_dim="ping_time_echosounder_raw",
-        )
-        echosounder_raw_transmit_ds = make_dataset(
-            self.parser_obj.echosounder_raw_transmit_packets,
-            ping_time_dim="ping_time_echosounder_raw_transmit",
-        )
->>>>>>> dc555023
 
         # add dtypes to dtypes if they were not found
         for field_name in fields.keys():
@@ -273,7 +239,6 @@
         return set_encodings(ds)
 
     def set_platform(self) -> xr.Dataset:
-<<<<<<< HEAD
         ds = self._make_dataset(
             {
                 "heading": "heading",
@@ -288,38 +253,11 @@
                 "platform_type": self.ui_param["platform_type"],  # type: ignore
                 "platform_code_ICES": self.ui_param["platform_code_ICES"],  # type: ignore
             }
-=======
-        ds = xr.Dataset(
-            data_vars={
-                "heading": self.ds.get("heading"),
-                "pitch": self.ds.get("pitch"),
-                "roll": self.ds.get("roll"),
-                "magnetometer_raw_x": self.ds.get("magnetometer_raw_x"),
-                "magnetometer_raw_y": self.ds.get("magnetometer_raw_y"),
-                "magnetometer_raw_z": self.ds.get("magnetometer_raw_z"),
-            },
-            coords={
-                "ping_time": self.ds.get("ping_time"),
-                "ping_time_burst": self.ds.get("ping_time_burst"),
-                "ping_time_average": self.ds.get("ping_time_average"),
-                "ping_time_echosounder": self.ds.get("ping_time_echosounder"),
-                "beam": self.ds.get("beam"),
-                "range_sample_burst": self.ds.get("range_sample_burst"),
-                "range_sample_average": self.ds.get("range_sample_average"),
-                "range_sample_echosounder": self.ds.get("range_sample_echosounder"),
-            },
-            attrs={
-                "platform_name": self.ui_param["platform_name"],
-                "platform_type": self.ui_param["platform_type"],
-                "platform_code_ICES": self.ui_param["platform_code_ICES"],
-            },
->>>>>>> dc555023
         )
         return set_encodings(ds)
 
     def set_beam(self) -> xr.Dataset:
         # TODO: should we divide beam into burst/average (e.g., beam_burst, beam_average)
-<<<<<<< HEAD
         # like was done for range_bin (we have range_bin_burst, range_bin_average,
         # and range_bin_echosounder)?
         ds = self._make_dataset(
@@ -355,60 +293,6 @@
                 "altimeter_raw_data_sample_distance": "altimeter_raw_data_sample_distance",
                 "altimeter_raw_data_samples": "altimeter_raw_data_samples",
             }
-=======
-        # like was done for range_sample (we have range_sample_burst, range_sample_average,
-        # and range_sample_echosounder)?
-        data_vars = {
-            "number_of_beams": self.ds.get("num_beams"),
-            "coordinate_system": self.ds.get("coordinate_system"),
-            "number_of_cells": self.ds.get("num_cells"),
-            "blanking": self.ds.get("blanking"),
-            "cell_size": self.ds.get("cell_size"),
-            "velocity_range": self.ds.get("velocity_range"),
-            "echosounder_frequency": self.ds.get("echosounder_frequency"),
-            "ambiguity_velocity": self.ds.get("ambiguity_velocity"),
-            "data_set_description": self.ds.get("dataset_description"),
-            "transmit_energy": self.ds.get("transmit_energy"),
-            "velocity_scaling": self.ds.get("velocity_scaling"),
-            "velocity_burst": self.ds.get("velocity_data_burst"),
-            "velocity_average": self.ds.get("velocity_data_average"),
-            # "velocity_echosounder": self.ds.get("velocity_data_echosounder"),
-            "amplitude_burst": self.ds.get("amplitude_data_burst"),
-            "amplitude_average": self.ds.get("amplitude_data_average"),
-            # "amplitude_echosounder": self.ds.get("amplitude_data_echosounder"),
-            "correlation_burst": self.ds.get("correlation_data_burst"),
-            "correlation_average": self.ds.get("correlation_data_average"),
-            "correlation_echosounder": self.ds.get("correlation_data_echosounder"),
-            # "echosounder": self.ds.get("echosounder_data"),
-            "amplitude_echosounder": self.ds.get("echosounder_data"),
-            "figure_of_merit": self.ds.get("figure_of_merit_data"),
-            "altimeter_distance": self.ds.get("altimeter_distance"),
-            "altimeter_quality": self.ds.get("altimeter_quality"),
-            "ast_distance": self.ds.get("ast_distance"),
-            "ast_quality": self.ds.get("ast_quality"),
-            "ast_offset_100us": self.ds.get("ast_offset_100us"),
-            "ast_pressure": self.ds.get("ast_pressure"),
-            "altimeter_spare": self.ds.get("altimeter_spare"),
-            "altimeter_raw_data_num_samples": self.ds.get("altimeter_raw_data_num_samples"),
-            "altimeter_raw_data_sample_distance": self.ds.get("altimeter_raw_data_sample_distance"),
-            "altimeter_raw_data_samples": self.ds.get("altimeter_raw_data_samples"),
-        }
-
-        ds = xr.Dataset(
-            data_vars=data_vars,
-            coords={
-                "ping_time": self.ds.get("ping_time"),
-                "ping_time_burst": self.ds.get("ping_time_burst"),
-                "ping_time_average": self.ds.get("ping_time_average"),
-                "ping_time_echosounder": self.ds.get("ping_time_echosounder"),
-                "beam": self.ds.get("beam"),
-                "range_sample_burst": self.ds.get("range_sample_burst"),
-                "range_sample_average": self.ds.get("range_sample_average"),
-                "range_sample_echosounder": self.ds.get("range_sample_echosounder"),
-                "altimeter_sample_bin": self.ds.get("altimeter_sample_bin"),
-            },
-            attrs={"pulse_compressed": self.pulse_compressed},
->>>>>>> dc555023
         )
         ds = ds.assign_attrs({"pulse_compressed": self.pulse_compressed})
 
@@ -422,100 +306,7 @@
         return set_encodings(ds)
 
     def set_vendor(self) -> xr.Dataset:
-<<<<<<< HEAD
         ds = self._make_dataset(
-=======
-        attrs = {
-            "pressure_sensor_valid": self.ds.get("pressure_sensor_valid"),
-            "temperature_sensor_valid": self.ds.get("temperature_sensor_valid"),
-            "compass_sensor_valid": self.ds.get("compass_sensor_valid"),
-            "tilt_sensor_valid": self.ds.get("tilt_sensor_valid"),
-        }
-        attrs = {
-            field_name: field_value.data[0]
-            for field_name, field_value in attrs.items()
-            if field_value is not None
-        }
-        ds = xr.Dataset(
-            data_vars={
-                "data_record_version": self.ds.get("version"),
-                "error": self.ds.get("error"),
-                "status": self.ds.get("status"),
-                "status0": self.ds.get("status0"),
-                "battery_voltage": self.ds.get("battery_voltage"),
-                "power_level": self.ds.get("power_level"),
-                "temperature_of_pressure_sensor": self.ds.get("temperature_from_pressure_sensor"),
-                "nominal_correlation": self.ds.get("nominal_correlation"),
-                "magnetometer_temperature": self.ds.get("magnetometer_temperature"),
-                "real_ping_time_clock_temperature": self.ds.get("real_ping_time_clock_temperature"),
-                "ensemble_counter": self.ds.get("ensemble_counter"),
-                "ahrs_rotation_matrix_mij": (
-                    ("mij", "ping_time") if "ahrs_rotation_matrix_m11" in self.ds else "mij",
-                    [
-                        self.ds.get("ahrs_rotation_matrix_m11"),
-                        self.ds.get("ahrs_rotation_matrix_m12"),
-                        self.ds.get("ahrs_rotation_matrix_m13"),
-                        self.ds.get("ahrs_rotation_matrix_m21"),
-                        self.ds.get("ahrs_rotation_matrix_m22"),
-                        self.ds.get("ahrs_rotation_matrix_m23"),
-                        self.ds.get("ahrs_rotation_matrix_m31"),
-                        self.ds.get("ahrs_rotation_matrix_m32"),
-                        self.ds.get("ahrs_rotation_matrix_m33"),
-                    ],
-                ),
-                "ahrs_quaternions_wxyz": (
-                    ("wxyz", "ping_time") if "ahrs_quaternions_w" in self.ds else "wxyz",
-                    [
-                        self.ds.get("ahrs_quaternions_w"),
-                        self.ds.get("ahrs_quaternions_x"),
-                        self.ds.get("ahrs_quaternions_y"),
-                        self.ds.get("ahrs_quaternions_z"),
-                    ],
-                ),
-                "ahrs_gyro_xyz": (
-                    ("xyz", "ping_time") if "ahrs_gyro_x" in self.ds else "xyz",
-                    [
-                        self.ds.get("ahrs_gyro_x"),
-                        self.ds.get("ahrs_gyro_y"),
-                        self.ds.get("ahrs_gyro_z"),
-                    ],
-                ),
-                "percentage_good_data": self.ds.get("percentage_good_data"),
-                "std_dev_pitch": self.ds.get("std_dev_pitch"),
-                "std_dev_roll": self.ds.get("std_dev_roll"),
-                "std_dev_heading": self.ds.get("std_dev_heading"),
-                "std_dev_pressure": self.ds.get("std_dev_pressure"),
-                "echosounder_raw_samples_i": self.ds.get("echosounder_raw_samples_i"),
-                "echosounder_raw_samples_q": self.ds.get("echosounder_raw_samples_q"),
-                "echosounder_raw_transmit_samples_i": self.ds.get(
-                    "echosounder_raw_transmit_samples_i"
-                ),
-                "echosounder_raw_transmit_samples_q": self.ds.get(
-                    "echosounder_raw_transmit_samples_q"
-                ),
-                "echosounder_raw_beam": self.ds.get("echosounder_raw_beam"),
-                "echosounder_raw_echogram": self.ds.get("echosounder_raw_echogram"),
-            },
-            coords={
-                "ping_time": self.ds.get("ping_time"),
-                "ping_time_burst": self.ds.get("ping_time_burst"),
-                "ping_time_average": self.ds.get("ping_time_average"),
-                "ping_time_echosounder": self.ds.get("ping_time_echosounder"),
-                "ping_time_echosounder_raw": self.ds.get("ping_time_echosounder_raw"),
-                "ping_time_echosounder_raw_transmit": self.ds.get(
-                    "ping_time_echosounder_raw_transmit"
-                ),
-                "sample": self.ds.get("sample"),
-                "sample_transmit": self.ds.get("sample_transmit"),
-                "beam": self.ds.get("beam"),
-                "range_sample_average": self.ds.get("range_sample_average"),
-                "range_sample_burst": self.ds.get("range_sample_burst"),
-                "range_sample_echosounder": self.ds.get("range_sample_echosounder"),
-            },
-            attrs={**attrs, "pulse_compressed": self.pulse_compressed},
-        )
-        ds = ds.reindex(
->>>>>>> dc555023
             {
                 "version": "data_record_version",
                 "error": "error",
@@ -560,25 +351,6 @@
         return set_encodings(ds)
 
     def set_sonar(self) -> xr.Dataset:
-<<<<<<< HEAD
-        ds = xr.Dataset(
-            attrs={
-                "sonar_manufacturer": "Nortek",
-                "sonar_model": "AD2CP",
-                "sonar_serial_number": "",
-                "sonar_software_name": "",
-                "sonar_software_version": "",
-                "sonar_firmware_version": "",
-                "sonar_type": "acoustic Doppler current profiler (ADCP)",
-            }
-        )
-        for packet in self.parser_obj.packets:
-            if "serial_number" in packet.data:
-                ds.attrs["sonar_serial_number"] = packet.data["serial_number"]
-                break
-        else:
-            ds.attrs["sonar_serial_number"] = ""
-=======
         """Set the Sonar group."""
 
         # Add beam_group and beam_group_descr variables sharing a common dimension
@@ -590,16 +362,17 @@
         # Assemble sonar group global attribute dictionary
         sonar_attr_dict = {
             "sonar_manufacturer": "Nortek",
-            "sonar_model": self.sonar_model,
+            "sonar_model": "AD2CP",
             "sonar_serial_number": "",
             "sonar_software_name": "",
             "sonar_software_version": "",
             "sonar_firmware_version": "",
             "sonar_type": "acoustic Doppler current profiler (ADCP)",
         }
-        if "serial_number" in self.ds:
-            sonar_attr_dict["sonar_serial_number"] = int(self.ds["serial_number"].data[0])
->>>>>>> dc555023
+        for packet in self.parser_obj.packets:
+            if "serial_number" in packet.data:
+                ds.attrs["sonar_serial_number"] = packet.data["serial_number"]
+                break
         firmware_version = self.parser_obj.get_firmware_version()
         if firmware_version is not None:
             sonar_attr_dict["sonar_firmware_version"] = ", ".join(
