"""
Class to save unpacked echosounder data to appropriate groups in netcdf or zarr.
"""
from typing import List

import numpy as np
import xarray as xr

from ..utils.coding import set_time_encodings
from .set_groups_base import SetGroupsBase


class SetGroupsAZFP(SetGroupsBase):
    """Class for saving groups to netcdf or zarr from AZFP data files."""

    # The sets beam_only_names, ping_time_only_names, and
    # beam_ping_time_names are used in set_groups_base and
    # in converting from v0.5.x to v0.6.0. The values within
    # these sets are applied to all Sonar/Beam_groupX groups.

    # 2023-07-24:
    #   PRs:
    #     - https://github.com/OSOceanAcoustics/echopype/pull/1056
    #     - https://github.com/OSOceanAcoustics/echopype/pull/1083
    #   Most of the artificially added beam and ping_time dimensions at v0.6.0
    #   were reverted at v0.8.0, due to concerns with efficiency and code clarity
    #   (see https://github.com/OSOceanAcoustics/echopype/issues/684 and
    #        https://github.com/OSOceanAcoustics/echopype/issues/978).
    #   However, the mechanisms to expand these dimensions were preserved for
    #   flexibility and potential later use.
    #   Note such expansion is still applied on AZFP data for 2 variables (see below).

    # Variables that need only the beam dimension added to them.
    beam_only_names = set()

    # Variables that need only the ping_time dimension added to them.
    # These variables do not change with ping_time in typical AZFP use cases,
    # but we keep them here for consistency with EK60/EK80 EchoData formats
    ping_time_only_names = {
        "sample_interval",
        "transmit_duration_nominal",
    }

    # Variables that need beam and ping_time dimensions added to them.
    beam_ping_time_names = set()

    beamgroups_possible = [
        {
            "name": "Beam_group1",
            "descr": "contains backscatter power (uncalibrated) and other beam or channel-specific data.",  # noqa
        }
    ]

    def __init__(self, *args, **kwargs):
        super().__init__(*args, **kwargs)

        # get frequency values
        freq_old = list(self.parser_obj.unpacked_data["frequency"])

        # sort the frequencies in ascending order
        freq_new = freq_old[:]
        freq_new.sort(reverse=False)

        # obtain sorted frequency indices
        self.freq_ind_sorted = [freq_new.index(ch) for ch in freq_old]

        # obtain sorted frequencies
        self.freq_sorted = self.parser_obj.unpacked_data["frequency"][self.freq_ind_sorted]

        # obtain channel_ids
        self.channel_ids_sorted = self._create_unique_channel_name()

        # Put Frequency in Hz (this should be done after create_unique_channel_name)
        self.freq_sorted = self.freq_sorted * 1000  # Frequency in Hz

    def _create_unique_channel_name(self):
        """
        Creates a unique channel name for AZFP sensor
        using the variable unpacked_data created by
        the AZFP parser
        """

        serial_number = self.parser_obj.unpacked_data["serial_number"]

        if serial_number.size == 1:
            freq_as_str = self.freq_sorted.astype(int).astype(str)

            # TODO: replace str(i+1) with Frequency Number from XML
            channel_id = [
                str(serial_number) + "-" + freq + "-" + str(i + 1)
                for i, freq in enumerate(freq_as_str)
            ]

            return channel_id
        else:
            raise NotImplementedError(
                "Creating a channel name for more than"
                + " one serial number has not been implemented."
            )

    def set_env(self) -> xr.Dataset:
        """Set the Environment group."""
        # TODO Look at why this cannot be encoded without the modifications
        # @ngkavin: what modification?
        ping_time = self.parser_obj.ping_time
        ds = xr.Dataset(
            {
                "temperature": (
                    ["time1"],
                    self.parser_obj.unpacked_data["temperature"],
                    {
                        "long_name": "Water temperature",
                        "standard_name": "sea_water_temperature",
                        "units": "deg_C",
                    },
                )
            },
            coords={
                "time1": (
                    ["time1"],
                    ping_time,
                    {
                        "axis": "T",
                        "long_name": "Timestamp of each ping",
                        "standard_name": "time",
                        "comment": "Time coordinate corresponding to environmental variables.",
                    },
                )
            },
        )

        return set_time_encodings(ds)

    def set_sonar(self) -> xr.Dataset:
        """Set the Sonar group."""

        # Add beam_group and beam_group_descr variables sharing a common dimension
        # (beam_group), using the information from self._beamgroups
        self._beamgroups = self.beamgroups_possible
        beam_groups_vars, beam_groups_coord = self._beam_groups_vars()
        ds = xr.Dataset(beam_groups_vars, coords=beam_groups_coord)

        # Assemble sonar group global attribute dictionary
        sonar_attr_dict = {
            "sonar_manufacturer": "ASL Environmental Sciences",
            "sonar_model": self.sonar_model,
            "sonar_serial_number": int(self.parser_obj.unpacked_data["serial_number"]),
            "sonar_software_name": "AZFP",
            # TODO: software version is hardwired. Read it from the XML file's AZFP_Version node
            "sonar_software_version": "1.4",
            "sonar_type": "echosounder",
        }
        ds = ds.assign_attrs(sonar_attr_dict)

        return ds

    def set_platform(self) -> xr.Dataset:
        """Set the Platform group."""
        platform_dict = {"platform_name": "", "platform_type": "", "platform_code_ICES": ""}
        unpacked_data = self.parser_obj.unpacked_data
        time2 = self.parser_obj.ping_time
        time1 = [time2[0]]

        # If tilt_x and/or tilt_y are all nan, create single-value time2 dimension
        # and single-value (np.nan) tilt_x and tilt_y
        tilt_x = [np.nan] if np.isnan(unpacked_data["tilt_x"]).all() else unpacked_data["tilt_x"]
        tilt_y = [np.nan] if np.isnan(unpacked_data["tilt_y"]).all() else unpacked_data["tilt_y"]
        if (len(tilt_x) == 1 and np.isnan(tilt_x)) and (len(tilt_y) == 1 and np.isnan(tilt_y)):
            time2 = [time2[0]]

        ds = xr.Dataset(
            {
                "latitude": (
                    ["time1"],
                    [np.nan],
                    self._varattrs["platform_var_default"]["latitude"],
                ),
                "longitude": (
                    ["time1"],
                    [np.nan],
                    self._varattrs["platform_var_default"]["longitude"],
                ),
                "pitch": (
                    ["time2"],
                    [np.nan] * len(time2),
                    self._varattrs["platform_var_default"]["pitch"],
                ),
                "roll": (
                    ["time2"],
                    [np.nan] * len(time2),
                    self._varattrs["platform_var_default"]["roll"],
                ),
                "vertical_offset": (
                    ["time2"],
                    [np.nan] * len(time2),
                    self._varattrs["platform_var_default"]["vertical_offset"],
                ),
                "water_level": (
                    [],
                    np.nan,
                    self._varattrs["platform_var_default"]["water_level"],
                ),
                "tilt_x": (
                    ["time2"],
                    tilt_x,
                    {
                        "long_name": "Tilt X",
                        "units": "arc_degree",
                    },
                ),
                "tilt_y": (
                    ["time2"],
                    tilt_y,
                    {
                        "long_name": "Tilt Y",
                        "units": "arc_degree",
                    },
                ),
                **{
                    var: (
                        ["channel"],
                        [np.nan] * len(self.channel_ids_sorted),
                        self._varattrs["platform_var_default"][var],
                    )
                    for var in [
                        "transducer_offset_x",
                        "transducer_offset_y",
                        "transducer_offset_z",
                    ]
                },
                **{
                    var: ([], np.nan, self._varattrs["platform_var_default"][var])
                    for var in [
                        "MRU_offset_x",
                        "MRU_offset_y",
                        "MRU_offset_z",
                        "MRU_rotation_x",
                        "MRU_rotation_y",
                        "MRU_rotation_z",
                        "position_offset_x",
                        "position_offset_y",
                        "position_offset_z",
                    ]
                },
                "frequency_nominal": (
                    ["channel"],
                    self.freq_sorted,
                    {
                        "units": "Hz",
                        "long_name": "Transducer frequency",
                        "valid_min": 0.0,
                        "standard_name": "sound_frequency",
                    },
                ),
            },
            coords={
                "channel": (
                    ["channel"],
                    self.channel_ids_sorted,
                    self._varattrs["beam_coord_default"]["channel"],
                ),
                "time1": (
                    ["time1"],
                    # xarray and probably CF don't accept time coordinate variable with Nan values
                    time1,
                    {
                        **self._varattrs["platform_coord_default"]["time1"],
                        "comment": "Time coordinate corresponding to NMEA position data.",
                    },
                ),
                "time2": (
                    ["time2"],
                    time2,
                    {
                        "axis": "T",
                        "long_name": "Timestamps for platform motion and orientation data",
                        "standard_name": "time",
                        "comment": "Time coordinate corresponding to platform motion and "
                        "orientation data.",
                    },
                ),
            },
        )
        ds = ds.assign_attrs(platform_dict)
        return set_time_encodings(ds)

    def set_beam(self) -> List[xr.Dataset]:
        """Set the Beam group."""
        unpacked_data = self.parser_obj.unpacked_data
        parameters = self.parser_obj.parameters
        dig_rate = unpacked_data["dig_rate"][self.freq_ind_sorted]  # dim: freq
        ping_time = self.parser_obj.ping_time

        # Build variables in the output xarray Dataset
        N = []  # for storing backscatter_r values for each frequency
        for ich in self.freq_ind_sorted:
            N.append(
                np.array(
                    [unpacked_data["counts"][p][ich] for p in range(len(unpacked_data["year"]))]
                )
            )

        # Largest number of counts along the range dimension among the different channels
        longest_range_sample = np.max(unpacked_data["num_bins"])
        range_sample = np.arange(longest_range_sample)

        # Pad power data
        if any(unpacked_data["num_bins"] != longest_range_sample):
            N_tmp = np.full((len(N), len(ping_time), longest_range_sample), np.nan)
            for i, n in enumerate(N):
                N_tmp[i, :, : n.shape[1]] = n
            N = N_tmp
            del N_tmp

        tdn = (
            unpacked_data["pulse_length"][self.freq_ind_sorted] / 1e6
        )  # Convert microseconds to seconds
        range_samples_per_bin = unpacked_data["range_samples_per_bin"][
            self.freq_ind_sorted
        ]  # from data header

        # Calculate sample interval in seconds
        if len(dig_rate) == len(range_samples_per_bin):
            # TODO: below only correct if range_samples_per_bin=1,
            #  need to implement p.86 for the case when averaging is used
            sample_int = range_samples_per_bin / dig_rate
        else:
            # TODO: not sure what this error means
            raise ValueError("dig_rate and range_samples not unique across frequencies")

        ds = xr.Dataset(
            {
                "frequency_nominal": (
                    ["channel"],
                    self.freq_sorted,
                    {
                        "units": "Hz",
                        "long_name": "Transducer frequency",
                        "valid_min": 0.0,
                        "standard_name": "sound_frequency",
                    },
                ),
                "beam_type": (
                    ["channel"],
                    [0] * len(self.channel_ids_sorted),
                    {
                        "long_name": "Beam type",
                        "flag_values": [0, 1],
                        "flag_meanings": [
                            "Single beam",
                            "Split aperture beam",
                        ],
                    },
                ),
                "backscatter_r": (
                    ["channel", "ping_time", "range_sample"],
                    np.array(N, dtype=np.float32),
                    {
                        "long_name": self._varattrs["beam_var_default"]["backscatter_r"][
                            "long_name"
                        ],
                        "units": "count",
                    },
                ),
                "equivalent_beam_angle": (
                    ["channel"],
                    parameters["BP"][self.freq_ind_sorted],
                    {
                        "long_name": "Equivalent beam angle",
                        "units": "sr",
                        "valid_range": (0.0, 4 * np.pi),
                    },
                ),
                "gain_correction": (
                    ["channel"],
                    np.array(unpacked_data["gain"][self.freq_ind_sorted], dtype=np.float64),
                    {"long_name": "Gain correction", "units": "dB"},
                ),
                "sample_interval": (
                    ["channel"],
                    sample_int,
                    {
                        "long_name": "Interval between recorded raw data samples",
                        "units": "s",
                        "valid_min": 0.0,
                    },
                ),
                "transmit_duration_nominal": (
                    ["channel"],
                    tdn,
                    {
                        "long_name": "Nominal bandwidth of transmitted pulse",
                        "units": "s",
                        "valid_min": 0.0,
                    },
                ),
<<<<<<< HEAD
                "transmit_type": (
                    [],
                    "CW",
                    {
                        "long_name": "Type of transmitted pulse",
                        "flag_values": ["CW"],
                        "flag_meanings": [
                            "Continuous Wave",
                        ],
=======
                "beam_stabilisation": (
                    [],
                    np.array(0, np.byte),
                    {
                        "long_name": "Beam stabilisation applied (or not)",
                        "flag_values": [0, 1],
                        "flag_meanings": ["not stabilised", "stabilised"],
                    },
                ),
                "non_quantitative_processing": (
                    [],
                    np.array(0, np.int16),
                    {
                        "long_name": "Presence or not of non-quantitative processing applied"
                        " to the backscattering data (sonar specific)",
                        "flag_values": [0],
                        "flag_meanings": ["None"],
                    },
                ),
                "sample_time_offset": (
                    [],
                    0.0,
                    {
                        "long_name": "Time offset that is subtracted from the timestamp"
                        " of each sample",
                        "units": "s",
>>>>>>> 4250acf7
                    },
                ),
            },
            coords={
                "channel": (
                    ["channel"],
                    self.channel_ids_sorted,
                    self._varattrs["beam_coord_default"]["channel"],
                ),
                "ping_time": (
                    ["ping_time"],
                    ping_time,
                    self._varattrs["beam_coord_default"]["ping_time"],
                ),
                "range_sample": (
                    ["range_sample"],
                    range_sample,
                    self._varattrs["beam_coord_default"]["range_sample"],
                ),
            },
            attrs={
                "beam_mode": "",
                "conversion_equation_t": "type_4",
            },
        )

        # Manipulate some Dataset dimensions to adhere to convention
        self.beam_groups_to_convention(
            ds, self.beam_only_names, self.beam_ping_time_names, self.ping_time_only_names
        )

        return [set_time_encodings(ds)]

    def set_vendor(self) -> xr.Dataset:
        """Set the Vendor_specific group."""
        unpacked_data = self.parser_obj.unpacked_data
        parameters = self.parser_obj.parameters
        ping_time = self.parser_obj.ping_time
        tdn = parameters["pulse_length"][self.freq_ind_sorted] / 1e6
        anc = np.array(unpacked_data["ancillary"])  # convert to np array for easy slicing

        # Build variables in the output xarray Dataset
        Sv_offset = np.zeros_like(self.freq_sorted)
        for ind, ich in enumerate(self.freq_ind_sorted):
            # TODO: should not access the private function, better to compute Sv_offset in parser
            Sv_offset[ind] = self.parser_obj._calc_Sv_offset(
                self.freq_sorted[ind], unpacked_data["pulse_length"][ich]
            )

        ds = xr.Dataset(
            {
                "frequency_nominal": (
                    ["channel"],
                    self.freq_sorted,
                    {
                        "units": "Hz",
                        "long_name": "Transducer frequency",
                        "valid_min": 0.0,
                        "standard_name": "sound_frequency",
                    },
                ),
                # unpacked ping by ping data from 01A file
                "digitization_rate": (
                    ["channel"],
                    unpacked_data["dig_rate"][self.freq_ind_sorted],
                    {
                        "long_name": "Number of samples per second in kHz that is processed by the "
                        "A/D converter when digitizing the returned acoustic signal"
                    },
                ),
                "lockout_index": (
                    ["channel"],
                    unpacked_data["lockout_index"][self.freq_ind_sorted],
                    {
                        "long_name": "The distance, rounded to the nearest Bin Size after the "
                        "pulse is transmitted that over which AZFP will ignore echoes"
                    },
                ),
                "number_of_bins_per_channel": (
                    ["channel"],
                    unpacked_data["num_bins"][self.freq_ind_sorted],
                    {"long_name": "Number of bins per channel"},
                ),
                "number_of_samples_per_average_bin": (
                    ["channel"],
                    unpacked_data["range_samples_per_bin"][self.freq_ind_sorted],
                    {"long_name": "Range samples per bin for each channel"},
                ),
                "board_number": (
                    ["channel"],
                    unpacked_data["board_num"][self.freq_ind_sorted],
                    {"long_name": "The board the data came from channel 1-4"},
                ),
                "data_type": (
                    ["channel"],
                    unpacked_data["data_type"][self.freq_ind_sorted],
                    {
                        "long_name": "Datatype for each channel 1=Avg unpacked_data (5bytes), "
                        "0=raw (2bytes)"
                    },
                ),
                "ping_status": (["ping_time"], unpacked_data["ping_status"]),
                "number_of_acquired_pings": (
                    ["ping_time"],
                    unpacked_data["num_acq_pings"],
                    {"long_name": "Pings acquired in the burst"},
                ),
                "first_ping": (["ping_time"], unpacked_data["first_ping"]),
                "last_ping": (["ping_time"], unpacked_data["last_ping"]),
                "data_error": (
                    ["ping_time"],
                    unpacked_data["data_error"],
                    {"long_name": "Error number if an error occurred"},
                ),
                "sensors_flag": (["ping_time"], unpacked_data["sensor_flag"]),
                "ancillary": (
                    ["ping_time", "ancillary_len"],
                    unpacked_data["ancillary"],
                    {"long_name": "Tilt-X, Y, Battery, Pressure, Temperature"},
                ),
                "ad_channels": (
                    ["ping_time", "ad_len"],
                    unpacked_data["ad"],
                    {"long_name": "AD channel 6 and 7"},
                ),
                "battery_main": (["ping_time"], unpacked_data["battery_main"]),
                "battery_tx": (["ping_time"], unpacked_data["battery_tx"]),
                "profile_number": (["ping_time"], unpacked_data["profile_number"]),
                # unpacked ping by ping ancillary data from 01A file
                "temperature_counts": (
                    ["ping_time"],
                    anc[:, 4],
                    {"long_name": "Raw counts for temperature"},
                ),
                "tilt_x_count": (["ping_time"], anc[:, 0], {"long_name": "Raw counts for Tilt-X"}),
                "tilt_y_count": (["ping_time"], anc[:, 1], {"long_name": "Raw counts for Tilt-Y"}),
                # unpacked data with dim len=0 from 01A file
                "profile_flag": unpacked_data["profile_flag"],
                "burst_interval": (
                    [],
                    unpacked_data["burst_int"],
                    {
                        "long_name": "Time in seconds between bursts or between pings if the burst"
                        " interval has been set equal to the ping period"
                    },
                ),
                "ping_per_profile": (
                    [],
                    unpacked_data["ping_per_profile"],
                    {
                        "long_name": "Number of pings in a profile if ping averaging has been "
                        "selected"
                    },  # noqa
                ),
                "average_pings_flag": (
                    [],
                    unpacked_data["avg_pings"],
                    {"long_name": "Flag indicating whether the pings average in time"},
                ),
                "spare_channel": ([], unpacked_data["spare_chan"], {"long_name": "Spare channel"}),
                "ping_period": (
                    [],
                    unpacked_data["ping_period"],
                    {"long_name": "Time between pings in a profile set"},
                ),
                "phase": (
                    [],
                    unpacked_data["phase"],
                    {"long_name": "Phase number used to acquire the profile"},
                ),
                "number_of_channels": (
                    [],
                    unpacked_data["num_chan"],
                    {"long_name": "Number of channels (1, 2, 3, or 4)"},
                ),
                # parameters with channel dimension from XML file
                "XML_transmit_duration_nominal": (
                    ["channel"],
                    tdn,
                    {"long_name": "(From XML file) Nominal bandwidth of transmitted pulse"},
                ),  # tdn comes from parameters
                "XML_gain_correction": (
                    ["channel"],
                    parameters["gain"][self.freq_ind_sorted],
                    {"long_name": "(From XML file) Gain correction"},
                ),
                "XML_digitization_rate": (
                    ["channel"],
                    parameters["dig_rate"][self.freq_ind_sorted],
                    {
                        "long_name": "(From XML file) Number of samples per second in kHz that is "
                        "processed by the A/D converter when digitizing the returned acoustic "
                        "signal"
                    },
                ),
                "XML_lockout_index": (
                    ["channel"],
                    parameters["lockout_index"][self.freq_ind_sorted],
                    {
                        "long_name": "(From XML file) The distance, rounded to the nearest "
                        "Bin Size after the pulse is transmitted that over which AZFP will "
                        "ignore echoes"
                    },
                ),
                "DS": (["channel"], parameters["DS"][self.freq_ind_sorted]),
                "EL": (
                    ["channel"],
                    parameters["EL"][self.freq_ind_sorted],
                    {"long_name": "Sound pressure at the transducer", "units": "dB"},
                ),
                "TVR": (
                    ["channel"],
                    parameters["TVR"][self.freq_ind_sorted],
                    {
                        "long_name": "Transmit voltage response of the transducer",
                        "units": "dB re 1uPa/V at 1m",
                    },
                ),
                "VTX": (
                    ["channel"],
                    parameters["VTX"][self.freq_ind_sorted],
                    {"long_name": "Amplified voltage sent to the transducer"},
                ),
                "Sv_offset": (["channel"], Sv_offset),
                "number_of_samples_digitized_per_pings": (
                    ["channel"],
                    parameters["range_samples"][self.freq_ind_sorted],
                ),
                "number_of_digitized_samples_averaged_per_pings": (
                    ["channel"],
                    parameters["range_averaging_samples"][self.freq_ind_sorted],
                ),
                # parameters with dim len=0 from XML file
                "XML_sensors_flag": parameters["sensors_flag"],
                "XML_burst_interval": (
                    [],
                    parameters["burst_interval"],
                    {
                        "long_name": "Time in seconds between bursts or between pings if the burst "
                        "interval has been set equal to the ping period"
                    },
                ),
                "XML_sonar_serial_number": parameters["serial_number"],
                "number_of_frequency": parameters["num_freq"],
                "number_of_pings_per_burst": parameters["pings_per_burst"],
                "average_burst_pings_flag": parameters["average_burst_pings"],
                # temperature coefficients from XML file
                **{
                    f"temperature_k{var}": (
                        [],
                        parameters[f"k{var}"],
                        {"long_name": f"Thermistor bridge coefficient {var}"},
                    )
                    for var in ["a", "b", "c"]
                },
                **{
                    f"temperature_{var}": (
                        [],
                        parameters[var],
                        {"long_name": f"Thermistor calibration coefficient {var}"},
                    )
                    for var in ["A", "B", "C"]
                },
                # tilt coefficients from XML file
                **{
                    f"tilt_X_{var}": (
                        [],
                        parameters[f"X_{var}"],
                        {"long_name": f"Calibration coefficient {var} for Tilt-X"},
                    )
                    for var in ["a", "b", "c", "d"]
                },
                **{
                    f"tilt_Y_{var}": (
                        [],
                        parameters[f"Y_{var}"],
                        {"long_name": f"Calibration coefficient {var} for Tilt-Y"},
                    )
                    for var in ["a", "b", "c", "d"]
                },
            },
            coords={
                "channel": (
                    ["channel"],
                    self.channel_ids_sorted,
                    self._varattrs["beam_coord_default"]["channel"],
                ),
                "ping_time": (
                    ["ping_time"],
                    ping_time,
                    {
                        "axis": "T",
                        "long_name": "Timestamp of each ping",
                        "standard_name": "time",
                    },
                ),
                "ancillary_len": (
                    ["ancillary_len"],
                    list(range(len(unpacked_data["ancillary"][0]))),
                ),
                "ad_len": (["ad_len"], list(range(len(unpacked_data["ad"][0])))),
            },
        )
        return set_time_encodings(ds)<|MERGE_RESOLUTION|>--- conflicted
+++ resolved
@@ -394,7 +394,6 @@
                         "valid_min": 0.0,
                     },
                 ),
-<<<<<<< HEAD
                 "transmit_type": (
                     [],
                     "CW",
@@ -404,7 +403,8 @@
                         "flag_meanings": [
                             "Continuous Wave",
                         ],
-=======
+                    },
+                ),
                 "beam_stabilisation": (
                     [],
                     np.array(0, np.byte),
@@ -431,7 +431,6 @@
                         "long_name": "Time offset that is subtracted from the timestamp"
                         " of each sample",
                         "units": "s",
->>>>>>> 4250acf7
                     },
                 ),
             },
