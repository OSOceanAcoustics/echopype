--- conflicted
+++ resolved
@@ -388,12 +388,9 @@
         #  consider only saving those from the first channel
         ds_plat = xr.merge(ds_plat)
 
-<<<<<<< HEAD
-=======
         # Merge with NMEA data
         ds = xr.merge([ds, ds_plat], combine_attrs="override")
 
->>>>>>> 76e7d286
         return set_encodings(ds)
 
     def _set_beam_group1_zarr_vars(self, ds: xr.Dataset) -> xr.Dataset:
