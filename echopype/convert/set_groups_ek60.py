from collections import defaultdict
from typing import List

import numpy as np
import xarray as xr

from ..utils.coding import set_encodings
from ..utils.log import _init_logger
from ..utils.prov import echopype_prov_attrs, source_files_vars

# fmt: off
from .set_groups_base import DEFAULT_CHUNK_SIZE, SetGroupsBase

# fmt: on

logger = _init_logger(__name__)


class SetGroupsEK60(SetGroupsBase):
    """Class for saving groups to netcdf or zarr from EK60 data files."""

    # The sets beam_only_names, ping_time_only_names, and
    # beam_ping_time_names are used in set_groups_base and
    # in converting from v0.5.x to v0.6.0. The values within
    # these sets are applied to all Sonar/Beam_groupX groups.

    # Variables that need only the beam dimension added to them.
    beam_only_names = {"backscatter_r", "angle_athwartship", "angle_alongship"}

    # Variables that need only the ping_time dimension added to them.
    ping_time_only_names = {"beam_type"}

    # Variables that need beam and ping_time dimensions added to them.
    beam_ping_time_names = {
        "beam_direction_x",
        "beam_direction_y",
        "beam_direction_z",
        "beamwidth_twoway_alongship",
        "beamwidth_twoway_athwartship",
        "angle_offset_alongship",
        "angle_offset_athwartship",
        "angle_sensitivity_alongship",
        "angle_sensitivity_athwartship",
        "equivalent_beam_angle",
        "gain_correction",
    }

    beamgroups_possible = [
        {
            "name": "Beam_group1",
            "descr": (
                "contains backscatter power (uncalibrated) and other beam or"
                " channel-specific data, including split-beam angle data when they exist."
            ),
        }
    ]

    def __init__(self, *args, **kwargs):
        super().__init__(*args, **kwargs)

        self.old_ping_time = None
        # correct duplicate ping_time
        for ch in self.parser_obj.config_datagram["transceivers"].keys():
            ping_time = self.parser_obj.ping_time[ch]
            _, unique_idx = np.unique(ping_time, return_index=True)
            duplicates = np.invert(np.isin(np.arange(len(ping_time)), unique_idx))
            if duplicates.any():
                if self.old_ping_time is None:
                    if (
                        len({arr.shape for arr in self.parser_obj.ping_time.values()}) == 1
                        and np.unique(np.stack(self.parser_obj.ping_time.values()), axis=0).shape[0]
                        == 1
                    ):
                        self.old_ping_time = self.parser_obj.ping_time[ch]
                    else:
                        ping_times = [
                            xr.DataArray(arr, dims="ping_time")
                            for arr in self.parser_obj.ping_time.values()
                        ]
                        self.old_ping_time = xr.concat(ping_times, dim="ping_time")

                backscatter_r = self.parser_obj.ping_data_dict["power"][ch]
                # indexes of duplicates including the originals
                # (if there are 2 times that are the same, both will be included)
                (all_duplicates_idx,) = np.where(np.isin(ping_time, ping_time[duplicates][0]))
                if np.array_equal(
                    backscatter_r[all_duplicates_idx[0]],
                    backscatter_r[all_duplicates_idx[1]],
                ):
                    logger.warning(
                        "duplicate pings with identical values detected; the duplicate pings will be removed"  # noqa
                    )
                    for v in self.parser_obj.ping_data_dict.values():
                        if v[ch] is None or len(v[ch]) == 0:
                            continue
                        if isinstance(v[ch], np.ndarray):
                            v[ch] = v[ch][unique_idx]
                        else:
                            v[ch] = [v[ch][i] for i in unique_idx]
                    self.parser_obj.ping_time[ch] = self.parser_obj.ping_time[ch][unique_idx]
                else:
                    logger.warning(
                        "duplicate ping times detected; the duplicate times will be incremented by 1 nanosecond and remain in the ping_time coordinate. The original ping times will be preserved in the Provenance group"  # noqa
                    )

                    deltas = duplicates * np.timedelta64(1, "ns")
                    new_ping_time = ping_time + deltas
                    self.parser_obj.ping_time[ch] = new_ping_time

    def set_provenance(self) -> xr.Dataset:
        """Set the Provenance group."""
        prov_dict = echopype_prov_attrs(process_type="conversion")
        prov_dict["duplicate_ping_times"] = 1 if self.old_ping_time is not None else 0
        source_files = source_files_vars(self.input_file)
        if self.old_ping_time is not None:
            ds = xr.Dataset(
                data_vars={
                    "old_ping_time": self.old_ping_time,
                    **source_files,
                }
            )
        else:
            ds = xr.Dataset(data_vars=source_files)
        ds = ds.assign_attrs(prov_dict)
        return ds

    def set_env(self) -> xr.Dataset:
        """Set the Environment group."""
        ch_ids = list(self.parser_obj.config_datagram["transceivers"].keys())
        ds_env = []

        # Loop over channels
        for ch in ch_ids:
            ds_tmp = xr.Dataset(
                {
                    "absorption_indicative": (
                        ["time1"],
                        self.parser_obj.ping_data_dict["absorption_coefficient"][ch],
                        {
                            "long_name": "Indicative acoustic absorption",
                            "units": "dB/m",
                            "valid_min": 0.0,
                        },
                    ),
                    "sound_speed_indicative": (
                        ["time1"],
                        self.parser_obj.ping_data_dict["sound_velocity"][ch],
                        {
                            "long_name": "Indicative sound speed",
                            "standard_name": "speed_of_sound_in_sea_water",
                            "units": "m/s",
                            "valid_min": 0.0,
                        },
                    ),
                },
                coords={
                    "time1": (
                        ["time1"],
                        self.parser_obj.ping_time[ch],
                        {
                            "axis": "T",
                            "long_name": "Timestamps for NMEA position datagrams",
                            "standard_name": "time",
                            "comment": "Time coordinate corresponding to environmental variables.",
                        },
                    )
                },
            )
            # Attach channel dimension/coordinate
            ds_tmp = ds_tmp.expand_dims(
                {"channel": [self.parser_obj.config_datagram["transceivers"][ch]["channel_id"]]}
            )
            ds_tmp["channel"] = ds_tmp["channel"].assign_attrs(
                self._varattrs["beam_coord_default"]["channel"]
            )

            ds_tmp["frequency_nominal"] = (
                ["channel"],
                [self.parser_obj.config_datagram["transceivers"][ch]["frequency"]],
                {
                    "units": "Hz",
                    "long_name": "Transducer frequency",
                    "valid_min": 0.0,
                    "standard_name": "sound_frequency",
                },
            )

            ds_env.append(ds_tmp)

        # Merge data from all channels
        ds = xr.merge(ds_env)

        return set_encodings(ds)

    def set_sonar(self) -> xr.Dataset:
        """Set the Sonar group."""

        # Add beam_group and beam_group_descr variables sharing a common dimension
        # (beam_group), using the information from self._beamgroups
        self._beamgroups = self.beamgroups_possible
        beam_groups_vars, beam_groups_coord = self._beam_groups_vars()
        ds = xr.Dataset(beam_groups_vars, coords=beam_groups_coord)

        # Assemble sonar group global attribute dictionary
        sonar_attr_dict = {
            "sonar_manufacturer": "Simrad",
            "sonar_model": self.sonar_model,
            # transducer (sonar) serial number is not stored in the EK60 raw data file,
            # so sonar_serial_number can't be populated from the raw datagrams
            "sonar_serial_number": "",
            "sonar_software_name": self.parser_obj.config_datagram["sounder_name"],
            "sonar_software_version": self.parser_obj.config_datagram["version"],
            "sonar_type": "echosounder",
        }
        ds = ds.assign_attrs(sonar_attr_dict)

        return ds

    def set_platform(self, NMEA_only=False) -> xr.Dataset:
        """Set the Platform group."""

        # Collect variables
        # Read lat/long from NMEA datagram
        time1, msg_type, lat, lon = self._extract_NMEA_latlon()

        # NMEA dataset: variables filled with nan if do not exist
        ds = xr.Dataset(
            {
                "latitude": (
                    ["time1"],
                    lat,
                    self._varattrs["platform_var_default"]["latitude"],
                ),
                "longitude": (
                    ["time1"],
                    lon,
                    self._varattrs["platform_var_default"]["longitude"],
                ),
                "sentence_type": (["time1"], msg_type),
            },
            coords={
                "time1": (
                    ["time1"],
                    time1,
                    {
                        **self._varattrs["platform_coord_default"]["time1"],
                        "comment": "Time coordinate corresponding to NMEA position data.",
                    },
                )
            },
        )
        ds = ds.chunk({"time1": DEFAULT_CHUNK_SIZE["ping_time"]})

        if not NMEA_only:
            ch_ids = list(self.parser_obj.config_datagram["transceivers"].keys())

            # TODO: consider allow users to set water_level like in EK80?
            # if self.ui_param['water_level'] is not None:
            #     water_level = self.ui_param['water_level']
            # else:
            #     water_level = np.nan
            #     print('WARNING: The water_level_draft was not in the file. Value '
            #           'set to None.')

            # Loop over channels and merge all
            ds_plat = []
            for ch in ch_ids:
                ds_tmp = xr.Dataset(
                    {
                        "pitch": (
                            ["time2"],
                            self.parser_obj.ping_data_dict["pitch"][ch],
                            self._varattrs["platform_var_default"]["pitch"],
                        ),
                        "roll": (
                            ["time2"],
                            self.parser_obj.ping_data_dict["roll"][ch],
                            self._varattrs["platform_var_default"]["roll"],
                        ),
                        "vertical_offset": (
                            ["time2"],
                            self.parser_obj.ping_data_dict["heave"][ch],
                            self._varattrs["platform_var_default"]["vertical_offset"],
                        ),
                        "water_level": (
                            ["time3"],
                            self.parser_obj.ping_data_dict["transducer_depth"][ch],
                            self._varattrs["platform_var_default"]["water_level"],
                        ),
                        "transducer_offset_x": (
                            [],
                            self.parser_obj.config_datagram["transceivers"][ch].get(
                                "pos_x", np.nan
                            ),
                            self._varattrs["platform_var_default"]["transducer_offset_x"],
                        ),
                        "transducer_offset_y": (
                            [],
                            self.parser_obj.config_datagram["transceivers"][ch].get(
                                "pos_y", np.nan
                            ),
                            self._varattrs["platform_var_default"]["transducer_offset_y"],
                        ),
                        "transducer_offset_z": (
                            [],
                            self.parser_obj.config_datagram["transceivers"][ch].get(
                                "pos_z", np.nan
                            ),
                            self._varattrs["platform_var_default"]["transducer_offset_z"],
                        ),
                        **{
                            var: ([], np.nan, self._varattrs["platform_var_default"][var])
                            for var in [
                                "MRU_offset_x",
                                "MRU_offset_y",
                                "MRU_offset_z",
                                "MRU_rotation_x",
                                "MRU_rotation_y",
                                "MRU_rotation_z",
                                "position_offset_x",
                                "position_offset_y",
                                "position_offset_z",
                            ]
                        },
                    },
                    coords={
                        "time2": (
                            ["time2"],
                            self.parser_obj.ping_time[ch],
                            {
                                "axis": "T",
                                "long_name": "Timestamps for platform motion and orientation data",
                                "standard_name": "time",
                                "comment": "Time coordinate corresponding to platform motion and "
                                "orientation data.",
                            },
                        ),
                        "time3": (
                            ["time3"],
                            self.parser_obj.ping_time[ch],
                            {
                                "axis": "T",
                                "long_name": "Timestamps for platform-related sampling environment",
                                "standard_name": "time",
                                "comment": "Time coordinate corresponding to platform-related "
                                "sampling environment.",
                            },
                        ),
                    },
                    attrs={
                        "platform_code_ICES": self.ui_param["platform_code_ICES"],
                        "platform_name": self.ui_param["platform_name"],
                        "platform_type": self.ui_param["platform_type"],
                    },
                )

                # Attach channel dimension/coordinate
                ds_tmp = ds_tmp.expand_dims(
                    {"channel": [self.parser_obj.config_datagram["transceivers"][ch]["channel_id"]]}
                )
                ds_tmp["channel"] = ds_tmp["channel"].assign_attrs(
                    self._varattrs["beam_coord_default"]["channel"]
                )

                ds_tmp["frequency_nominal"] = (
                    ["channel"],
                    [self.parser_obj.config_datagram["transceivers"][ch]["frequency"]],
                    {
                        "units": "Hz",
                        "long_name": "Transducer frequency",
                        "valid_min": 0.0,
                        "standard_name": "sound_frequency",
                    },
                )

                ds_plat.append(ds_tmp)

            # Merge data from all channels
            # TODO: for current test data we see all
            #  pitch/roll/heave are the same for all freq channels
            #  consider only saving those from the first channel
            ds_plat = xr.merge(ds_plat)

            # Merge with NMEA data
            ds = xr.merge([ds, ds_plat], combine_attrs="override")

            ds = ds.chunk({"time2": DEFAULT_CHUNK_SIZE["ping_time"]})

        return set_encodings(ds)

<<<<<<< HEAD
    def set_beam(self) -> List[xr.Dataset]:
=======
    def _set_beam_group1_zarr_vars(self, ds: xr.Dataset) -> xr.Dataset:
        """
        Modifies ds by setting all variables associated with
        ``Beam_group1``, that were directly written to a
        temporary zarr file.

        Parameters
        ----------
        ds : xr.Dataset
            Dataset representing ``Beam_group1`` filled with
            all variables, besides those written to zarr

        Returns
        -------
        A modified version of ``ds`` with the zarr variables
        added to it.
        """

        # TODO: In the future it would be nice to have a dictionary of
        #  attributes stored in one place for all of the variables.
        #  This would reduce unnecessary code duplication in the
        #  functions below.

        # obtain DataArrays using zarr variables
        zarr_path = self.parsed2zarr_obj.zarr_file_name
        backscatter_r = self._get_power_dataarray(zarr_path)
        angle_athwartship, angle_alongship = self._get_angle_dataarrays(zarr_path)

        # append DataArrays created from zarr file
        ds = ds.assign(
            backscatter_r=backscatter_r,
            angle_athwartship=angle_athwartship,
            angle_alongship=angle_alongship,
        )
        return ds

    def set_beam(self) -> xr.Dataset:
>>>>>>> a099ee57
        """Set the /Sonar/Beam_group1 group."""
        # Get channel keys and frequency
        ch_ids = list(self.parser_obj.config_datagram["transceivers"].keys())
        freq = np.array(
            [v["frequency"] for v in self.parser_obj.config_datagram["transceivers"].values()]
        )

        # Channel-specific variables
        params = [
            "channel_id",
            "beam_type",
            "beamwidth_alongship",
            "beamwidth_athwartship",
            "dir_x",
            "dir_y",
            "dir_z",
            "angle_offset_alongship",
            "angle_offset_athwartship",
            "angle_sensitivity_alongship",
            "angle_sensitivity_athwartship",
            "pos_x",
            "pos_y",
            "pos_z",
            "equivalent_beam_angle",
            "gpt_software_version",
            "gain",
        ]
        beam_params = defaultdict()
        for param in params:
            beam_params[param] = [
                self.parser_obj.config_datagram["transceivers"][ch_seq].get(param, np.nan)
                for ch_seq in ch_ids
            ]

        # TODO: Need to discuss if to remove INDEX2POWER factor from the backscatter_r
        #  currently this factor is multiplied to the raw data before backscatter_r is saved.
        #  This is if we are encoding only raw data to the .nc/zarr file.
        #  Need discussion since then the units won't match
        #  with convention (though it didn't match already...).
        # Assemble variables into a dataset
        ds = xr.Dataset(
            {
                "frequency_nominal": (
                    ["channel"],
                    freq,
                    {
                        "units": "Hz",
                        "long_name": "Transducer frequency",
                        "valid_min": 0.0,
                        "standard_name": "sound_frequency",
                    },
                ),
                "beam_type": (
                    "channel",
                    beam_params["beam_type"],
                    {"long_name": "type of transducer (0-single, 1-split)"},
                ),
                "beamwidth_twoway_alongship": (
                    ["channel"],
                    beam_params["beamwidth_alongship"],
                    {
                        "long_name": "Half power two-way beam width along alongship axis of beam",  # noqa
                        "units": "arc_degree",
                        "valid_range": (0.0, 360.0),
                        "comment": (
                            "Introduced in echopype for Simrad echosounders to avoid potential confusion with convention definitions. "  # noqa
                            "The alongship angle corresponds to the minor angle in SONAR-netCDF4 vers 2. "  # noqa
                            "The convention defines one-way transmit or receive beamwidth (beamwidth_receive_minor and beamwidth_transmit_minor), but Simrad echosounders record two-way beamwidth in the data."  # noqa
                        ),
                    },
                ),
                "beamwidth_twoway_athwartship": (
                    ["channel"],
                    beam_params["beamwidth_athwartship"],
                    {
                        "long_name": "Half power two-way beam width along athwartship axis of beam",  # noqa
                        "units": "arc_degree",
                        "valid_range": (0.0, 360.0),
                        "comment": (
                            "Introduced in echopype for Simrad echosounders to avoid potential confusion with convention definitions. "  # noqa
                            "The athwartship angle corresponds to the major angle in SONAR-netCDF4 vers 2. "  # noqa
                            "The convention defines one-way transmit or receive beamwidth (beamwidth_receive_major and beamwidth_transmit_major), but Simrad echosounders record two-way beamwidth in the data."  # noqa
                        ),
                    },
                ),
                "beam_direction_x": (
                    ["channel"],
                    beam_params["dir_x"],
                    {
                        "long_name": "x-component of the vector that gives the pointing "
                        "direction of the beam, in sonar beam coordinate "
                        "system",
                        "units": "1",
                        "valid_range": (-1.0, 1.0),
                    },
                ),
                "beam_direction_y": (
                    ["channel"],
                    beam_params["dir_y"],
                    {
                        "long_name": "y-component of the vector that gives the pointing "
                        "direction of the beam, in sonar beam coordinate "
                        "system",
                        "units": "1",
                        "valid_range": (-1.0, 1.0),
                    },
                ),
                "beam_direction_z": (
                    ["channel"],
                    beam_params["dir_z"],
                    {
                        "long_name": "z-component of the vector that gives the pointing "
                        "direction of the beam, in sonar beam coordinate "
                        "system",
                        "units": "1",
                        "valid_range": (-1.0, 1.0),
                    },
                ),
                "angle_offset_alongship": (
                    ["channel"],
                    beam_params["angle_offset_alongship"],
                    {
                        "long_name": "electrical alongship angle offset of the transducer",
                        "comment": (
                            "Introduced in echopype for Simrad echosounders. "  # noqa
                            "The alongship angle corresponds to the minor angle in SONAR-netCDF4 vers 2. "  # noqa
                        ),
                    },
                ),
                "angle_offset_athwartship": (
                    ["channel"],
                    beam_params["angle_offset_athwartship"],
                    {
                        "long_name": "electrical athwartship angle offset of the transducer",
                        "comment": (
                            "Introduced in echopype for Simrad echosounders. "  # noqa
                            "The athwartship angle corresponds to the major angle in SONAR-netCDF4 vers 2. "  # noqa
                        ),
                    },
                ),
                "angle_sensitivity_alongship": (
                    ["channel"],
                    beam_params["angle_sensitivity_alongship"],
                    {
                        "long_name": "alongship angle sensitivity of the transducer",
                        "comment": (
                            "Introduced in echopype for Simrad echosounders. "  # noqa
                            "The alongship angle corresponds to the minor angle in SONAR-netCDF4 vers 2. "  # noqa
                        ),
                    },
                ),
                "angle_sensitivity_athwartship": (
                    ["channel"],
                    beam_params["angle_sensitivity_athwartship"],
                    {
                        "long_name": "athwartship angle sensitivity of the transducer",
                        "comment": (
                            "Introduced in echopype for Simrad echosounders. "  # noqa
                            "The athwartship angle corresponds to the major angle in SONAR-netCDF4 vers 2. "  # noqa
                        ),
                    },
                ),
                "equivalent_beam_angle": (
                    ["channel"],
                    beam_params["equivalent_beam_angle"],
                    {
                        "long_name": "Equivalent beam angle",
                        "units": "sr",
                        "valid_range": (0.0, 4 * np.pi),
                    },
                ),
                "gain_correction": (
                    ["channel"],
                    beam_params["gain"],
                    {"long_name": "Gain correction", "units": "dB"},
                ),
                "gpt_software_version": (
                    ["channel"],
                    beam_params["gpt_software_version"],
                ),
            },
            coords={
                "channel": (
                    ["channel"],
                    beam_params["channel_id"],
                    self._varattrs["beam_coord_default"]["channel"],
                ),
            },
            attrs={"beam_mode": "vertical", "conversion_equation_t": "type_3"},
        )

        # Construct Dataset with ping-by-ping data from all channels
        ds_backscatter = []
        for ch in ch_ids:

            var_dict = {
                "sample_interval": (
                    ["ping_time"],
                    self.parser_obj.ping_data_dict["sample_interval"][ch],
                    {
                        "long_name": "Interval between recorded raw data samples",
                        "units": "s",
                        "valid_min": 0.0,
                    },
                ),
                "transmit_bandwidth": (
                    ["ping_time"],
                    self.parser_obj.ping_data_dict["bandwidth"][ch],
                    {
                        "long_name": "Nominal bandwidth of transmitted pulse",
                        "units": "Hz",
                        "valid_min": 0.0,
                    },
                ),
                "transmit_duration_nominal": (
                    ["ping_time"],
                    self.parser_obj.ping_data_dict["pulse_length"][ch],
                    {
                        "long_name": "Nominal bandwidth of transmitted pulse",
                        "units": "s",
                        "valid_min": 0.0,
                    },
                ),
                "transmit_power": (
                    ["ping_time"],
                    self.parser_obj.ping_data_dict["transmit_power"][ch],
                    {
                        "long_name": "Nominal transmit power",
                        "units": "W",
                        "valid_min": 0.0,
                    },
                ),
                "data_type": (
                    ["ping_time"],
                    self.parser_obj.ping_data_dict["mode"][ch],
                    {
                        "long_name": "recorded data type (1-power only, 2-angle only 3-power and angle)"  # noqa
                    },
                ),
                "count": (
                    ["ping_time"],
                    self.parser_obj.ping_data_dict["count"][ch],
                    {"long_name": "Number of samples "},
                ),
                "offset": (
                    ["ping_time"],
                    self.parser_obj.ping_data_dict["offset"][ch],
                    {"long_name": "Offset of first sample"},
                ),
                "transmit_mode": (
                    ["ping_time"],
                    self.parser_obj.ping_data_dict["transmit_mode"][ch],
                    {"long_name": "0 = Active, 1 = Passive, 2 = Test, -1 = Unknown"},
                ),
            }

            if not self.parsed2zarr_obj.temp_zarr_dir:

                var_dict["backscatter_r"] = (
                    ["ping_time", "range_sample"],
                    self.parser_obj.ping_data_dict["power"][ch],
                    {"long_name": "Backscatter power", "units": "dB"},
                )

                ds_tmp = xr.Dataset(
                    var_dict,
                    coords={
                        "ping_time": (
                            ["ping_time"],
                            self.parser_obj.ping_time[ch],
                            self._varattrs["beam_coord_default"]["ping_time"],
                        ),
                        "range_sample": (
                            ["range_sample"],
                            np.arange(self.parser_obj.ping_data_dict["power"][ch].shape[1]),
                            self._varattrs["beam_coord_default"]["range_sample"],
                        ),
                    },
                )
            else:
                ds_tmp = xr.Dataset(
                    var_dict,
                    coords={
                        "ping_time": (
                            ["ping_time"],
                            self.parser_obj.ping_time[ch],
                            self._varattrs["beam_coord_default"]["ping_time"],
                        ),
                    },
                )

            if not self.parsed2zarr_obj.temp_zarr_dir:
                # Save angle data if exist based on values in
                # self.parser_obj.ping_data_dict['mode'][ch]
                # Assume the mode of all pings are identical
                # 1 = Power only, 2 = Angle only 3 = Power & Angle
                if np.all(np.array(self.parser_obj.ping_data_dict["mode"][ch]) != 1):
                    ds_tmp = ds_tmp.assign(
                        {
                            "angle_athwartship": (
                                ["ping_time", "range_sample"],
                                self.parser_obj.ping_data_dict["angle"][ch][:, :, 0],
                                {
                                    "long_name": "electrical athwartship angle",
                                    "comment": (
                                        "Introduced in echopype for Simrad echosounders. "  # noqa
                                        + "The athwartship angle corresponds to the major angle in SONAR-netCDF4 vers 2. "  # noqa
                                    ),
                                },
                            ),
                            "angle_alongship": (
                                ["ping_time", "range_sample"],
                                self.parser_obj.ping_data_dict["angle"][ch][:, :, 1],
                                {
                                    "long_name": "electrical alongship angle",
                                    "comment": (
                                        "Introduced in echopype for Simrad echosounders. "  # noqa
                                        + "The alongship angle corresponds to the minor angle in SONAR-netCDF4 vers 2. "  # noqa
                                    ),
                                },
                            ),
                        }
                    )

            # Attach frequency dimension/coordinate
            ds_tmp = ds_tmp.expand_dims(
                {"channel": [self.parser_obj.config_datagram["transceivers"][ch]["channel_id"]]}
            )
            ds_tmp["channel"] = ds_tmp["channel"].assign_attrs(
                self._varattrs["beam_coord_default"]["channel"]
            )
            ds_backscatter.append(ds_tmp)

        # Merge data from all channels
        ds = xr.merge(
            [ds, xr.merge(ds_backscatter)], combine_attrs="override"
        )  # override keeps the Dataset attributes

        if self.parsed2zarr_obj.temp_zarr_dir:
            ds = self._set_beam_group1_zarr_vars(ds)

        # Manipulate some Dataset dimensions to adhere to convention
        self.beam_groups_to_convention(
            ds, self.beam_only_names, self.beam_ping_time_names, self.ping_time_only_names
        )

        return [set_encodings(ds)]

    def set_vendor(self) -> xr.Dataset:
        # Retrieve pulse length and sa correction
        config = self.parser_obj.config_datagram["transceivers"]
        freq = [v["frequency"] for v in config.values()]
        ch_ids = list(self.parser_obj.config_datagram["transceivers"].keys())
        channel = [
            self.parser_obj.config_datagram["transceivers"][ch_seq].get("channel_id", np.nan)
            for ch_seq in ch_ids
        ]
        pulse_length = np.array([v["pulse_length_table"] for v in config.values()])
        gain = np.array([v["gain_table"] for v in config.values()])
        sa_correction = [v["sa_correction_table"] for v in config.values()]
        # Save pulse length and sa correction
        ds = xr.Dataset(
            {
                "frequency_nominal": (
                    ["channel"],
                    freq,
                    {
                        "units": "Hz",
                        "long_name": "Transducer frequency",
                        "valid_min": 0.0,
                        "standard_name": "sound_frequency",
                    },
                ),
                "sa_correction": (["channel", "pulse_length_bin"], sa_correction),
                "gain_correction": (["channel", "pulse_length_bin"], gain),
                "pulse_length": (["channel", "pulse_length_bin"], pulse_length),
            },
            coords={
                "channel": (["channel"], channel, self._varattrs["beam_coord_default"]["channel"]),
                "pulse_length_bin": (
                    ["pulse_length_bin"],
                    np.arange(pulse_length.shape[1]),
                ),
            },
        )
        return ds<|MERGE_RESOLUTION|>--- conflicted
+++ resolved
@@ -388,9 +388,6 @@
 
         return set_encodings(ds)
 
-<<<<<<< HEAD
-    def set_beam(self) -> List[xr.Dataset]:
-=======
     def _set_beam_group1_zarr_vars(self, ds: xr.Dataset) -> xr.Dataset:
         """
         Modifies ds by setting all variables associated with
@@ -427,8 +424,7 @@
         )
         return ds
 
-    def set_beam(self) -> xr.Dataset:
->>>>>>> a099ee57
+    def set_beam(self) -> List[xr.Dataset]:
         """Set the /Sonar/Beam_group1 group."""
         # Get channel keys and frequency
         ch_ids = list(self.parser_obj.config_datagram["transceivers"].keys())
