from collections import defaultdict
from typing import List

import numpy as np
import xarray as xr

from ..utils.coding import set_time_encodings
from ..utils.log import _init_logger
from ..utils.prov import echopype_prov_attrs, source_files_vars

# fmt: off
from .set_groups_base import SetGroupsBase

# fmt: on

logger = _init_logger(__name__)


class SetGroupsEK60(SetGroupsBase):
    """Class for saving groups to netcdf or zarr from EK60 data files."""

    # The sets beam_only_names, ping_time_only_names, and
    # beam_ping_time_names are used in set_groups_base and
    # in converting from v0.5.x to v0.6.0. The values within
    # these sets are applied to all Sonar/Beam_groupX groups.

    # 2023-07-24:
    #   PRs:
    #     - https://github.com/OSOceanAcoustics/echopype/pull/1056
    #     - https://github.com/OSOceanAcoustics/echopype/pull/1083
    #   The artificially added beam and ping_time dimensions at v0.6.0
    #   were reverted at v0.8.0, due to concerns with efficiency and code clarity
    #   (see https://github.com/OSOceanAcoustics/echopype/issues/684 and
    #        https://github.com/OSOceanAcoustics/echopype/issues/978).
    #   However, the mechanisms to expand these dimensions were preserved for
    #   flexibility and potential later use.
    #   Note such expansion is still applied on AZFP data for 2 variables
    #   (see set_groups_azfp.py).

    # Variables that need only the beam dimension added to them.
    beam_only_names = set()

    # Variables that need only the ping_time dimension added to them.
    ping_time_only_names = set()

    # Variables that need beam and ping_time dimensions added to them.
    beam_ping_time_names = set()

    beamgroups_possible = [
        {
            "name": "Beam_group1",
            "descr": (
                "contains backscatter power (uncalibrated) and other beam or"
                " channel-specific data, including split-beam angle data when they exist."
            ),
        }
    ]

    def __init__(self, *args, **kwargs):
        super().__init__(*args, **kwargs)

        self.old_ping_time = None

        # obtain sorted channel dict in ascending order
        channels = list(self.parser_obj.config_datagram["transceivers"].keys())
        channel_ids = {
            ch: self.parser_obj.config_datagram["transceivers"][ch]["channel_id"] for ch in channels
        }
        # example sorted_channel from a 5-channel data file for future reference:
        # 1: 'GPT  18 kHz 009072034d45 1-1 ES18-11'
        # 2: 'GPT  38 kHz 009072033fa2 2-1 ES38B'
        # 3: 'GPT  70 kHz 009072058c6c 3-1 ES70-7C'
        # 4: 'GPT 120 kHz 00907205794e 4-1 ES120-7C'
        # 5: 'GPT 200 kHz 0090720346a8 5-1 ES200-7C'
        # In some examples the channels may not be ordered, thus sorting is required
        self.sorted_channel = dict(sorted(channel_ids.items(), key=lambda item: item[1]))

        # obtain corresponding frequency dict from sorted channels
        self.freq = [
            self.parser_obj.config_datagram["transceivers"][ch]["frequency"]
            for ch in self.sorted_channel.keys()
        ]

        # correct duplicate ping_time
        for ch in self.sorted_channel.keys():
            ping_time = self.parser_obj.ping_time[ch]
            _, unique_idx = np.unique(ping_time, return_index=True)
            duplicates = np.invert(np.isin(np.arange(len(ping_time)), unique_idx))
            if duplicates.any():
                if self.old_ping_time is None:
                    if (
                        len({arr.shape for arr in self.parser_obj.ping_time.values()}) == 1
                        and np.unique(np.stack(self.parser_obj.ping_time.values()), axis=0).shape[0]
                        == 1
                    ):
                        self.old_ping_time = self.parser_obj.ping_time[ch]
                    else:
                        ping_times = [
                            xr.DataArray(arr, dims="ping_time")
                            for arr in self.parser_obj.ping_time.values()
                        ]
                        self.old_ping_time = xr.concat(ping_times, dim="ping_time")

                backscatter_r = self.parser_obj.ping_data_dict["power"][ch]
                # indexes of duplicates including the originals
                # (if there are 2 times that are the same, both will be included)
                (all_duplicates_idx,) = np.where(np.isin(ping_time, ping_time[duplicates][0]))
                if np.array_equal(
                    backscatter_r[all_duplicates_idx[0]],
                    backscatter_r[all_duplicates_idx[1]],
                ):
                    logger.warning(
                        "duplicate pings with identical values detected; the duplicate pings will be removed"  # noqa
                    )
                    for v in self.parser_obj.ping_data_dict.values():
                        if v[ch] is None or len(v[ch]) == 0:
                            continue
                        if isinstance(v[ch], np.ndarray):
                            v[ch] = v[ch][unique_idx]
                        else:
                            v[ch] = [v[ch][i] for i in unique_idx]
                    self.parser_obj.ping_time[ch] = self.parser_obj.ping_time[ch][unique_idx]
                else:
                    logger.warning(
                        "duplicate ping times detected; the duplicate times will be incremented by 1 nanosecond and remain in the ping_time coordinate. The original ping times will be preserved in the Provenance group"  # noqa
                    )

                    deltas = duplicates * np.timedelta64(1, "ns")
                    new_ping_time = ping_time + deltas
                    self.parser_obj.ping_time[ch] = new_ping_time

    def set_provenance(self) -> xr.Dataset:
        """Set the Provenance group."""
        prov_dict = echopype_prov_attrs(process_type="conversion")
        prov_dict["duplicate_ping_times"] = 1 if self.old_ping_time is not None else 0
        files_vars = source_files_vars(self.input_file)
        if self.old_ping_time is not None:
            source_vars = {"old_ping_time": self.old_ping_time, **files_vars["source_files_var"]}
        else:
            source_vars = files_vars["source_files_var"]

        ds = xr.Dataset(
            data_vars=source_vars, coords=files_vars["source_files_coord"], attrs=prov_dict
        )

        return ds

    def set_env(self) -> xr.Dataset:
        """Set the Environment group."""

        # Loop over channels
        ds_env = []
        for ch in self.sorted_channel.keys():
            ds_tmp = xr.Dataset(
                {
                    "absorption_indicative": (
                        ["time1"],
                        self.parser_obj.ping_data_dict["absorption_coefficient"][ch],
                        {
                            "long_name": "Indicative acoustic absorption",
                            "units": "dB/m",
                            "valid_min": 0.0,
                        },
                    ),
                    "sound_speed_indicative": (
                        ["time1"],
                        self.parser_obj.ping_data_dict["sound_velocity"][ch],
                        {
                            "long_name": "Indicative sound speed",
                            "standard_name": "speed_of_sound_in_sea_water",
                            "units": "m/s",
                            "valid_min": 0.0,
                        },
                    ),
                },
                coords={
                    "time1": (
                        ["time1"],
                        self.parser_obj.ping_time[ch],
                        {
                            "axis": "T",
                            "long_name": "Timestamps for NMEA position datagrams",
                            "standard_name": "time",
                            "comment": "Time coordinate corresponding to environmental variables.",
                        },
                    )
                },
            )
            # Attach channel dimension/coordinate
            ds_tmp = ds_tmp.expand_dims({"channel": [self.sorted_channel[ch]]})
            ds_tmp["channel"] = ds_tmp["channel"].assign_attrs(
                self._varattrs["beam_coord_default"]["channel"]
            )

            ds_tmp["frequency_nominal"] = (
                ["channel"],
                [self.parser_obj.config_datagram["transceivers"][ch]["frequency"]],
                {
                    "units": "Hz",
                    "long_name": "Transducer frequency",
                    "valid_min": 0.0,
                    "standard_name": "sound_frequency",
                },
            )

            ds_env.append(ds_tmp)

        # Merge data from all channels
        ds = xr.merge(ds_env)

        return set_time_encodings(ds)

    def set_sonar(self) -> xr.Dataset:
        """Set the Sonar group."""

        # Add beam_group and beam_group_descr variables sharing a common dimension
        # (beam_group), using the information from self._beamgroups
        self._beamgroups = self.beamgroups_possible
        beam_groups_vars, beam_groups_coord = self._beam_groups_vars()
        ds = xr.Dataset(beam_groups_vars, coords=beam_groups_coord)

        # Assemble sonar group global attribute dictionary
        sonar_attr_dict = {
            "sonar_manufacturer": "Simrad",
            "sonar_model": self.sonar_model,
            # transducer (sonar) serial number is not stored in the EK60 raw data file,
            # so sonar_serial_number can't be populated from the raw datagrams
            "sonar_serial_number": "",
            "sonar_software_name": self.parser_obj.config_datagram["sounder_name"],
            "sonar_software_version": self.parser_obj.config_datagram["version"],
            "sonar_type": "echosounder",
        }
        ds = ds.assign_attrs(sonar_attr_dict)

        return ds

    def set_platform(self) -> xr.Dataset:
        """Set the Platform group."""

        # Collect variables
        # Read lat/long from NMEA datagram
        time1, msg_type, lat, lon = self._extract_NMEA_latlon()

        # NMEA dataset: variables filled with np.nan if they do not exist
        platform_dict = {"platform_name": "", "platform_type": "", "platform_code_ICES": ""}
        # Values for the variables below having a channel (ch) dependence
        # are identical across channels
        ch = list(self.sorted_channel.keys())[0]
        ds = xr.Dataset(
            {
                "latitude": (
                    ["time1"],
                    lat,
                    self._varattrs["platform_var_default"]["latitude"],
                ),
                "longitude": (
                    ["time1"],
                    lon,
                    self._varattrs["platform_var_default"]["longitude"],
                ),
                "sentence_type": (
                    ["time1"],
                    msg_type,
                    self._varattrs["platform_var_default"]["sentence_type"],
                ),
                "pitch": (
                    ["time2"],
                    self.parser_obj.ping_data_dict["pitch"][ch],
                    self._varattrs["platform_var_default"]["pitch"],
                ),
                "roll": (
                    ["time2"],
                    self.parser_obj.ping_data_dict["roll"][ch],
                    self._varattrs["platform_var_default"]["roll"],
                ),
                "vertical_offset": (
                    ["time2"],
                    self.parser_obj.ping_data_dict["heave"][ch],
                    self._varattrs["platform_var_default"]["vertical_offset"],
                ),
                "water_level": (
                    [],
                    # a scalar, assumed to be a constant in the source transducer_depth data
                    self.parser_obj.ping_data_dict["transducer_depth"][ch][0],
                    self._varattrs["platform_var_default"]["water_level"],
                ),
                **{
                    var: ([], np.nan, self._varattrs["platform_var_default"][var])
                    for var in [
                        "MRU_offset_x",
                        "MRU_offset_y",
                        "MRU_offset_z",
                        "MRU_rotation_x",
                        "MRU_rotation_y",
                        "MRU_rotation_z",
                        "position_offset_x",
                        "position_offset_y",
                        "position_offset_z",
                    ]
                },
            },
            coords={
                "time1": (
                    ["time1"],
                    time1,
                    {
                        **self._varattrs["platform_coord_default"]["time1"],
                        "comment": "Time coordinate corresponding to NMEA position data.",
                    },
                ),
                "time2": (
                    ["time2"],
                    self.parser_obj.ping_time[ch],
                    {
                        "axis": "T",
                        "long_name": "Timestamps for platform motion and orientation data",
                        "standard_name": "time",
                        "comment": "Time coordinate corresponding to platform motion and "
                        "orientation data.",
                    },
                ),
            },
        )

        # Loop over channels and merge all
        ds_plat = []
        for ch in self.sorted_channel.keys():
            ds_tmp = xr.Dataset(
                {
                    "transducer_offset_x": (
                        [],
                        self.parser_obj.config_datagram["transceivers"][ch].get("pos_x", np.nan),
                        self._varattrs["platform_var_default"]["transducer_offset_x"],
                    ),
                    "transducer_offset_y": (
                        [],
                        self.parser_obj.config_datagram["transceivers"][ch].get("pos_y", np.nan),
                        self._varattrs["platform_var_default"]["transducer_offset_y"],
                    ),
                    "transducer_offset_z": (
                        [],
                        self.parser_obj.config_datagram["transceivers"][ch].get("pos_z", np.nan),
                        self._varattrs["platform_var_default"]["transducer_offset_z"],
                    ),
                },
            )
            # Attach channel dimension/coordinate
            ds_tmp = ds_tmp.expand_dims({"channel": [self.sorted_channel[ch]]})
            ds_tmp["frequency_nominal"] = (
                ["channel"],
                [self.parser_obj.config_datagram["transceivers"][ch]["frequency"]],
                {
                    "units": "Hz",
                    "long_name": "Transducer frequency",
                    "valid_min": 0.0,
                    "standard_name": "sound_frequency",
                },
            )

            ds_plat.append(ds_tmp)

        # Merge data from all channels
        # TODO: for current test data we see all
        #  pitch/roll/heave are the same for all freq channels
        #  consider only saving those from the first channel
        ds_plat = xr.merge(ds_plat)
        ds_plat["channel"] = ds_plat["channel"].assign_attrs(
            self._varattrs["beam_coord_default"]["channel"]
        )

        # Merge with NMEA data
        ds = xr.merge([ds, ds_plat], combine_attrs="override")
        ds = ds.assign_attrs(platform_dict)

        return set_time_encodings(ds)

    def _set_beam_group1_zarr_vars(self, ds: xr.Dataset) -> xr.Dataset:
        """
        Modifies ds by setting all variables associated with
        ``Beam_group1``, that were directly written to a
        temporary zarr file.

        Parameters
        ----------
        ds : xr.Dataset
            Dataset representing ``Beam_group1`` filled with
            all variables, besides those written to zarr

        Returns
        -------
        A modified version of ``ds`` with the zarr variables
        added to it.
        """

        # TODO: In the future it would be nice to have a dictionary of
        #  attributes stored in one place for all of the variables.
        #  This would reduce unnecessary code duplication in the
        #  functions below.

        # obtain DataArrays using zarr variables
        zarr_path = self.parsed2zarr_obj.zarr_file_name
        backscatter_r = self._get_power_dataarray(zarr_path)
        angle_athwartship, angle_alongship = self._get_angle_dataarrays(zarr_path)

        # append DataArrays created from zarr file
        ds = ds.assign(
            backscatter_r=backscatter_r,
            angle_athwartship=angle_athwartship,
            angle_alongship=angle_alongship,
        )
        return ds

    def set_beam(self) -> List[xr.Dataset]:
        """Set the /Sonar/Beam_group1 group."""

        # Channel-specific variables
        params = [
            "beam_type",
            "beamwidth_alongship",
            "beamwidth_athwartship",
            "dir_x",
            "dir_y",
            "dir_z",
            "angle_offset_alongship",
            "angle_offset_athwartship",
            "angle_sensitivity_alongship",
            "angle_sensitivity_athwartship",
            "pos_x",
            "pos_y",
            "pos_z",
            "equivalent_beam_angle",
            "gpt_software_version",
            "gain",
        ]
        beam_params = defaultdict()
        for param in params:
            beam_params[param] = [
                self.parser_obj.config_datagram["transceivers"][ch_seq].get(param, np.nan)
                for ch_seq in self.sorted_channel.keys()
            ]

        # TODO: Need to discuss if to remove INDEX2POWER factor from the backscatter_r
        #  currently this factor is multiplied to the raw data before backscatter_r is saved.
        #  This is if we are encoding only raw data to the .nc/zarr file.
        #  Need discussion since then the units won't match
        #  with convention (though it didn't match already...).
        # Assemble variables into a dataset
        ds = xr.Dataset(
            {
                "frequency_nominal": (
                    ["channel"],
                    self.freq,
                    {
                        "units": "Hz",
                        "long_name": "Transducer frequency",
                        "valid_min": 0.0,
                        "standard_name": "sound_frequency",
                    },
                ),
                "beam_type": (
                    "channel",
                    beam_params["beam_type"],
                    {"long_name": "type of transducer (0-single, 1-split)"},
                ),
                "beamwidth_twoway_alongship": (
                    ["channel"],
                    beam_params["beamwidth_alongship"],
                    {
                        "long_name": "Half power two-way beam width along alongship axis of beam",  # noqa
                        "units": "arc_degree",
                        "valid_range": (0.0, 360.0),
                        "comment": (
                            "Introduced in echopype for Simrad echosounders to avoid potential confusion with convention definitions. "  # noqa
                            "The alongship angle corresponds to the minor angle in SONAR-netCDF4 vers 2. "  # noqa
                            "The convention defines one-way transmit or receive beamwidth (beamwidth_receive_minor and beamwidth_transmit_minor), but Simrad echosounders record two-way beamwidth in the data."  # noqa
                        ),
                    },
                ),
                "beamwidth_twoway_athwartship": (
                    ["channel"],
                    beam_params["beamwidth_athwartship"],
                    {
                        "long_name": "Half power two-way beam width along athwartship axis of beam",  # noqa
                        "units": "arc_degree",
                        "valid_range": (0.0, 360.0),
                        "comment": (
                            "Introduced in echopype for Simrad echosounders to avoid potential confusion with convention definitions. "  # noqa
                            "The athwartship angle corresponds to the major angle in SONAR-netCDF4 vers 2. "  # noqa
                            "The convention defines one-way transmit or receive beamwidth (beamwidth_receive_major and beamwidth_transmit_major), but Simrad echosounders record two-way beamwidth in the data."  # noqa
                        ),
                    },
                ),
                "beam_direction_x": (
                    ["channel"],
                    beam_params["dir_x"],
                    {
                        "long_name": "x-component of the vector that gives the pointing "
                        "direction of the beam, in sonar beam coordinate "
                        "system",
                        "units": "1",
                        "valid_range": (-1.0, 1.0),
                    },
                ),
                "beam_direction_y": (
                    ["channel"],
                    beam_params["dir_y"],
                    {
                        "long_name": "y-component of the vector that gives the pointing "
                        "direction of the beam, in sonar beam coordinate "
                        "system",
                        "units": "1",
                        "valid_range": (-1.0, 1.0),
                    },
                ),
                "beam_direction_z": (
                    ["channel"],
                    beam_params["dir_z"],
                    {
                        "long_name": "z-component of the vector that gives the pointing "
                        "direction of the beam, in sonar beam coordinate "
                        "system",
                        "units": "1",
                        "valid_range": (-1.0, 1.0),
                    },
                ),
                "angle_offset_alongship": (
                    ["channel"],
                    beam_params["angle_offset_alongship"],
                    {
                        "long_name": "electrical alongship angle offset of the transducer",
                        "comment": (
                            "Introduced in echopype for Simrad echosounders. "  # noqa
                            "The alongship angle corresponds to the minor angle in SONAR-netCDF4 vers 2. "  # noqa
                        ),
                    },
                ),
                "angle_offset_athwartship": (
                    ["channel"],
                    beam_params["angle_offset_athwartship"],
                    {
                        "long_name": "electrical athwartship angle offset of the transducer",
                        "comment": (
                            "Introduced in echopype for Simrad echosounders. "  # noqa
                            "The athwartship angle corresponds to the major angle in SONAR-netCDF4 vers 2. "  # noqa
                        ),
                    },
                ),
                "angle_sensitivity_alongship": (
                    ["channel"],
                    beam_params["angle_sensitivity_alongship"],
                    {
                        "long_name": "alongship angle sensitivity of the transducer",
                        "comment": (
                            "Introduced in echopype for Simrad echosounders. "  # noqa
                            "The alongship angle corresponds to the minor angle in SONAR-netCDF4 vers 2. "  # noqa
                        ),
                    },
                ),
                "angle_sensitivity_athwartship": (
                    ["channel"],
                    beam_params["angle_sensitivity_athwartship"],
                    {
                        "long_name": "athwartship angle sensitivity of the transducer",
                        "comment": (
                            "Introduced in echopype for Simrad echosounders. "  # noqa
                            "The athwartship angle corresponds to the major angle in SONAR-netCDF4 vers 2. "  # noqa
                        ),
                    },
                ),
                "equivalent_beam_angle": (
                    ["channel"],
                    beam_params["equivalent_beam_angle"],
                    {
                        "long_name": "Equivalent beam angle",
                        "units": "sr",
                        "valid_range": (0.0, 4 * np.pi),
                    },
                ),
                "gain_correction": (
                    ["channel"],
                    beam_params["gain"],
                    {"long_name": "Gain correction", "units": "dB"},
                ),
                "gpt_software_version": (
                    ["channel"],
                    beam_params["gpt_software_version"],
                ),
<<<<<<< HEAD
                "beam_stabilisation": (
                    [],
                    np.array(0, np.byte),
                    {
                        "long_name": "Beam stabilisation applied (or not)",
                        "flag_values": [0, 1],
                        "flag_meanings": ["not stabilised", "stabilised"],
                    },
                ),
                "non_quantitative_processing": (
                    [],
                    np.array(0, np.int16),
                    {
                        "long_name": "Presence or not of non-quantitative processing applied"
                        " to the backscattering data (sonar specific)",
                        "flag_values": [0],
                        "flag_meanings": ["None"],
=======
                "transmit_type": (
                    [],
                    "CW",
                    {
                        "long_name": "Type of transmitted pulse",
                        "flag_values": ["CW"],
                        "flag_meanings": [
                            "Continuous Wave",
                        ],
>>>>>>> de4fb4df
                    },
                ),
            },
            coords={
                "channel": (
                    ["channel"],
                    list(self.sorted_channel.values()),
                    self._varattrs["beam_coord_default"]["channel"],
                ),
            },
            attrs={"beam_mode": "vertical", "conversion_equation_t": "type_3"},
        )

        # Construct Dataset with ping-by-ping data from all channels
        ds_backscatter = []
        for ch in self.sorted_channel.keys():
            var_dict = {
                "sample_interval": (
                    ["ping_time"],
                    self.parser_obj.ping_data_dict["sample_interval"][ch],
                    {
                        "long_name": "Interval between recorded raw data samples",
                        "units": "s",
                        "valid_min": 0.0,
                    },
                ),
                "transmit_bandwidth": (
                    ["ping_time"],
                    self.parser_obj.ping_data_dict["bandwidth"][ch],
                    {
                        "long_name": "Nominal bandwidth of transmitted pulse",
                        "units": "Hz",
                        "valid_min": 0.0,
                    },
                ),
                "transmit_duration_nominal": (
                    ["ping_time"],
                    self.parser_obj.ping_data_dict["pulse_length"][ch],
                    {
                        "long_name": "Nominal bandwidth of transmitted pulse",
                        "units": "s",
                        "valid_min": 0.0,
                    },
                ),
                "transmit_power": (
                    ["ping_time"],
                    self.parser_obj.ping_data_dict["transmit_power"][ch],
                    {
                        "long_name": "Nominal transmit power",
                        "units": "W",
                        "valid_min": 0.0,
                    },
                ),
                "data_type": (
                    ["ping_time"],
                    np.array(self.parser_obj.ping_data_dict["mode"][ch], dtype=np.byte),
                    {
                        "long_name": "recorded data type (1=power only, 2=angle only, 3=power and angle)",  # noqa
                        "flag_values": [1, 2, 3],
                        "flag_meanings": ["power only", "angle only", "power and angle"],
                    },
                ),
                "sample_time_offset": (
                    ["ping_time"],
                    (
                        np.array(self.parser_obj.ping_data_dict["offset"][ch])
                        * np.array(self.parser_obj.ping_data_dict["sample_interval"][ch])
                    ),
                    {
                        "long_name": "Time offset that is subtracted from the timestamp"
                        " of each sample",
                        "units": "s",
                    },
                ),
                "channel_mode": (
                    ["ping_time"],
                    np.array(self.parser_obj.ping_data_dict["transmit_mode"][ch], dtype=np.byte),
                    {
                        "long_name": "Transceiver mode",
                        "flag_values": [-1, 0, 1, 2],
                        "flag_meanings": ["Unknown", "Active", "Passive", "Test"],
                        "comment": "From transmit_mode in the EK60 datagram",
                    },
                ),
            }

            if not self.parsed2zarr_obj.temp_zarr_dir:
                var_dict["backscatter_r"] = (
                    ["ping_time", "range_sample"],
                    self.parser_obj.ping_data_dict["power"][ch],
                    {
                        "long_name": self._varattrs["beam_var_default"]["backscatter_r"][
                            "long_name"
                        ],
                        "units": "dB",
                    },
                )

                ds_tmp = xr.Dataset(
                    var_dict,
                    coords={
                        "ping_time": (
                            ["ping_time"],
                            self.parser_obj.ping_time[ch],
                            self._varattrs["beam_coord_default"]["ping_time"],
                        ),
                        "range_sample": (
                            ["range_sample"],
                            np.arange(self.parser_obj.ping_data_dict["power"][ch].shape[1]),
                            self._varattrs["beam_coord_default"]["range_sample"],
                        ),
                    },
                )
            else:
                ds_tmp = xr.Dataset(
                    var_dict,
                    coords={
                        "ping_time": (
                            ["ping_time"],
                            self.parser_obj.ping_time[ch],
                            self._varattrs["beam_coord_default"]["ping_time"],
                        ),
                    },
                )

            if not self.parsed2zarr_obj.temp_zarr_dir:
                # Save angle data if exist based on values in
                # self.parser_obj.ping_data_dict['mode'][ch]
                # Assume the mode of all pings are identical
                # 1 = Power only, 2 = Angle only 3 = Power & Angle
                if np.all(np.array(self.parser_obj.ping_data_dict["mode"][ch]) != 1):
                    ds_tmp = ds_tmp.assign(
                        {
                            "angle_athwartship": (
                                ["ping_time", "range_sample"],
                                self.parser_obj.ping_data_dict["angle"][ch][:, :, 0],
                                {
                                    "long_name": "electrical athwartship angle",
                                    "comment": (
                                        "Introduced in echopype for Simrad echosounders. "  # noqa
                                        + "The athwartship angle corresponds to the major angle in SONAR-netCDF4 vers 2. "  # noqa
                                    ),
                                },
                            ),
                            "angle_alongship": (
                                ["ping_time", "range_sample"],
                                self.parser_obj.ping_data_dict["angle"][ch][:, :, 1],
                                {
                                    "long_name": "electrical alongship angle",
                                    "comment": (
                                        "Introduced in echopype for Simrad echosounders. "  # noqa
                                        + "The alongship angle corresponds to the minor angle in SONAR-netCDF4 vers 2. "  # noqa
                                    ),
                                },
                            ),
                        }
                    )

            # Attach frequency dimension/coordinate
            ds_tmp = ds_tmp.expand_dims({"channel": [self.sorted_channel[ch]]})
            ds_tmp["channel"] = ds_tmp["channel"].assign_attrs(
                self._varattrs["beam_coord_default"]["channel"]
            )
            ds_backscatter.append(ds_tmp)

        # Merge data from all channels
        ds = xr.merge(
            [ds, xr.merge(ds_backscatter)], combine_attrs="override"
        )  # override keeps the Dataset attributes

        if self.parsed2zarr_obj.temp_zarr_dir:
            ds = self._set_beam_group1_zarr_vars(ds)

        # Manipulate some Dataset dimensions to adhere to convention
        self.beam_groups_to_convention(
            ds, self.beam_only_names, self.beam_ping_time_names, self.ping_time_only_names
        )

        return [set_time_encodings(ds)]

    def set_vendor(self) -> xr.Dataset:
        # Retrieve pulse length, gain, and sa correction
        pulse_length = np.array(
            [
                self.parser_obj.config_datagram["transceivers"][ch]["pulse_length_table"]
                for ch in self.sorted_channel.keys()
            ]
        )

        gain = np.array(
            [
                self.parser_obj.config_datagram["transceivers"][ch]["gain_table"]
                for ch in self.sorted_channel.keys()
            ]
        )

        sa_correction = [
            self.parser_obj.config_datagram["transceivers"][ch]["sa_correction_table"]
            for ch in self.sorted_channel.keys()
        ]

        # Save pulse length and sa correction
        ds = xr.Dataset(
            {
                "frequency_nominal": (
                    ["channel"],
                    self.freq,
                    {
                        "units": "Hz",
                        "long_name": "Transducer frequency",
                        "valid_min": 0.0,
                        "standard_name": "sound_frequency",
                    },
                ),
                "sa_correction": (["channel", "pulse_length_bin"], sa_correction),
                "gain_correction": (["channel", "pulse_length_bin"], gain),
                "pulse_length": (["channel", "pulse_length_bin"], pulse_length),
            },
            coords={
                "channel": (
                    ["channel"],
                    list(self.sorted_channel.values()),
                    self._varattrs["beam_coord_default"]["channel"],
                ),
                "pulse_length_bin": (
                    ["pulse_length_bin"],
                    np.arange(pulse_length.shape[1]),
                ),
            },
        )
        return ds<|MERGE_RESOLUTION|>--- conflicted
+++ resolved
@@ -585,25 +585,6 @@
                     ["channel"],
                     beam_params["gpt_software_version"],
                 ),
-<<<<<<< HEAD
-                "beam_stabilisation": (
-                    [],
-                    np.array(0, np.byte),
-                    {
-                        "long_name": "Beam stabilisation applied (or not)",
-                        "flag_values": [0, 1],
-                        "flag_meanings": ["not stabilised", "stabilised"],
-                    },
-                ),
-                "non_quantitative_processing": (
-                    [],
-                    np.array(0, np.int16),
-                    {
-                        "long_name": "Presence or not of non-quantitative processing applied"
-                        " to the backscattering data (sonar specific)",
-                        "flag_values": [0],
-                        "flag_meanings": ["None"],
-=======
                 "transmit_type": (
                     [],
                     "CW",
@@ -613,7 +594,25 @@
                         "flag_meanings": [
                             "Continuous Wave",
                         ],
->>>>>>> de4fb4df
+                    },
+                ),
+                "beam_stabilisation": (
+                    [],
+                    np.array(0, np.byte),
+                    {
+                        "long_name": "Beam stabilisation applied (or not)",
+                        "flag_values": [0, 1],
+                        "flag_meanings": ["not stabilised", "stabilised"],
+                    },
+                ),
+                "non_quantitative_processing": (
+                    [],
+                    np.array(0, np.int16),
+                    {
+                        "long_name": "Presence or not of non-quantitative processing applied"
+                        " to the backscattering data (sonar specific)",
+                        "flag_values": [0],
+                        "flag_meanings": ["None"],
                     },
                 ),
             },
@@ -676,17 +675,10 @@
                         "flag_meanings": ["power only", "angle only", "power and angle"],
                     },
                 ),
-                "sample_time_offset": (
+                "range_sample_offset": (
                     ["ping_time"],
-                    (
-                        np.array(self.parser_obj.ping_data_dict["offset"][ch])
-                        * np.array(self.parser_obj.ping_data_dict["sample_interval"][ch])
-                    ),
-                    {
-                        "long_name": "Time offset that is subtracted from the timestamp"
-                        " of each sample",
-                        "units": "s",
-                    },
+                    np.array(self.parser_obj.ping_data_dict["offset"][ch], dtype=np.int32),
+                    {"long_name": "First sample number"},
                 ),
                 "channel_mode": (
                     ["ping_time"],
