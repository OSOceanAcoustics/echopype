--- conflicted
+++ resolved
@@ -326,7 +326,6 @@
                 # Attach channel dimension/coordinate
                 ds_tmp = ds_tmp.expand_dims(
                     {"channel": [self.parser_obj.config_datagram["transceivers"][ch]["channel_id"]]}
-<<<<<<< HEAD
                 )
                 ds_tmp["channel"] = ds_tmp["channel"].assign_attrs(
                     self._varattrs["beam_coord_default"]["channel"]
@@ -338,19 +337,6 @@
                     {"units": "Hz", "long_name": "Transducer frequency", "valid_min": 0.0},
                 )
 
-=======
-                )
-                ds_tmp["channel"] = ds_tmp["channel"].assign_attrs(
-                    self._varattrs["beam_coord_default"]["channel"]
-                )
-
-                ds_tmp["frequency_nominal"] = (
-                    ["channel"],
-                    [self.parser_obj.config_datagram["transceivers"][ch]["frequency"]],
-                    {"units": "Hz", "long_name": "Transducer frequency", "valid_min": 0.0},
-                )
-
->>>>>>> 38c3de4e
                 ds_plat.append(ds_tmp)
 
             # Merge data from all channels
