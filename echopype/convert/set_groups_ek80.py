from collections import defaultdict
from typing import List

import numpy as np
import xarray as xr

from ..utils.coding import set_encodings
from .set_groups_base import SetGroupsBase


class SetGroupsEK80(SetGroupsBase):
    """Class for saving groups to netcdf or zarr from EK80 data files."""

    # The sets beam_only_names, ping_time_only_names, and
    # beam_ping_time_names are used in set_groups_base and
    # in converting from v0.5.x to v0.6.0. The values within
    # these sets are applied to all Sonar/Beam_groupX groups.

    # Variables that need only the beam dimension added to them.
    beam_only_names = {
        "backscatter_r",
        "backscatter_i",
        "angle_athwartship",
        "angle_alongship",
        "frequency_start",
        "frequency_end",
    }

    # Variables that need only the ping_time dimension added to them.
    ping_time_only_names = {"beam_type"}

    # Variables that need beam and ping_time dimensions added to them.
    beam_ping_time_names = {
        "beam_direction_x",
        "beam_direction_y",
        "beam_direction_z",
        "angle_offset_alongship",
        "angle_offset_athwartship",
        "angle_sensitivity_alongship",
        "angle_sensitivity_athwartship",
        "equivalent_beam_angle",
        "beamwidth_twoway_alongship",
        "beamwidth_twoway_athwartship",
    }

    def __init__(self, *args, **kwargs):
        super().__init__(*args, **kwargs)

        self._beamgroups = [
            {
                "name": "Beam_group1",
                "descr": "contains complex backscatter data and other beam or channel-specific data.",  # noqa
            },
            {
                "name": "Beam_group2",
                "descr": (
                    "contains backscatter power (uncalibrated) and other beam or channel-specific data,"  # noqa
                    " including split-beam angle data when they exist."
                ),
            },
        ]

    def set_env(self, env_only=False) -> xr.Dataset:
        """Set the Environment group."""
        # If only saving environment group,
        # there is no ping_time so use timestamp of environment datagram
        if env_only:
            ping_time = self.parser_obj.environment["timestamp"]
        else:
            ping_time = list(self.parser_obj.ping_time.values())[0][0]
        # Select the first available ping_time
        ping_time = np.array([ping_time.astype("datetime64[ns]")])

        # Collect variables
        dict_env = dict()
        for k, v in self.parser_obj.environment.items():
            if k in ["temperature", "depth", "acidity", "salinity", "sound_speed"]:
                dict_env[k] = (["ping_time"], [v])

        # Rename to conform with those defined in convention
        if "sound_speed" in dict_env:
            dict_env["sound_speed_indicative"] = dict_env.pop("sound_speed")
        for k in [
            "sound_absorption",
            "absorption",
        ]:  # add possible variation until having example
            if k in dict_env:
                dict_env["absorption_indicative"] = dict_env.pop(k)

        if "sound_velocity_profile" in self.parser_obj.environment:
            dict_env["sound_velocity_profile"] = (
                ["environment_time", "sound_velocity_profile_depth"],
                [self.parser_obj.environment["sound_velocity_profile"][1::2]],
                {
                    "long_name": "sound velocity profile",
                    "standard_name": "speed_of_sound_in_sea_water",
                    "units": "m/s",
                    "valid_min": 0.0,
                    "comment": "parsed from raw data files as (depth, sound_speed) value pairs",
                },
            )

        vars = ["sound_velocity_source", "transducer_name", "transducer_sound_speed"]
        for var_name in vars:
            if var_name in self.parser_obj.environment:
                dict_env[var_name] = (
                    ["environment_time"],
                    [self.parser_obj.environment[var_name]],
                )

        ds = xr.Dataset(
            dict_env,
            coords={
                "ping_time": (
                    ["ping_time"],
                    ping_time,
                    {
                        "axis": "T",
                        "long_name": "Timestamp of each ping",
                        "standard_name": "time",
                    },
                ),
                "environment_time": (
                    ["environment_time"],
                    [self.parser_obj.environment["timestamp"]]
                    if "timestamp" in self.parser_obj.environment
                    else np.datetime64("NaT"),
                    {
                        "axis": "T",
                        "long_name": "Timestamps for Environment XML datagrams",
                        "standard_name": "time",
                        "comment": "Platform.time3 and Environment.environment_time are "
                        "identical time coordinates from the same datagrams",
                    },
                ),
                "sound_velocity_profile_depth": (
                    ["sound_velocity_profile_depth"],
                    self.parser_obj.environment["sound_velocity_profile"][::2]
                    if "sound_velocity_profile" in self.parser_obj.environment
                    else [],
                    {
                        "standard_name": "depth",
                        "units": "m",
                        "axis": "Z",
                        "positive": "down",
                        "valid_min": 0.0,
                    },
                ),
            },
        )
        return set_encodings(ds)

    def set_sonar(self) -> xr.Dataset:
        # Collect unique variables
        params = [
            "transducer_frequency",
            "serial_number",
            "transducer_name",
            "application_name",
            "application_version",
            "channel_id_short",
        ]
        var = defaultdict(list)
        for ch_id, data in self.parser_obj.config_datagram["configuration"].items():
            for param in params:
                var[param].append(data[param])

        # Create dataset
        # beam_group_name and beam_group_descr variables sharing a common dimension (beam),
        # using the information from self._beamgroups
        beam_groups_vars = self._beam_groups_vars()
        sonar_vars = {
            "serial_number": (["frequency"], var["serial_number"]),
            "sonar_model": (["frequency"], var["transducer_name"]),
            "sonar_serial_number": (["frequency"], var["channel_id_short"]),
            "sonar_software_name": (
                ["frequency"],
                var["application_name"],
            ),  # identical for all channels
            "sonar_software_version": (
                ["frequency"],
                var["application_version"],
            ),  # identical for all channels
        }
        ds = xr.Dataset(
            {**sonar_vars, **beam_groups_vars},
            coords={"frequency": var["transducer_frequency"]},
            attrs={
                "sonar_manufacturer": "Simrad",
                "sonar_type": "echosounder",
            },
        )

        return ds

    def set_platform(self) -> xr.Dataset:
        """Set the Platform group."""

        ch_ids = self.parser_obj.config_datagram["configuration"].keys()

        # Collect variables
        if self.ui_param["water_level"] is not None:
            water_level = self.ui_param["water_level"]
        elif "water_level_draft" in self.parser_obj.environment:
            water_level = self.parser_obj.environment["water_level_draft"]
        else:
            water_level = np.nan
            print("WARNING: The water_level_draft was not in the file. " "Value set to NaN.")

        location_time, msg_type, lat, lon = self._parse_NMEA()
        mru_time = self.parser_obj.mru.get("timestamp", None)
        mru_time = np.array(mru_time) if mru_time is not None else [np.nan]

        # Assemble variables into a dataset: variables filled with nan if do not exist
        ds = xr.Dataset(
            {
                "pitch": (
                    ["mru_time"],
                    np.array(self.parser_obj.mru.get("pitch", [np.nan])),
                    {
                        "long_name": "Platform pitch",
                        "standard_name": "platform_pitch_angle",
                        "units": "arc_degree",
                        "valid_range": (-90.0, 90.0),
                    },
                ),
                "roll": (
                    ["mru_time"],
                    np.array(self.parser_obj.mru.get("roll", [np.nan])),
                    {
                        "long_name": "Platform roll",
                        "standard_name": "platform_roll_angle",
                        "units": "arc_degree",
                        "valid_range": (-90.0, 90.0),
                    },
                ),
                "vertical_offset": (
                    ["mru_time"],
                    np.array(self.parser_obj.mru.get("heave", [np.nan])),
                    self._varattrs["platform_var_default"]["vertical_offset"],
                ),
                "latitude": (
                    ["location_time"],
                    lat,
                    {
                        "long_name": "Platform latitude",
                        "standard_name": "latitude",
                        "units": "degrees_north",
                        "valid_range": (-90.0, 90.0),
                    },
                ),
                "longitude": (
                    ["location_time"],
                    lon,
                    {
                        "long_name": "Platform longitude",
                        "standard_name": "longitude",
                        "units": "degrees_east",
                        "valid_range": (-180.0, 180.0),
                    },
                ),
                "sentence_type": (["location_time"], msg_type),
<<<<<<< HEAD
                "drop_keel_offset": (
                    ["time3"],
                    [self.parser_obj.environment["drop_keel_offset"]]
                    if hasattr(self.parser_obj.environment, "drop_keel_offset")
                    else [np.nan],
                ),
                "drop_keel_offset_is_manual": (
                    ["time3"],
                    [self.parser_obj.environment["drop_keel_offset_is_manual"]]
                    if "drop_keel_offset_is_manual" in self.parser_obj.environment
                    else [np.nan],
=======
                "transducer_offset_x": (
                    ["frequency"],
                    [
                        self.parser_obj.config_datagram["configuration"][ch].get(
                            "transducer_offset_x", np.nan
                        )
                        for ch in ch_ids
                    ],
                    self._varattrs["platform_var_default"]["transducer_offset_x"],
                ),
                "transducer_offset_y": (
                    ["frequency"],
                    [
                        self.parser_obj.config_datagram["configuration"][ch].get(
                            "transducer_offset_y", np.nan
                        )
                        for ch in ch_ids
                    ],
                    self._varattrs["platform_var_default"]["transducer_offset_y"],
                ),
                "transducer_offset_z": (
                    ["frequency"],
                    [
                        self.parser_obj.config_datagram["configuration"][ch].get(
                            "transducer_offset_z", np.nan
                        )
                        for ch in ch_ids
                    ],
                    self._varattrs["platform_var_default"]["transducer_offset_z"],
>>>>>>> b6ac686e
                ),
                "water_level": (
                    ["time3"],
                    [water_level],
                    {
                        "long_name": "z-axis distance from the platform coordinate system "
                        "origin to the sonar transducer",
                        "units": "m",
                    },
                ),
<<<<<<< HEAD
                "water_level_draft_is_manual": (
                    ["time3"],
                    [self.parser_obj.environment["water_level_draft_is_manual"]]
                    if "water_level_draft_is_manual" in self.parser_obj.environment
                    else [np.nan],
                ),
=======
                **{
                    var: ([], np.nan, self._varattrs["platform_var_default"][var])
                    for var in [
                        "MRU_offset_x",
                        "MRU_offset_y",
                        "MRU_offset_z",
                        "MRU_rotation_x",
                        "MRU_rotation_y",
                        "MRU_rotation_z",
                        "position_offset_x",
                        "position_offset_y",
                        "position_offset_z",
                    ]
                },
>>>>>>> b6ac686e
            },
            coords={
                "mru_time": (
                    ["mru_time"],
                    mru_time,
                    {
                        "axis": "T",
                        "long_name": "Timestamps for MRU datagrams",
                        "standard_name": "time",
                    },
                ),
                "time3": (
                    ["time3"],
                    [self.parser_obj.environment["timestamp"]]
                    if "timestamp" in self.parser_obj.environment
                    else np.datetime64("NaT"),
                    {
                        "axis": "T",
                        "long_name": "Timestamps for Environment XML datagrams",
                        "standard_name": "time",
                        "comment": "Platform.time3 and Environment.environment_time are "
                        "identical time coordinates from the same datagrams",
                    },
                ),
                "location_time": (
                    ["location_time"],
                    location_time,
                    {
                        "axis": "T",
                        "long_name": "Timestamps for NMEA datagrams",
                        "standard_name": "time",
                    },
                ),
            },
            attrs={
                "platform_code_ICES": self.ui_param["platform_code_ICES"],
                "platform_name": self.ui_param["platform_name"],
                "platform_type": self.ui_param["platform_type"],
                # TODO: check what this 'drop_keel_offset' is
            },
        )
        return set_encodings(ds)

    def _assemble_ds_ping_invariant(self, params, data_type):
        """Assemble dataset for ping-invariant params in the /Sonar/Beam_group1 group.

        Parameters
        ----------
        data_type : str
            'complex' or 'power'
        params : dict
            beam parameters that do not change across ping
        """
        ch_ids = self.parser_obj.ch_ids[data_type]
        freq = np.array(
            [
                self.parser_obj.config_datagram["configuration"][ch]["transducer_frequency"]
                for ch in ch_ids
            ]
        )
        beam_params = defaultdict()
        for param in params:
            beam_params[param] = [
                self.parser_obj.config_datagram["configuration"][ch].get(param, np.nan)
                for ch in ch_ids
            ]
        ds = xr.Dataset(
            {
                "channel_id": (["frequency"], ch_ids),
                "beam_type": (["frequency"], beam_params["transducer_beam_type"]),
                "beamwidth_twoway_alongship": (
                    ["frequency"],
                    beam_params["beam_width_alongship"],
                    {
                        "long_name": "Half power two-way beam width along "
                        "alongship axis of beam",
                        "units": "arc_degree",
                        "valid_range": (0.0, 360.0),
                    },
                ),
                "beamwidth_twoway_athwartship": (
                    ["frequency"],
                    beam_params["beam_width_athwartship"],
                    {
                        "long_name": "Half power two-way beam width along "
                        "athwartship axis of beam",
                        "units": "arc_degree",
                        "valid_range": (0.0, 360.0),
                    },
                ),
                "beam_direction_x": (
                    ["frequency"],
                    beam_params["transducer_alpha_x"],
                    {
                        "long_name": "x-component of the vector that gives the pointing "
                        "direction of the beam, in sonar beam coordinate "
                        "system",
                        "units": "1",
                        "valid_range": (-1.0, 1.0),
                    },
                ),
                "beam_direction_y": (
                    ["frequency"],
                    beam_params["transducer_alpha_y"],
                    {
                        "long_name": "y-component of the vector that gives the pointing "
                        "direction of the beam, in sonar beam coordinate "
                        "system",
                        "units": "1",
                        "valid_range": (-1.0, 1.0),
                    },
                ),
                "beam_direction_z": (
                    ["frequency"],
                    beam_params["transducer_alpha_z"],
                    {
                        "long_name": "z-component of the vector that gives the pointing "
                        "direction of the beam, in sonar beam coordinate "
                        "system",
                        "units": "1",
                        "valid_range": (-1.0, 1.0),
                    },
                ),
                "angle_offset_alongship": (
                    ["frequency"],
                    beam_params["angle_offset_alongship"],
                    {"long_name": "electrical alongship angle of the transducer"},
                ),
                "angle_offset_athwartship": (
                    ["frequency"],
                    beam_params["angle_offset_athwartship"],
                    {"long_name": "electrical athwartship angle of the transducer"},
                ),
                "angle_sensitivity_alongship": (
                    ["frequency"],
                    beam_params["angle_sensitivity_alongship"],
                    {"long_name": "alongship sensitivity of the transducer"},
                ),
                "angle_sensitivity_athwartship": (
                    ["frequency"],
                    beam_params["angle_sensitivity_athwartship"],
                    {"long_name": "athwartship sensitivity of the transducer"},
                ),
                "equivalent_beam_angle": (
                    ["frequency"],
                    beam_params["equivalent_beam_angle"],
                    {
                        "long_name": "Equivalent beam angle",
                        "units": "sr",
                        "valid_range": (0.0, 4 * np.pi),
                    },
                ),
                "transceiver_software_version": (
                    ["frequency"],
                    beam_params["transceiver_software_version"],
                ),
            },
            coords={
                "frequency": (
                    ["frequency"],
                    freq,
                    self._varattrs["beam_coord_default"]["frequency"],
                ),
            },
            attrs={"beam_mode": "vertical", "conversion_equation_t": "type_3"},
        )

        return ds

    def _assemble_ds_complex(self, ch):
        num_transducer_sectors = np.unique(
            np.array(self.parser_obj.ping_data_dict["n_complex"][ch])
        )
        if num_transducer_sectors.size > 1:  # this is not supposed to happen
            raise ValueError("Transducer sector number changes in the middle of the file!")
        else:
            num_transducer_sectors = num_transducer_sectors[0]

        data_shape = self.parser_obj.ping_data_dict["complex"][ch].shape
        data_shape = (
            data_shape[0],
            int(data_shape[1] / num_transducer_sectors),
            num_transducer_sectors,
        )
        data = self.parser_obj.ping_data_dict["complex"][ch].reshape(data_shape)

        ds_tmp = xr.Dataset(
            {
                "backscatter_r": (
                    ["ping_time", "range_sample", "beam"],
                    np.real(data),
                    {"long_name": "Real part of backscatter power", "units": "V"},
                ),
                "backscatter_i": (
                    ["ping_time", "range_sample", "beam"],
                    np.imag(data),
                    {"long_name": "Imaginary part of backscatter power", "units": "V"},
                ),
            },
            coords={
                "ping_time": (
                    ["ping_time"],
                    self.parser_obj.ping_time[ch],
                    self._varattrs["beam_coord_default"]["ping_time"],
                ),
                "range_sample": (
                    ["range_sample"],
                    np.arange(data_shape[1]),
                    self._varattrs["beam_coord_default"]["range_sample"],
                ),
                "beam": (
                    ["beam"],
                    np.arange(start=1, stop=num_transducer_sectors + 1).astype(str),
                    self._varattrs["beam_coord_default"]["beam"],
                ),
            },
        )

        # CW data encoded as complex samples do NOT have frequency_start and frequency_end
        # TODO: use PulseForm instead of checking for the existence
        #   of FrequencyStart and FrequencyEnd
        if (
            "frequency_start" in self.parser_obj.ping_data_dict.keys()
            and self.parser_obj.ping_data_dict["frequency_start"][ch]
        ):
            ds_f_start_end = xr.Dataset(
                {
                    "frequency_start": (
                        ["ping_time"],
                        np.array(
                            self.parser_obj.ping_data_dict["frequency_start"][ch],
                            dtype=int,
                        ),
                        {
                            "long_name": "Starting frequency of the transducer",
                            "units": "Hz",
                        },
                    ),
                    "frequency_end": (
                        ["ping_time"],
                        np.array(
                            self.parser_obj.ping_data_dict["frequency_end"][ch],
                            dtype=int,
                        ),
                        {
                            "long_name": "Ending frequency of the transducer",
                            "units": "Hz",
                        },
                    ),
                },
                coords={
                    "ping_time": (
                        ["ping_time"],
                        self.parser_obj.ping_time[ch],
                        {
                            "axis": "T",
                            "long_name": "Timestamp of each ping",
                            "standard_name": "time",
                        },
                    ),
                },
            )
            ds_tmp = xr.merge(
                [ds_tmp, ds_f_start_end], combine_attrs="override"
            )  # override keeps the Dataset attributes

        return set_encodings(ds_tmp)

    def _assemble_ds_power(self, ch):
        data_shape = self.parser_obj.ping_data_dict["power"][ch].shape
        ds_tmp = xr.Dataset(
            {
                "backscatter_r": (
                    ["ping_time", "range_sample"],
                    self.parser_obj.ping_data_dict["power"][ch],
                    {"long_name": "Backscattering power", "units": "dB"},
                ),
            },
            coords={
                "ping_time": (
                    ["ping_time"],
                    self.parser_obj.ping_time[ch],
                    self._varattrs["beam_coord_default"]["ping_time"],
                ),
                "range_sample": (
                    ["range_sample"],
                    np.arange(data_shape[1]),
                    self._varattrs["beam_coord_default"]["range_sample"],
                ),
            },
        )

        # If angle data exist
        if ch in self.parser_obj.ch_ids["angle"]:
            ds_tmp = ds_tmp.assign(
                {
                    "angle_athwartship": (
                        ["ping_time", "range_sample"],
                        self.parser_obj.ping_data_dict["angle"][ch][:, :, 0],
                        {"long_name": "electrical athwartship angle"},
                    ),
                    "angle_alongship": (
                        ["ping_time", "range_sample"],
                        self.parser_obj.ping_data_dict["angle"][ch][:, :, 1],
                        {"long_name": "electrical alongship angle"},
                    ),
                }
            )

        return set_encodings(ds_tmp)

    def _assemble_ds_common(self, ch, range_sample_size):
        """Variables common to complex and power/angle data."""
        # pulse duration may have different names
        if "pulse_length" in self.parser_obj.ping_data_dict:
            pulse_length = np.array(
                self.parser_obj.ping_data_dict["pulse_length"][ch], dtype="float32"
            )
        else:
            pulse_length = np.array(
                self.parser_obj.ping_data_dict["pulse_duration"][ch], dtype="float32"
            )

        ds_common = xr.Dataset(
            {
                "sample_interval": (
                    ["ping_time"],
                    self.parser_obj.ping_data_dict["sample_interval"][ch],
                    {
                        "long_name": "Interval between recorded raw data samples",
                        "units": "s",
                        "valid_min": 0.0,
                    },
                ),
                "transmit_power": (
                    ["ping_time"],
                    self.parser_obj.ping_data_dict["transmit_power"][ch],
                    {
                        "long_name": "Nominal transmit power",
                        "units": "W",
                        "valid_min": 0.0,
                    },
                ),
                "transmit_duration_nominal": (
                    ["ping_time"],
                    pulse_length,
                    {
                        "long_name": "Nominal bandwidth of transmitted pulse",
                        "units": "s",
                        "valid_min": 0.0,
                    },
                ),
                "slope": (
                    ["ping_time"],
                    self.parser_obj.ping_data_dict["slope"][ch],
                ),
            },
            coords={
                "ping_time": (
                    ["ping_time"],
                    self.parser_obj.ping_time[ch],
                    self._varattrs["beam_coord_default"]["ping_time"],
                ),
                "range_sample": (
                    ["range_sample"],
                    np.arange(range_sample_size),
                    self._varattrs["beam_coord_default"]["range_sample"],
                ),
            },
        )
        return set_encodings(ds_common)

    def set_beam(self) -> List[xr.Dataset]:
        """Set the /Sonar/Beam_group1 group."""

        def merge_save(ds_combine, ds_type, group_name):
            """Merge data from all complex or all power/angle channels"""
            ds_combine = xr.merge(ds_combine)
            if ds_type == "complex":
                ds_combine = xr.merge(
                    [ds_invariant_complex, ds_combine], combine_attrs="override"
                )  # override keeps the Dataset attributes
            else:
                ds_combine = xr.merge(
                    [ds_invariant_power, ds_combine], combine_attrs="override"
                )  # override keeps the Dataset attributes
            return set_encodings(ds_combine)
            # # Save to file
            # io.save_file(ds_combine.chunk({'range_sample': DEFAULT_CHUNK_SIZE['range_sample'],
            #                                'ping_time': DEFAULT_CHUNK_SIZE['ping_time']}),
            #              path=self.output_path, mode='a', engine=self.engine,
            #              group=group_name, compression_settings=self.compression_settings)

        # Assemble ping-invariant beam data variables
        params = [
            "transducer_beam_type",
            "beam_width_alongship",
            "beam_width_athwartship",
            "transducer_alpha_x",
            "transducer_alpha_y",
            "transducer_alpha_z",
            "angle_offset_alongship",
            "angle_offset_athwartship",
            "angle_sensitivity_alongship",
            "angle_sensitivity_athwartship",
            "transducer_offset_x",
            "transducer_offset_y",
            "transducer_offset_z",
            "equivalent_beam_angle",
            "transceiver_software_version",
        ]

        # Assemble dataset for ping-invariant params
        if self.parser_obj.ch_ids["complex"]:
            ds_invariant_complex = self._assemble_ds_ping_invariant(params, "complex")
        if self.parser_obj.ch_ids["power"]:
            ds_invariant_power = self._assemble_ds_ping_invariant(params, "power")

        # Assemble dataset for backscatter data and other ping-by-ping data
        ds_complex = []
        ds_power = []
        for ch in self.parser_obj.config_datagram["configuration"].keys():
            if ch in self.parser_obj.ch_ids["complex"]:
                ds_data = self._assemble_ds_complex(ch)
            elif ch in self.parser_obj.ch_ids["power"]:
                ds_data = self._assemble_ds_power(ch)
            else:  # skip for channels containing no data
                continue
            ds_common = self._assemble_ds_common(ch, ds_data.range_sample.size)
            ds_data = xr.merge(
                [ds_data, ds_common], combine_attrs="override"
            )  # override keeps the Dataset attributes
            # Attach frequency dimension/coordinate
            ds_data = ds_data.expand_dims(
                {
                    "frequency": [
                        self.parser_obj.config_datagram["configuration"][ch]["transducer_frequency"]
                    ]
                }
            )
            ds_data["frequency"] = ds_data["frequency"].assign_attrs(
                **self._varattrs["beam_coord_default"]["frequency"]
            )
            if ch in self.parser_obj.ch_ids["complex"]:
                ds_complex.append(ds_data)
            else:
                ds_power.append(ds_data)

        # Merge and save group:
        #  if both complex and power data exist: complex data in /Sonar/Beam_group1 group
        #   and power data in /Sonar/Beam_group2
        #  if only one type of data exist: data in /Sonar/Beam_group1 group
        ds_beam_power = None
        if len(ds_complex) > 0:
            ds_beam = merge_save(ds_complex, "complex", group_name="/Sonar/Beam_group1")
            if len(ds_power) > 0:
                ds_beam_power = merge_save(ds_power, "power", group_name="/Sonar/Beam_group2")
        else:
            ds_beam = merge_save(ds_power, "power", group_name="/Sonar/Beam_group1")

        # Manipulate some Dataset dimensions to adhere to convention
        if isinstance(ds_beam_power, xr.Dataset):
            self.beamgroups_to_convention(
                ds_beam_power,
                self.beam_only_names,
                self.beam_ping_time_names,
                self.ping_time_only_names,
            )

        self.beamgroups_to_convention(
            ds_beam, self.beam_only_names, self.beam_ping_time_names, self.ping_time_only_names
        )

        return [ds_beam, ds_beam_power]

    def set_vendor(self) -> xr.Dataset:
        """Set the Vendor-specific group."""
        config = self.parser_obj.config_datagram["configuration"]

        # Table for sa_correction and gain indexed by pulse_length (exist for all channels)
        table_params = [
            "transducer_frequency",
            "pulse_duration",
            "sa_correction",
            "gain",
        ]
        param_dict = defaultdict(list)
        for k, v in config.items():
            for p in table_params:
                param_dict[p].append(v[p])
        for p in param_dict.keys():
            param_dict[p] = np.array(param_dict[p])

        # Param size check
        if (
            not param_dict["pulse_duration"].shape
            == param_dict["sa_correction"].shape
            == param_dict["gain"].shape
        ):
            raise ValueError("Narrowband calibration parameters dimension mismatch!")

        ds_table = xr.Dataset(
            {
                "sa_correction": (
                    ["frequency", "pulse_length_bin"],
                    np.array(param_dict["sa_correction"]),
                ),
                "gain_correction": (
                    ["frequency", "pulse_length_bin"],
                    np.array(param_dict["gain"]),
                ),
                "pulse_length": (
                    ["frequency", "pulse_length_bin"],
                    np.array(param_dict["pulse_duration"]),
                ),
            },
            coords={
                "frequency": (
                    ["frequency"],
                    param_dict["transducer_frequency"],
                    self._varattrs["beam_coord_default"]["frequency"],
                ),
                "pulse_length_bin": (
                    ["pulse_length_bin"],
                    np.arange(param_dict["pulse_duration"].shape[1]),
                ),
            },
        )

        # Broadband calibration parameters: use the zero padding approach
        cal_ch_ids = [
            ch for ch in config.keys() if "calibration" in config[ch]
        ]  # channels with cal params
        ds_cal = []
        for ch_id in cal_ch_ids:
            # TODO: consider using the full_ch_name below in place of channel id (ch_id)
            # full_ch_name = (f"{config[ch]['transceiver_type']} " +
            #                 f"{config[ch]['serial_number']}-" +
            #                 f"{config[ch]['hw_channel_configuration']} " +
            #                 f"{config[ch]['channel_id_short']}")
            cal_params = [
                "gain",
                "impedance",
                "phase",
                "beamwidth_alongship",
                "beamwidth_athwartship",
                "angle_offset_alongship",
                "angle_offset_athwartship",
            ]
            param_dict = {}
            for p in cal_params:
                param_dict[p] = (["cal_frequency"], config[ch_id]["calibration"][p])
            ds_ch = xr.Dataset(
                data_vars=param_dict,
                coords={
                    "cal_frequency": (
                        ["cal_frequency"],
                        config[ch_id]["calibration"]["frequency"],
                        {
                            "long_name": "Frequency of calibration parameter",
                            "units": "Hz",
                        },
                    )
                },
            )
            ds_ch = ds_ch.expand_dims({"cal_channel_id": [ch_id]})
            ds_ch["cal_channel_id"].attrs[
                "long_name"
            ] = "ID of channels containing broadband calibration information"
            ds_cal.append(ds_ch)
        ds_cal = xr.merge(ds_cal)

        #  Save decimation factors and filter coefficients
        coeffs = dict()
        decimation_factors = dict()
        for ch in self.parser_obj.ch_ids["power"] + self.parser_obj.ch_ids["complex"]:
            # filter coeffs and decimation factor for wide band transceiver (WBT)
            coeffs[f"{ch} WBT filter"] = self.parser_obj.fil_coeffs[ch][1]
            decimation_factors[f"{ch} WBT decimation"] = self.parser_obj.fil_df[ch][1]
            # filter coeffs and decimation factor for pulse compression (PC)
            coeffs[f"{ch} PC filter"] = self.parser_obj.fil_coeffs[ch][2]
            decimation_factors[f"{ch} PC decimation"] = self.parser_obj.fil_df[ch][2]

        # Assemble everything into a Dataset
        ds = xr.merge([ds_table, ds_cal])

        # Save filter coefficients as real and imaginary parts as attributes
        for k, v in coeffs.items():
            ds.attrs[k + "_r"] = np.real(v)
            ds.attrs[k + "_i"] = np.imag(v)

        # Save decimation factors as attributes
        for k, v in decimation_factors.items():
            ds.attrs[k] = v

        # Save the entire config XML in vendor group in case of info loss
        ds.attrs["config_xml"] = self.parser_obj.config_datagram["xml"]

        return ds<|MERGE_RESOLUTION|>--- conflicted
+++ resolved
@@ -260,7 +260,6 @@
                     },
                 ),
                 "sentence_type": (["location_time"], msg_type),
-<<<<<<< HEAD
                 "drop_keel_offset": (
                     ["time3"],
                     [self.parser_obj.environment["drop_keel_offset"]]
@@ -272,7 +271,6 @@
                     [self.parser_obj.environment["drop_keel_offset_is_manual"]]
                     if "drop_keel_offset_is_manual" in self.parser_obj.environment
                     else [np.nan],
-=======
                 "transducer_offset_x": (
                     ["frequency"],
                     [
@@ -302,7 +300,6 @@
                         for ch in ch_ids
                     ],
                     self._varattrs["platform_var_default"]["transducer_offset_z"],
->>>>>>> b6ac686e
                 ),
                 "water_level": (
                     ["time3"],
@@ -313,14 +310,12 @@
                         "units": "m",
                     },
                 ),
-<<<<<<< HEAD
                 "water_level_draft_is_manual": (
                     ["time3"],
                     [self.parser_obj.environment["water_level_draft_is_manual"]]
                     if "water_level_draft_is_manual" in self.parser_obj.environment
                     else [np.nan],
                 ),
-=======
                 **{
                     var: ([], np.nan, self._varattrs["platform_var_default"][var])
                     for var in [
@@ -335,7 +330,6 @@
                         "position_offset_z",
                     ]
                 },
->>>>>>> b6ac686e
             },
             coords={
                 "mru_time": (
