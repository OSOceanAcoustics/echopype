from collections import defaultdict
from typing import Dict, List, Union

import numpy as np
import xarray as xr
from numpy.typing import NDArray

from ..utils.coding import set_time_encodings
from ..utils.log import _init_logger
from .set_groups_base import SetGroupsBase

logger = _init_logger(__name__)

WIDE_BAND_TRANS = "WBT"
PULSE_COMPRESS = "PC"
FILTER_IMAG = "filter_i"
FILTER_REAL = "filter_r"
DECIMATION = "decimation"


class SetGroupsEK80(SetGroupsBase):
    """Class for saving groups to netcdf or zarr from EK80 data files."""

    # The sets beam_only_names, ping_time_only_names, and
    # beam_ping_time_names are used in set_groups_base and
    # in converting from v0.5.x to v0.6.0. The values within
    # these sets are applied to all Sonar/Beam_groupX groups.

    # 2023-07-24:
    #   PRs:
    #     - https://github.com/OSOceanAcoustics/echopype/pull/1056
    #     - https://github.com/OSOceanAcoustics/echopype/pull/1083
    #   The artificially added beam and ping_time dimensions at v0.6.0
    #   were reverted at v0.8.0, due to concerns with efficiency and code clarity
    #   (see https://github.com/OSOceanAcoustics/echopype/issues/684 and
    #        https://github.com/OSOceanAcoustics/echopype/issues/978).
    #   However, the mechanisms to expand these dimensions were preserved for
    #   flexibility and potential later use.
    #   Note such expansion is still applied on AZFP data for 2 variables
    #   (see set_groups_azfp.py).

    # Variables that need only the beam dimension added to them.
    beam_only_names = set()

    # Variables that need only the ping_time dimension added to them.
    ping_time_only_names = set()

    # Variables that need beam and ping_time dimensions added to them.
    beam_ping_time_names = set()

    beamgroups_possible = [
        {
            "name": "Beam_group1",
            "descr": {
                "power": "contains backscatter power (uncalibrated) and "
                "other beam or channel-specific data,"
                " including split-beam angle data when they exist.",
                "complex": "contains complex backscatter data and other "
                "beam or channel-specific data.",
            },
        },
        {
            "name": "Beam_group2",
            "descr": (
                "contains backscatter power (uncalibrated) and other beam or channel-specific data,"  # noqa
                " including split-beam angle data when they exist."
            ),
        },
    ]

    def __init__(self, *args, **kwargs):
        super().__init__(*args, **kwargs)

        # if we have zarr files, create parser_obj.ch_ids
        if self.parsed2zarr_obj.temp_zarr_dir:
            for k, v in self.parsed2zarr_obj.p2z_ch_ids.items():
                self.parser_obj.ch_ids[k] = self._get_channel_ids(v)

        # obtain sorted channel dict in ascending order for each usage scenario
        self.sorted_channel = {
            "all": self._sort_list(list(self.parser_obj.config_datagram["configuration"].keys())),
            "power": self._sort_list(self.parser_obj.ch_ids["power"]),
            "complex": self._sort_list(self.parser_obj.ch_ids["complex"]),
            "power_complex": self._sort_list(
                self.parser_obj.ch_ids["power"] + self.parser_obj.ch_ids["complex"]
            ),
            "angle": self._sort_list(self.parser_obj.ch_ids["angle"]),
        }

    @staticmethod
    def _sort_list(list_in: List[str]) -> List[str]:
        """
        Sorts a list in ascending order and then returns
        the sorted list.

        Parameters
        ----------
        list_in: List[str]
            List to be sorted

        Returns
        -------
        List[str]
            A copy of the input list in ascending order
        """

        # make copy so we don't directly modify input list
        list_in_copy = list_in.copy()

        # sort list in ascending order
        list_in_copy.sort(reverse=False)

        return list_in_copy

    def set_env(self) -> xr.Dataset:
        """Set the Environment group."""

        # set time1 if it exists
        if "timestamp" in self.parser_obj.environment:
            time1 = np.array([self.parser_obj.environment["timestamp"]])
        else:
            time1 = np.array([np.datetime64("NaT")])

        # Collect variables
        dict_env = dict()
        for k, v in self.parser_obj.environment.items():
            if k in ["temperature", "depth", "acidity", "salinity", "sound_speed"]:
                dict_env[k] = (["time1"], [v])

        # Rename to conform with those defined in convention
        if "sound_speed" in dict_env:
            dict_env["sound_speed_indicative"] = dict_env.pop("sound_speed")
        for k in [
            "sound_absorption",
            "absorption",
        ]:  # add possible variation until having example
            if k in dict_env:
                dict_env["absorption_indicative"] = dict_env.pop(k)

        if "sound_velocity_profile" in self.parser_obj.environment:
            dict_env["sound_velocity_profile"] = (
                ["time1", "sound_velocity_profile_depth"],
                [self.parser_obj.environment["sound_velocity_profile"][1::2]],
                {
                    "long_name": "sound velocity profile",
                    "standard_name": "speed_of_sound_in_sea_water",
                    "units": "m/s",
                    "valid_min": 0.0,
                    "comment": "parsed from raw data files as (depth, sound_speed) value pairs",
                },
            )

        varnames = ["sound_velocity_source", "transducer_name", "transducer_sound_speed"]
        for vn in varnames:
            if vn in self.parser_obj.environment:
                dict_env[vn] = (
                    ["time1"],
                    [self.parser_obj.environment[vn]],
                )

        ds = xr.Dataset(
            dict_env,
            coords={
                "time1": (
                    ["time1"],
                    time1,
                    {
                        "axis": "T",
                        "long_name": "Timestamps for NMEA position datagrams",
                        "standard_name": "time",
                        "comment": "Time coordinate corresponding to environmental "
                        "variables. Note that Platform.time3 is the same "
                        "as Environment.time1.",
                    },
                ),
                "sound_velocity_profile_depth": (
                    ["sound_velocity_profile_depth"],
                    self.parser_obj.environment["sound_velocity_profile"][::2]
                    if "sound_velocity_profile" in self.parser_obj.environment
                    else [],
                    {
                        "standard_name": "depth",
                        "units": "m",
                        "axis": "Z",
                        "positive": "down",
                        "valid_min": 0.0,
                    },
                ),
            },
        )
        return set_time_encodings(ds)

    def set_sonar(self, beam_group_type: list = ["power", None]) -> xr.Dataset:
        # Collect unique variables
        params = [
            "transducer_frequency",
            "serial_number",
            "transducer_name",
            "transducer_serial_number",
            "application_name",
            "application_version",
            "channel_id_short",
        ]
        var = defaultdict(list)

        # collect all variables in params
        for ch_id in self.sorted_channel["all"]:
            data = self.parser_obj.config_datagram["configuration"][ch_id]
            for param in params:
                var[param].append(data[param])

        # obtain the correct beam_group and corresponding description from beamgroups_possible
        for idx, beam in enumerate(beam_group_type):
            if beam is None:
                # obtain values from an element where the key 'descr' does not have keys
                self._beamgroups.append(self.beamgroups_possible[idx])
            else:
                # obtain values from an element where the key 'descr' DOES have keys
                self._beamgroups.append(
                    {
                        "name": self.beamgroups_possible[idx]["name"],
                        "descr": self.beamgroups_possible[idx]["descr"][beam],
                    }
                )

        # Add beam_group and beam_group_descr variables sharing a common dimension
        # (beam_group), using the information from self._beamgroups
        beam_groups_vars, beam_groups_coord = self._beam_groups_vars()

        # Create dataset
        sonar_vars = {
            "frequency_nominal": (
                ["channel"],
                var["transducer_frequency"],
                {
                    "units": "Hz",
                    "long_name": "Transducer frequency",
                    "valid_min": 0.0,
                    "standard_name": "sound_frequency",
                },
            ),
            "transceiver_serial_number": (
                ["channel"],
                var["serial_number"],
                {
                    "long_name": "Transceiver serial number",
                },
            ),
            "transducer_name": (
                ["channel"],
                var["transducer_name"],
                {
                    "long_name": "Transducer name",
                },
            ),
            "transducer_serial_number": (
                ["channel"],
                var["transducer_serial_number"],
                {
                    "long_name": "Transducer serial number",
                },
            ),
        }
        ds = xr.Dataset(
            {**sonar_vars, **beam_groups_vars},
            coords={
                "channel": (
                    ["channel"],
                    self.sorted_channel["all"],
                    self._varattrs["beam_coord_default"]["channel"],
                ),
                **beam_groups_coord,
            },
        )

        # Assemble sonar group global attribute dictionary
        sonar_attr_dict = {
            "sonar_manufacturer": "Simrad",
            "sonar_model": self.sonar_model,
            # transducer (sonar) serial number is not reliably stored in the EK80 raw
            # data file and would be channel-dependent. For consistency with EK60,
            # will not try to populate sonar_serial_number from the raw datagrams
            "sonar_serial_number": "",
            "sonar_software_name": var["application_name"][0],
            "sonar_software_version": var["application_version"][0],
            "sonar_type": "echosounder",
        }
        ds = ds.assign_attrs(sonar_attr_dict)

        return ds

    def set_platform(self) -> xr.Dataset:
        """Set the Platform group."""

        freq = np.array(
            [
                self.parser_obj.config_datagram["configuration"][ch]["transducer_frequency"]
                for ch in self.sorted_channel["power_complex"]
            ]
        )

        # Collect variables
        if "water_level_draft" in self.parser_obj.environment:
            water_level = self.parser_obj.environment["water_level_draft"]
        else:
            water_level = np.nan
            logger.info("WARNING: The water_level_draft was not in the file. Value set to NaN.")

        time1, msg_type, lat, lon = self._extract_NMEA_latlon()
        time2 = self.parser_obj.mru.get("timestamp", None)
        time2 = np.array(time2) if time2 is not None else [np.nan]

        # Assemble variables into a dataset: variables filled with nan if do not exist
        platform_dict = {"platform_name": "", "platform_type": "", "platform_code_ICES": ""}
        ds = xr.Dataset(
            {
                "latitude": (["time1"], lat, self._varattrs["platform_var_default"]["latitude"]),
                "longitude": (["time1"], lon, self._varattrs["platform_var_default"]["longitude"]),
                "sentence_type": (
                    ["time1"],
                    msg_type,
                    self._varattrs["platform_var_default"]["sentence_type"],
                ),
                "pitch": (
                    ["time2"],
                    np.array(self.parser_obj.mru.get("pitch", [np.nan])),
                    self._varattrs["platform_var_default"]["pitch"],
                ),
                "roll": (
                    ["time2"],
                    np.array(self.parser_obj.mru.get("roll", [np.nan])),
                    self._varattrs["platform_var_default"]["roll"],
                ),
                "vertical_offset": (
                    ["time2"],
                    np.array(self.parser_obj.mru.get("heave", [np.nan])),
                    self._varattrs["platform_var_default"]["vertical_offset"],
                ),
                "water_level": (
                    [],
                    water_level,
                    self._varattrs["platform_var_default"]["water_level"],
                ),
                "drop_keel_offset": (
                    [],
                    self.parser_obj.environment.get("drop_keel_offset", np.nan),
                ),
                "drop_keel_offset_is_manual": (
                    [],
                    self.parser_obj.environment.get("drop_keel_offset_is_manual", np.nan),
                ),
                "water_level_draft_is_manual": (
                    [],
                    self.parser_obj.environment.get("water_level_draft_is_manual", np.nan),
                ),
                "transducer_offset_x": (
                    ["channel"],
                    [
                        self.parser_obj.config_datagram["configuration"][ch].get(
                            "transducer_offset_x", np.nan
                        )
                        for ch in self.sorted_channel["power_complex"]
                    ],
                    self._varattrs["platform_var_default"]["transducer_offset_x"],
                ),
                "transducer_offset_y": (
                    ["channel"],
                    [
                        self.parser_obj.config_datagram["configuration"][ch].get(
                            "transducer_offset_y", np.nan
                        )
                        for ch in self.sorted_channel["power_complex"]
                    ],
                    self._varattrs["platform_var_default"]["transducer_offset_y"],
                ),
                "transducer_offset_z": (
                    ["channel"],
                    [
                        self.parser_obj.config_datagram["configuration"][ch].get(
                            "transducer_offset_z", np.nan
                        )
                        for ch in self.sorted_channel["power_complex"]
                    ],
                    self._varattrs["platform_var_default"]["transducer_offset_z"],
                ),
                **{
                    var: ([], np.nan, self._varattrs["platform_var_default"][var])
                    for var in [
                        "MRU_offset_x",
                        "MRU_offset_y",
                        "MRU_offset_z",
                        "MRU_rotation_x",
                        "MRU_rotation_y",
                        "MRU_rotation_z",
                        "position_offset_x",
                        "position_offset_y",
                        "position_offset_z",
                    ]
                },
                "frequency_nominal": (
                    ["channel"],
                    freq,
                    {
                        "units": "Hz",
                        "long_name": "Transducer frequency",
                        "valid_min": 0.0,
                        "standard_name": "sound_frequency",
                    },
                ),
            },
            coords={
                "channel": (
                    ["channel"],
                    self.sorted_channel["power_complex"],
                    self._varattrs["beam_coord_default"]["channel"],
                ),
                "time1": (
                    ["time1"],
                    time1,
                    {
                        **self._varattrs["platform_coord_default"]["time1"],
                        "comment": "Time coordinate corresponding to NMEA position data.",
                    },
                ),
                "time2": (
                    ["time2"],
                    time2,
                    {
                        "axis": "T",
                        "long_name": "Timestamps for platform motion and orientation data",
                        "standard_name": "time",
                        "comment": "Time coordinate corresponding to platform motion and "
                        "orientation data.",
                    },
                ),
            },
        )
        ds = ds.assign_attrs(platform_dict)
        return set_time_encodings(ds)

    def _assemble_ds_ping_invariant(self, params, data_type):
        """Assemble dataset for ping-invariant params in the /Sonar/Beam_group1 group.

        Parameters
        ----------
        data_type : str
            'complex' or 'power'
        params : dict
            beam parameters that do not change across ping
        """

        freq = np.array(
            [
                self.parser_obj.config_datagram["configuration"][ch]["transducer_frequency"]
                for ch in self.sorted_channel[data_type]
            ]
        )
        beam_params = defaultdict()
        for param in params:
            beam_params[param] = [
                self.parser_obj.config_datagram["configuration"][ch].get(param, np.nan)
                for ch in self.sorted_channel[data_type]
            ]
        ds = xr.Dataset(
            {
                "frequency_nominal": (
                    ["channel"],
                    freq,
                    {
                        "units": "Hz",
                        "long_name": "Transducer frequency",
                        "valid_min": 0.0,
                        "standard_name": "sound_frequency",
                    },
                ),
                "beam_type": (
                    ["channel"],
                    beam_params["transducer_beam_type"],
                    {"long_name": "type of transducer (0-single, 1-split)"},
                ),
                "beamwidth_twoway_alongship": (
                    ["channel"],
                    beam_params["beam_width_alongship"],
                    {
                        "long_name": "Half power two-way beam width along alongship axis of beam",  # noqa
                        "units": "arc_degree",
                        "valid_range": (0.0, 360.0),
                        "comment": (
                            "Introduced in echopype for Simrad echosounders to avoid potential confusion with convention definitions. "  # noqa
                            "The alongship angle corresponds to the minor angle in SONAR-netCDF4 vers 2. "  # noqa
                            "The convention defines one-way transmit or receive beamwidth (beamwidth_receive_minor and beamwidth_transmit_minor), but Simrad echosounders record two-way beamwidth in the data."  # noqa
                        ),
                    },
                ),
                "beamwidth_twoway_athwartship": (
                    ["channel"],
                    beam_params["beam_width_athwartship"],
                    {
                        "long_name": "Half power two-way beam width along athwartship axis of beam",  # noqa
                        "units": "arc_degree",
                        "valid_range": (0.0, 360.0),
                        "comment": (
                            "Introduced in echopype for Simrad echosounders to avoid potential confusion with convention definitions. "  # noqa
                            "The athwartship angle corresponds to the major angle in SONAR-netCDF4 vers 2. "  # noqa
                            "The convention defines one-way transmit or receive beamwidth (beamwidth_receive_major and beamwidth_transmit_major), but Simrad echosounders record two-way beamwidth in the data."  # noqa
                        ),
                    },
                ),
                "beam_direction_x": (
                    ["channel"],
                    beam_params["transducer_alpha_x"],
                    {
                        "long_name": "x-component of the vector that gives the pointing "
                        "direction of the beam, in sonar beam coordinate "
                        "system",
                        "units": "1",
                        "valid_range": (-1.0, 1.0),
                    },
                ),
                "beam_direction_y": (
                    ["channel"],
                    beam_params["transducer_alpha_y"],
                    {
                        "long_name": "y-component of the vector that gives the pointing "
                        "direction of the beam, in sonar beam coordinate "
                        "system",
                        "units": "1",
                        "valid_range": (-1.0, 1.0),
                    },
                ),
                "beam_direction_z": (
                    ["channel"],
                    beam_params["transducer_alpha_z"],
                    {
                        "long_name": "z-component of the vector that gives the pointing "
                        "direction of the beam, in sonar beam coordinate "
                        "system",
                        "units": "1",
                        "valid_range": (-1.0, 1.0),
                    },
                ),
                "angle_offset_alongship": (
                    ["channel"],
                    beam_params["angle_offset_alongship"],
                    {
                        "long_name": "electrical alongship angle offset of the transducer",
                        "comment": (
                            "Introduced in echopype for Simrad echosounders. "  # noqa
                            "The alongship angle corresponds to the minor angle in SONAR-netCDF4 vers 2. "  # noqa
                        ),
                    },
                ),
                "angle_offset_athwartship": (
                    ["channel"],
                    beam_params["angle_offset_athwartship"],
                    {
                        "long_name": "electrical athwartship angle offset of the transducer",
                        "comment": (
                            "Introduced in echopype for Simrad echosounders. "  # noqa
                            "The athwartship angle corresponds to the major angle in SONAR-netCDF4 vers 2. "  # noqa
                        ),
                    },
                ),
                "angle_sensitivity_alongship": (
                    ["channel"],
                    beam_params["angle_sensitivity_alongship"],
                    {
                        "long_name": "alongship angle sensitivity of the transducer",
                        "comment": (
                            "Introduced in echopype for Simrad echosounders. "  # noqa
                            "The alongship angle corresponds to the minor angle in SONAR-netCDF4 vers 2. "  # noqa
                        ),
                    },
                ),
                "angle_sensitivity_athwartship": (
                    ["channel"],
                    beam_params["angle_sensitivity_athwartship"],
                    {
                        "long_name": "athwartship angle sensitivity of the transducer",
                        "comment": (
                            "Introduced in echopype for Simrad echosounders. "  # noqa
                            "The athwartship angle corresponds to the major angle in SONAR-netCDF4 vers 2. "  # noqa
                        ),
                    },
                ),
                "equivalent_beam_angle": (
                    ["channel"],
                    beam_params["equivalent_beam_angle"],
                    {
                        "long_name": "Equivalent beam angle",
                        "units": "sr",
                        "valid_range": (0.0, 4 * np.pi),
                    },
                ),
                "transceiver_software_version": (
                    ["channel"],
                    beam_params["transceiver_software_version"],
                ),
                "beam_stabilisation": (
                    [],
                    np.array(0, np.byte),
                    {
                        "long_name": "Beam stabilisation applied (or not)",
                        "flag_values": [0, 1],
                        "flag_meanings": ["not stabilised", "stabilised"],
                    },
                ),
                "non_quantitative_processing": (
                    [],
                    np.array(0, np.int16),
                    {
                        "long_name": "Presence or not of non-quantitative processing applied"
                        " to the backscattering data (sonar specific)",
                        "flag_values": [0],
                        "flag_meanings": ["None"],
                    },
                ),
            },
            coords={
                "channel": (
                    ["channel"],
                    self.sorted_channel[data_type],
                    self._varattrs["beam_coord_default"]["channel"],
                ),
            },
            attrs={"beam_mode": "vertical", "conversion_equation_t": "type_3"},
        )

        if data_type == "power":
            ds = ds.assign(
                {
                    "transmit_frequency_start": (
                        ["channel"],
                        freq,
                        self._varattrs["beam_var_default"]["transmit_frequency_start"],
                    ),
                    "transmit_frequency_stop": (
                        ["channel"],
                        freq,
                        self._varattrs["beam_var_default"]["transmit_frequency_stop"],
                    ),
                }
            )

        return ds

    def _add_freq_start_end_ds(self, ds_tmp: xr.Dataset, ch: str) -> xr.Dataset:
        """
        Returns a Dataset with variables
        ``transmit_frequency_start`` and ``transmit_frequency_stop``
        added to ``ds_tmp`` for a specific channel.
        Parameters
        ----------
        ds_tmp: xr.Dataset
            Dataset containing the complex data
        ch: str
            Channel id
        """

        # Process if it's a BB channel (not all pings are CW, where pulse_form encodes CW as 0)
        # CW data encoded as complex samples do NOT have frequency_start and frequency_end
        if not np.all(np.array(self.parser_obj.ping_data_dict["pulse_form"][ch]) == 0):
            freq_start = np.array(self.parser_obj.ping_data_dict["frequency_start"][ch])
            freq_stop = np.array(self.parser_obj.ping_data_dict["frequency_end"][ch])
        elif not self.sorted_channel["power"]:
            freq = self.parser_obj.config_datagram["configuration"][ch]["transducer_frequency"]
            freq_start = np.full(len(self.parser_obj.ping_time[ch]), freq)
            freq_stop = freq_start
        else:
            return ds_tmp

        ds_f_start_end = xr.Dataset(
            {
                "transmit_frequency_start": (
                    ["ping_time"],
                    freq_start.astype(float),
                    self._varattrs["beam_var_default"]["transmit_frequency_start"],
                ),
                "transmit_frequency_stop": (
                    ["ping_time"],
                    freq_stop.astype(float),
                    self._varattrs["beam_var_default"]["transmit_frequency_stop"],
                ),
            },
            coords={
                "ping_time": (
                    ["ping_time"],
                    self.parser_obj.ping_time[ch],
                    self._varattrs["beam_coord_default"]["ping_time"],
                ),
            },
        )

        ds_tmp = xr.merge(
            [ds_tmp, ds_f_start_end], combine_attrs="override"
        )  # override keeps the Dataset attributes

        return ds_tmp

    def _assemble_ds_complex(self, ch):
        num_transducer_sectors = np.unique(
            np.array(self.parser_obj.ping_data_dict["n_complex"][ch])
        )
        if num_transducer_sectors.size > 1:  # this is not supposed to happen
            raise ValueError("Transducer sector number changes in the middle of the file!")
        else:
            num_transducer_sectors = num_transducer_sectors[0]

        data_shape = self.parser_obj.ping_data_dict["complex"][ch].shape
        data_shape = (
            data_shape[0],
            int(data_shape[1] / num_transducer_sectors),
            num_transducer_sectors,
        )
        data = self.parser_obj.ping_data_dict["complex"][ch].reshape(data_shape)

        ds_tmp = xr.Dataset(
            {
                "backscatter_r": (
                    ["ping_time", "range_sample", "beam"],
                    np.real(data),
                    {
                        "long_name": self._varattrs["beam_var_default"]["backscatter_r"][
                            "long_name"
                        ],
                        "units": "dB",
                    },
                ),
                "backscatter_i": (
                    ["ping_time", "range_sample", "beam"],
                    np.imag(data),
                    {
                        "long_name": self._varattrs["beam_var_default"]["backscatter_i"][
                            "long_name"
                        ],
                        "units": "dB",
                    },
                ),
            },
            coords={
                "ping_time": (
                    ["ping_time"],
                    self.parser_obj.ping_time[ch],
                    self._varattrs["beam_coord_default"]["ping_time"],
                ),
                "range_sample": (
                    ["range_sample"],
                    np.arange(data_shape[1]),
                    self._varattrs["beam_coord_default"]["range_sample"],
                ),
                "beam": (
                    ["beam"],
                    np.arange(start=1, stop=num_transducer_sectors + 1).astype(str),
                    self._varattrs["beam_coord_default"]["beam"],
                ),
            },
        )

        ds_tmp = self._add_freq_start_end_ds(ds_tmp, ch)

        return set_time_encodings(ds_tmp)

    def _add_trasmit_pulse_complex(self, ds_tmp: xr.Dataset, ch: str) -> xr.Dataset:
        """
        Adds RAW4 datagram values (transmit pulse recorded in
        complex samples), if it exists, to the power and angle
        data.

        Parameters
        ----------
        ds_tmp : xr.Dataset
            Dataset to add the transmit data to
        ch : str
            Name of channel key to grab the data from

        Returns
        -------
        ds_tmp : xr.Dataset
            The input Dataset with transmit data added to it.
        """

        # If RAW4 datagram (transmit pulse recorded in complex samples) exists
        if (len(self.parser_obj.ping_data_dict_tx["complex"]) != 0) and (
            ch in self.parser_obj.ping_data_dict_tx["complex"].keys()
        ):
            # Add coordinate transmit_sample
            ds_tmp = ds_tmp.assign_coords(
                {
                    "transmit_sample": (
                        ["transmit_sample"],
                        np.arange(self.parser_obj.ping_data_dict_tx["complex"][ch].shape[1]),
                        {
                            "long_name": "Transmit pulse sample number, base 0",
                            "comment": "Only exist for Simrad EK80 file with RAW4 datagrams",
                        },
                    ),
                },
            )
            # Add data variables transmit_pulse_r/i
            ds_tmp = ds_tmp.assign(
                {
                    "transmit_pulse_r": (
                        ["ping_time", "transmit_sample"],
                        np.real(self.parser_obj.ping_data_dict_tx["complex"][ch]),
                        {
                            "long_name": "Real part of the transmit pulse",
                            "units": "V",
                            "comment": "Only exist for Simrad EK80 file with RAW4 datagrams",
                        },
                    ),
                    "transmit_pulse_i": (
                        ["ping_time", "transmit_sample"],
                        np.imag(self.parser_obj.ping_data_dict_tx["complex"][ch]),
                        {
                            "long_name": "Imaginary part of the transmit pulse",
                            "units": "V",
                            "comment": "Only exist for Simrad EK80 file with RAW4 datagrams",
                        },
                    ),
                },
            )

        return ds_tmp

    def _assemble_ds_power(self, ch):
        ds_tmp = xr.Dataset(
            {
                "backscatter_r": (
                    ["ping_time", "range_sample"],
                    self.parser_obj.ping_data_dict["power"][ch],
                    {
                        "long_name": self._varattrs["beam_var_default"]["backscatter_r"][
                            "long_name"
                        ],
                        "units": "dB",
                    },
                ),
            },
            coords={
                "ping_time": (
                    ["ping_time"],
                    self.parser_obj.ping_time[ch],
                    self._varattrs["beam_coord_default"]["ping_time"],
                ),
                "range_sample": (
                    ["range_sample"],
                    np.arange(self.parser_obj.ping_data_dict["power"][ch].shape[1]),
                    self._varattrs["beam_coord_default"]["range_sample"],
                ),
            },
        )

        ds_tmp = self._add_trasmit_pulse_complex(ds_tmp, ch)

        # If angle data exist
        if ch in self.sorted_channel["angle"]:
            ds_tmp = ds_tmp.assign(
                {
                    "angle_athwartship": (
                        ["ping_time", "range_sample"],
                        self.parser_obj.ping_data_dict["angle"][ch][:, :, 0],
                        {
                            "long_name": "electrical athwartship angle",
                            "comment": (
                                "Introduced in echopype for Simrad echosounders. "  # noqa
                                + "The athwartship angle corresponds to the major angle in SONAR-netCDF4 vers 2. "  # noqa
                            ),
                        },
                    ),
                    "angle_alongship": (
                        ["ping_time", "range_sample"],
                        self.parser_obj.ping_data_dict["angle"][ch][:, :, 1],
                        {
                            "long_name": "electrical alongship angle",
                            "comment": (
                                "Introduced in echopype for Simrad echosounders. "  # noqa
                                + "The alongship angle corresponds to the minor angle in SONAR-netCDF4 vers 2. "  # noqa
                            ),
                        },
                    ),
                }
            )

        ds_tmp = self._add_freq_start_end_ds(ds_tmp, ch)

        return set_time_encodings(ds_tmp)

    def _assemble_ds_common(self, ch, range_sample_size):
        """Variables common to complex and power/angle data."""
        # pulse duration may have different names
        if "pulse_length" in self.parser_obj.ping_data_dict:
            pulse_length = np.array(
                self.parser_obj.ping_data_dict["pulse_length"][ch], dtype="float32"
            )
        else:
            pulse_length = np.array(
                self.parser_obj.ping_data_dict["pulse_duration"][ch], dtype="float32"
            )

        def pulse_form_map(pulse_form):
            str_map = np.array(["CW", "FM", "", "", "", "FMD"])
            return str_map[pulse_form]

        ds_common = xr.Dataset(
            {
                "sample_interval": (
                    ["ping_time"],
                    self.parser_obj.ping_data_dict["sample_interval"][ch],
                    {
                        "long_name": "Interval between recorded raw data samples",
                        "units": "s",
                        "valid_min": 0.0,
                    },
                ),
                "transmit_power": (
                    ["ping_time"],
                    self.parser_obj.ping_data_dict["transmit_power"][ch],
                    {
                        "long_name": "Nominal transmit power",
                        "units": "W",
                        "valid_min": 0.0,
                    },
                ),
                "transmit_duration_nominal": (
                    ["ping_time"],
                    pulse_length,
                    {
                        "long_name": "Nominal bandwidth of transmitted pulse",
                        "units": "s",
                        "valid_min": 0.0,
                    },
                ),
                "slope": (
                    ["ping_time"],
                    self.parser_obj.ping_data_dict["slope"][ch],
                    {"long_name": "Hann window slope parameter for transmit signal"},
                ),
                "channel_mode": (
                    ["ping_time"],
                    np.array(self.parser_obj.ping_data_dict["channel_mode"][ch], dtype=np.byte),
                    {
                        "long_name": "Transceiver mode",
                        "flag_values": [0, 1],
                        "flag_meanings": ["Active", "Unknown"],
                    },
                ),
                "transmit_type": (
                    ["ping_time"],
                    pulse_form_map(np.array(self.parser_obj.ping_data_dict["pulse_form"][ch])),
                    {
                        "long_name": "Type of transmitted pulse",
                        "flag_values": ["CW", "FM", "FMD"],
                        "flag_meanings": [
                            "Continuous Wave",
                            "Frequency Modulated",
                            "Frequency Modulated D",
                        ],
                    },
                ),
                "sample_time_offset": (
                    ["ping_time"],
<<<<<<< HEAD
                    np.array(self.parser_obj.ping_data_dict["offset"][ch], dtype=np.int32),
                    {"long_name": "First sample number"},
=======
                    (
                        np.array(self.parser_obj.ping_data_dict["offset"][ch])
                        * np.array(self.parser_obj.ping_data_dict["sample_interval"][ch])
                    ),
                    {
                        "long_name": "Time offset that is subtracted from the timestamp"
                        " of each sample",
                        "units": "s",
                    },
>>>>>>> 4250acf7
                ),
            },
            coords={
                "ping_time": (
                    ["ping_time"],
                    self.parser_obj.ping_time[ch],
                    self._varattrs["beam_coord_default"]["ping_time"],
                ),
                "range_sample": (
                    ["range_sample"],
                    np.arange(range_sample_size),
                    self._varattrs["beam_coord_default"]["range_sample"],
                ),
            },
        )
        return set_time_encodings(ds_common)

    @staticmethod
    def merge_save(ds_combine: List[xr.Dataset], ds_invariant: xr.Dataset) -> xr.Dataset:
        """Merge data from all complex or all power/angle channels"""
        ds_combine = xr.merge(ds_combine)

        ds_combine = xr.merge(
            [ds_invariant, ds_combine], combine_attrs="override"
        )  # override keeps the Dataset attributes
        return set_time_encodings(ds_combine)

    def _attach_vars_to_ds_data(self, ds_data: xr.Dataset, ch: str, rs_size: int) -> xr.Dataset:
        """
        Attaches common variables and the channel dimension.

        Parameters
        ----------
        ds_data : xr.Dataset
            Data set to add variables to
        ch: str
            Channel string associated with variables
        rs_size: int
            The size of the range sample dimension
            i.e. ``range_sample.size``

        Returns
        -------
        ``ds_data`` with the variables added to it.
        """

        ds_common = self._assemble_ds_common(ch, rs_size)

        ds_data = xr.merge([ds_data, ds_common], combine_attrs="override")

        # Attach channel dimension/coordinate
        ds_data = ds_data.expand_dims(
            {"channel": [self.parser_obj.config_datagram["configuration"][ch]["channel_id"]]}
        )
        ds_data["channel"] = ds_data["channel"].assign_attrs(
            **self._varattrs["beam_coord_default"]["channel"]
        )

        return ds_data

    def _get_ds_beam_power_zarr(self, ds_invariant_power: xr.Dataset) -> xr.Dataset:
        """
        Constructs the data set `ds_beam_power` when
        there are zarr variables present.

        Parameters
        ----------
        ds_invariant_power : xr.Dataset
            Dataset for ping-invariant params associated with power

        Returns
        -------
        A Dataset representing `ds_beam_power`.
        """

        # TODO: In the future it would be nice to have a dictionary of
        #  attributes stored in one place for all of the variables.
        #  This would reduce unnecessary code duplication in the
        #  functions below.

        # obtain DataArrays using zarr variables
        zarr_path = self.parsed2zarr_obj.zarr_file_name
        backscatter_r = self._get_power_dataarray(zarr_path)
        angle_athwartship, angle_alongship = self._get_angle_dataarrays(zarr_path)

        # create power related ds using DataArrays created from zarr file
        ds_power = xr.merge([backscatter_r, angle_athwartship, angle_alongship])
        ds_power = set_time_encodings(ds_power)

        # obtain additional variables that need to be added to ds_power
        ds_tmp = []
        for ch in self.sorted_channel["power"]:
            ds_data = self._add_trasmit_pulse_complex(ds_tmp=xr.Dataset(), ch=ch)
            ds_data = set_time_encodings(ds_data)

            ds_data = self._attach_vars_to_ds_data(ds_data, ch, rs_size=ds_power.range_sample.size)
            ds_tmp.append(ds_data)

        ds_tmp = self.merge_save(ds_tmp, ds_invariant_power)

        return xr.merge([ds_tmp, ds_power], combine_attrs="override")

    def _get_ds_complex_zarr(self, ds_invariant_complex: xr.Dataset) -> xr.Dataset:
        """
        Constructs the data set `ds_complex` when
        there are zarr variables present.

        Parameters
        ----------
        ds_invariant_complex : xr.Dataset
            Dataset for ping-invariant params associated with complex data

        Returns
        -------
        A Dataset representing `ds_complex`.
        """

        # TODO: In the future it would be nice to have a dictionary of
        #  attributes stored in one place for all of the variables.
        #  This would reduce unnecessary code duplication in the
        #  functions below.

        # obtain DataArrays using zarr variables
        zarr_path = self.parsed2zarr_obj.zarr_file_name
        backscatter_r, backscatter_i = self._get_complex_dataarrays(zarr_path)

        # create power related ds using DataArrays created from zarr file
        ds_complex = xr.merge([backscatter_r, backscatter_i])
        ds_complex = set_time_encodings(ds_complex)

        # obtain additional variables that need to be added to ds_complex
        ds_tmp = []
        for ch in self.sorted_channel["complex"]:
            ds_data = self._add_trasmit_pulse_complex(ds_tmp=xr.Dataset(), ch=ch)
            ds_data = self._add_freq_start_end_ds(ds_data, ch)

            ds_data = set_time_encodings(ds_data)

            ds_data = self._attach_vars_to_ds_data(
                ds_data, ch, rs_size=ds_complex.range_sample.size
            )
            ds_tmp.append(ds_data)

        ds_tmp = self.merge_save(ds_tmp, ds_invariant_complex)

        return xr.merge([ds_tmp, ds_complex], combine_attrs="override")

    def set_beam(self) -> List[xr.Dataset]:
        """Set the /Sonar/Beam_group1 group."""

        # Assemble ping-invariant beam data variables
        params = [
            "transducer_beam_type",
            "beam_width_alongship",
            "beam_width_athwartship",
            "transducer_alpha_x",
            "transducer_alpha_y",
            "transducer_alpha_z",
            "angle_offset_alongship",
            "angle_offset_athwartship",
            "angle_sensitivity_alongship",
            "angle_sensitivity_athwartship",
            "transducer_offset_x",
            "transducer_offset_y",
            "transducer_offset_z",
            "equivalent_beam_angle",
            "transceiver_software_version",
        ]

        # Assemble dataset for ping-invariant params
        if self.sorted_channel["complex"]:
            ds_invariant_complex = self._assemble_ds_ping_invariant(params, "complex")
        if self.sorted_channel["power"]:
            ds_invariant_power = self._assemble_ds_ping_invariant(params, "power")

        if not self.parsed2zarr_obj.temp_zarr_dir:
            # Assemble dataset for backscatter data and other ping-by-ping data
            ds_complex = []
            ds_power = []
            for ch in self.sorted_channel["all"]:
                if ch in self.sorted_channel["complex"]:
                    ds_data = self._assemble_ds_complex(ch)
                elif ch in self.sorted_channel["power"]:
                    ds_data = self._assemble_ds_power(ch)
                else:  # skip for channels containing no data
                    continue

                ds_data = self._attach_vars_to_ds_data(
                    ds_data, ch, rs_size=ds_data.range_sample.size
                )

                if ch in self.sorted_channel["complex"]:
                    ds_complex.append(ds_data)
                else:
                    ds_power.append(ds_data)

            # Merge and save group:
            #  if both complex and power data exist: complex data in /Sonar/Beam_group1 group
            #   and power data in /Sonar/Beam_group2
            #  if only one type of data exist: data in /Sonar/Beam_group1 group
            ds_beam_power = None
            if len(ds_complex) > 0:
                ds_beam = self.merge_save(ds_complex, ds_invariant_complex)
                if len(ds_power) > 0:
                    ds_beam_power = self.merge_save(ds_power, ds_invariant_power)
            else:
                ds_beam = self.merge_save(ds_power, ds_invariant_power)
        else:
            if self.sorted_channel["power"]:
                ds_power = self._get_ds_beam_power_zarr(ds_invariant_power)
            else:
                ds_power = None

            if self.sorted_channel["complex"]:
                ds_complex = self._get_ds_complex_zarr(ds_invariant_complex)
            else:
                ds_complex = None

            # correctly assign the beam groups
            ds_beam_power = None
            if ds_complex:
                ds_beam = ds_complex
                if ds_power:
                    ds_beam_power = ds_power
            else:
                ds_beam = ds_power

        # Manipulate some Dataset dimensions to adhere to convention
        if isinstance(ds_beam_power, xr.Dataset):
            self.beam_groups_to_convention(
                ds_beam_power,
                self.beam_only_names,
                self.beam_ping_time_names,
                self.ping_time_only_names,
            )

        self.beam_groups_to_convention(
            ds_beam, self.beam_only_names, self.beam_ping_time_names, self.ping_time_only_names
        )

        return [ds_beam, ds_beam_power]

    def set_vendor(self) -> xr.Dataset:
        """Set the Vendor_specific group."""
        config = self.parser_obj.config_datagram["configuration"]

        # Channel-specific parameters
        # exist for all channels:
        #   - sa_correction
        #   - gain (indexed by pulse_length)
        # may not exist for data from earlier EK80 software:
        #   - impedance
        #   - receiver sampling frequency
        #   - transceiver type
        table_params = [
            "transducer_frequency",
            "impedance",  # transceiver impedance (z_er), different from transducer impedance (z_et)
            "rx_sample_frequency",  # receiver sampling frequency
            "transceiver_type",
            "pulse_duration",
            "sa_correction",
            "gain",
        ]

        # grab all variables in table_params
        param_dict = defaultdict(list)
        for ch in self.sorted_channel["all"]:
            v = self.parser_obj.config_datagram["configuration"][ch]
            for p in table_params:
                if p in v:  # only for parameter that exist in configuration dict
                    param_dict[p].append(v[p])

        # make values into numpy arrays
        for p in param_dict.keys():
            param_dict[p] = np.array(param_dict[p])

        # Param size check
        if (
            not param_dict["pulse_duration"].shape
            == param_dict["sa_correction"].shape
            == param_dict["gain"].shape
        ):
            raise ValueError("Narrowband calibration parameters dimension mismatch!")

        ds_table = xr.Dataset(
            {
                "frequency_nominal": (
                    ["channel"],
                    param_dict["transducer_frequency"],
                    {
                        "units": "Hz",
                        "long_name": "Transducer frequency",
                        "valid_min": 0.0,
                        "standard_name": "sound_frequency",
                    },
                ),
                "sa_correction": (
                    ["channel", "pulse_length_bin"],
                    np.array(param_dict["sa_correction"]),
                ),
                "gain_correction": (
                    ["channel", "pulse_length_bin"],
                    np.array(param_dict["gain"]),
                ),
                "pulse_length": (
                    ["channel", "pulse_length_bin"],
                    np.array(param_dict["pulse_duration"]),
                ),
            },
            coords={
                "channel": (
                    ["channel"],
                    self.sorted_channel["all"],
                    self._varattrs["beam_coord_default"]["channel"],
                ),
                "pulse_length_bin": (
                    ["pulse_length_bin"],
                    np.arange(param_dict["pulse_duration"].shape[1]),
                ),
            },
        )

        # Parameters that may or may not exist (due to EK80 software version)
        if "impedance" in param_dict:
            ds_table["impedance_transceiver"] = xr.DataArray(
                param_dict["impedance"],
                dims=["channel"],
                coords={"channel": ds_table["channel"]},
                attrs={
                    "units": "ohm",
                    "long_name": "Transceiver impedance",
                },
            )
        if "rx_sample_frequency" in param_dict:
            ds_table["receiver_sampling_frequency"] = xr.DataArray(
                param_dict["rx_sample_frequency"].astype(float),
                dims=["channel"],
                coords={"channel": ds_table["channel"]},
                attrs={
                    "units": "Hz",
                    "long_name": "Receiver sampling frequency",
                },
            )
        if "transceiver_type" in param_dict:
            ds_table["transceiver_type"] = xr.DataArray(
                param_dict["transceiver_type"],
                dims=["channel"],
                coords={"channel": ds_table["channel"]},
                attrs={
                    "long_name": "Transceiver type",
                },
            )

        # Broadband calibration parameters: use the zero padding approach
        cal_ch_ids = [
            ch for ch in self.sorted_channel["all"] if "calibration" in config[ch]
        ]  # channels with cal params
        ds_cal = []
        for ch_id in cal_ch_ids:
            # TODO: consider using the full_ch_name below in place of channel id (ch_id)
            # full_ch_name = (f"{config[ch]['transceiver_type']} " +
            #                 f"{config[ch]['serial_number']}-" +
            #                 f"{config[ch]['hw_channel_configuration']} " +
            #                 f"{config[ch]['channel_id_short']}")
            cal_params = [
                "gain",
                "impedance",  # transducer impedance (z_et), different from transceiver impedance (z_er)  # noqa
                "phase",
                "beamwidth_alongship",
                "beamwidth_athwartship",
                "angle_offset_alongship",
                "angle_offset_athwartship",
            ]
            param_dict = {}
            for p in cal_params:
                if p in config[ch_id]["calibration"]:  # only for parameters that exist in dict
                    param_dict[p] = (["cal_frequency"], config[ch_id]["calibration"][p])
            ds_ch = xr.Dataset(
                data_vars=param_dict,
                coords={
                    "cal_frequency": (
                        ["cal_frequency"],
                        config[ch_id]["calibration"]["frequency"],
                        {
                            "long_name": "Frequency of calibration parameter",
                            "units": "Hz",
                        },
                    )
                },
            )
            ds_ch = ds_ch.expand_dims({"cal_channel_id": [ch_id]})
            ds_ch["cal_channel_id"].attrs[
                "long_name"
            ] = "ID of channels containing broadband calibration information"
            ds_cal.append(ds_ch)
        ds_cal = xr.merge(ds_cal)

        if "impedance" in ds_cal:
            ds_cal = ds_cal.rename_vars({"impedance": "impedance_transducer"})

        # Save decimation factors and filter coefficients
        # Param map values
        # 1: wide band transceiver (WBT)
        # 2: pulse compression (PC)
        param_map = {1: WIDE_BAND_TRANS, 2: PULSE_COMPRESS}
        coeffs_and_decimation = {
            t: {FILTER_IMAG: [], FILTER_REAL: [], DECIMATION: []} for t in list(param_map.values())
        }

        for ch in self.sorted_channel["all"]:
            fil_coeffs = self.parser_obj.fil_coeffs.get(ch, None)
            fil_df = self.parser_obj.fil_df.get(ch, None)

            if fil_coeffs and fil_df:
                # get filter coefficient values
                for type_num, values in fil_coeffs.items():
                    param = param_map[type_num]
                    coeffs_and_decimation[param][FILTER_IMAG].append(np.imag(values))
                    coeffs_and_decimation[param][FILTER_REAL].append(np.real(values))

                # get decimation factor values
                for type_num, value in fil_df.items():
                    param = param_map[type_num]
                    coeffs_and_decimation[param][DECIMATION].append(value)

        # Assemble everything into a Dataset
        ds = xr.merge([ds_table, ds_cal])

        # Add the coeffs and decimation
        ds = ds.pipe(self._add_filter_params, coeffs_and_decimation)

        # Save the entire config XML in vendor group in case of info loss
        ds["config_xml"] = self.parser_obj.config_datagram["xml"]

        return ds

    @staticmethod
    def _add_filter_params(
        dataset: xr.Dataset, coeffs_and_decimation: Dict[str, Dict[str, List[Union[int, NDArray]]]]
    ) -> xr.Dataset:
        """
        Assembles filter coefficient and decimation factors and add to the dataset

        Parameters
        ----------
        dataset : xr.Dataset
            xarray dataset where the filter coefficient and decimation factors will be added
        coeffs_and_decimation : dict
            dictionary holding the filter coefficient and decimation factors

        Returns
        -------
        xr.Dataset
            The modified dataset with filter coefficient and decimation factors included
        """
        attribute_values = {
            FILTER_IMAG: "filter coefficients (imaginary part)",
            FILTER_REAL: "filter coefficients (real part)",
            DECIMATION: "decimation factor",
            WIDE_BAND_TRANS: "Wideband transceiver",
            PULSE_COMPRESS: "Pulse compression",
        }

        coeffs_xr_data = {}
        for cd_type, values in coeffs_and_decimation.items():
            for key, data in values.items():
                if data:
                    if "filter" in key:
                        attrs = {
                            "long_name": f"{attribute_values[cd_type]} {attribute_values[key]}"
                        }
                        # filter_i and filter_r
                        max_len = np.max([len(a) for a in data])
                        # Pad arrays
                        data = np.asarray(
                            [
                                np.pad(a, (0, max_len - len(a)), "constant", constant_values=np.nan)
                                for a in data
                            ]
                        )
                        dims = ["channel", f"{cd_type}_filter_n"]
                    else:
                        attrs = {
                            "long_name": f"{attribute_values[cd_type]} {attribute_values[DECIMATION]}"  # noqa
                        }
                        dims = ["channel"]
                    # Set the xarray data dictionary
                    coeffs_xr_data[f"{cd_type}_{key}"] = (dims, data, attrs)

        return dataset.assign(coeffs_xr_data)<|MERGE_RESOLUTION|>--- conflicted
+++ resolved
@@ -959,10 +959,6 @@
                 ),
                 "sample_time_offset": (
                     ["ping_time"],
-<<<<<<< HEAD
-                    np.array(self.parser_obj.ping_data_dict["offset"][ch], dtype=np.int32),
-                    {"long_name": "First sample number"},
-=======
                     (
                         np.array(self.parser_obj.ping_data_dict["offset"][ch])
                         * np.array(self.parser_obj.ping_data_dict["sample_interval"][ch])
@@ -972,7 +968,6 @@
                         " of each sample",
                         "units": "s",
                     },
->>>>>>> 4250acf7
                 ),
             },
             coords={
