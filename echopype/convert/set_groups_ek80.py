--- conflicted
+++ resolved
@@ -259,8 +259,7 @@
                         "valid_range": (-180.0, 180.0),
                     },
                 ),
-<<<<<<< HEAD
-                "sentence_type": (["location_time"], msg_type),
+                "sentence_type": (["time1"], msg_type),
                 "drop_keel_offset": (
                     ["time3"],
                     [self.parser_obj.environment["drop_keel_offset"]]
@@ -273,9 +272,6 @@
                     if "drop_keel_offset_is_manual" in self.parser_obj.environment
                     else [np.nan],
                 ),
-=======
-                "sentence_type": (["time1"], msg_type),
->>>>>>> dfe33312
                 "transducer_offset_x": (
                     ["frequency"],
                     [
@@ -346,7 +342,6 @@
                         "standard_name": "time",
                     },
                 ),
-<<<<<<< HEAD
                 "time3": (
                     ["time3"],
                     [self.parser_obj.environment["timestamp"]]
@@ -360,14 +355,9 @@
                         "identical time coordinates from the same datagrams",
                     },
                 ),
-                "location_time": (
-                    ["location_time"],
-                    location_time,
-=======
                 "time1": (
                     ["time1"],
                     time1,
->>>>>>> dfe33312
                     {
                         "axis": "T",
                         "long_name": "Timestamps for NMEA datagrams",
