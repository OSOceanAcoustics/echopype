from collections import defaultdict
from typing import List

import numpy as np
import xarray as xr

from ..utils.coding import set_encodings
from .set_groups_base import SetGroupsBase


class SetGroupsEK80(SetGroupsBase):
    """Class for saving groups to netcdf or zarr from EK80 data files."""

    # The sets beam_only_names, ping_time_only_names, and
    # beam_ping_time_names are used in set_groups_base and
    # in converting from v0.5.x to v0.6.0. The values within
    # these sets are applied to all Sonar/Beam_groupX groups.

    # Variables that need only the beam dimension added to them.
    beam_only_names = {
        "backscatter_r",
        "backscatter_i",
        "angle_athwartship",
        "angle_alongship",
        "frequency_start",
        "frequency_end",
    }

    # Variables that need only the ping_time dimension added to them.
    ping_time_only_names = {"beam_type"}

    # Variables that need beam and ping_time dimensions added to them.
    beam_ping_time_names = {
        "beam_direction_x",
        "beam_direction_y",
        "beam_direction_z",
        "angle_offset_alongship",
        "angle_offset_athwartship",
        "angle_sensitivity_alongship",
        "angle_sensitivity_athwartship",
        "equivalent_beam_angle",
        "beamwidth_twoway_alongship",
        "beamwidth_twoway_athwartship",
    }

    beamgroups_possible = [
        {
            "name": "Beam_group1",
            "descr": "contains complex backscatter data and other beam or channel-specific data.",  # noqa
        },
        {
            "name": "Beam_group2",
            "descr": (
                "contains backscatter power (uncalibrated) and other beam or channel-specific data,"  # noqa
                " including split-beam angle data when they exist."
            ),
        },
    ]

    def __init__(self, *args, **kwargs):
        super().__init__(*args, **kwargs)

    def set_env(self, env_only=False) -> xr.Dataset:
        """Set the Environment group."""
        # If only saving environment group,
        # there is no ping_time so use timestamp of environment datagram
        if env_only:
            ping_time = self.parser_obj.environment["timestamp"]
        else:
            ping_time = list(self.parser_obj.ping_time.values())[0][0]
        # Select the first available ping_time
        ping_time = np.array([ping_time.astype("datetime64[ns]")])

        # Collect variables
        dict_env = dict()
        for k, v in self.parser_obj.environment.items():
            if k in ["temperature", "depth", "acidity", "salinity", "sound_speed"]:
                dict_env[k] = (["ping_time"], [v])

        # Rename to conform with those defined in convention
        if "sound_speed" in dict_env:
            dict_env["sound_speed_indicative"] = dict_env.pop("sound_speed")
        for k in [
            "sound_absorption",
            "absorption",
        ]:  # add possible variation until having example
            if k in dict_env:
                dict_env["absorption_indicative"] = dict_env.pop(k)

        if "sound_velocity_profile" in self.parser_obj.environment:
            dict_env["sound_velocity_profile"] = (
                ["environment_time", "sound_velocity_profile_depth"],
                [self.parser_obj.environment["sound_velocity_profile"][1::2]],
                {
                    "long_name": "sound velocity profile",
                    "standard_name": "speed_of_sound_in_sea_water",
                    "units": "m/s",
                    "valid_min": 0.0,
                    "comment": "parsed from raw data files as (depth, sound_speed) value pairs",
                },
            )

        vars = ["sound_velocity_source", "transducer_name", "transducer_sound_speed"]
        for var_name in vars:
            if var_name in self.parser_obj.environment:
                dict_env[var_name] = (
                    ["environment_time"],
                    [self.parser_obj.environment[var_name]],
                )

        ds = xr.Dataset(
            dict_env,
            coords={
                "ping_time": (
                    ["ping_time"],
                    ping_time,
                    {
                        "axis": "T",
                        "long_name": "Timestamp of each ping",
                        "standard_name": "time",
                    },
                ),
                "environment_time": (
                    ["environment_time"],
                    [self.parser_obj.environment["timestamp"]]
                    if "timestamp" in self.parser_obj.environment
                    else np.datetime64("NaT"),
                    {
                        "axis": "T",
                        "long_name": "Timestamps for Environment XML datagrams",
                        "standard_name": "time",
                        "comment": "Platform.time3 and Environment.environment_time are "
                        "identical time coordinates from the same datagrams",
                    },
                ),
                "sound_velocity_profile_depth": (
                    ["sound_velocity_profile_depth"],
                    self.parser_obj.environment["sound_velocity_profile"][::2]
                    if "sound_velocity_profile" in self.parser_obj.environment
                    else [],
                    {
                        "standard_name": "depth",
                        "units": "m",
                        "axis": "Z",
                        "positive": "down",
                        "valid_min": 0.0,
                    },
                ),
            },
        )
        return set_encodings(ds)

    def set_sonar(self, beam_group_count=1) -> xr.Dataset:
        # Collect unique variables
        params = [
            "transducer_frequency",
            "serial_number",
            "transducer_name",
            "application_name",
            "application_version",
            "channel_id_short",
        ]
        var = defaultdict(list)
        for ch_id, data in self.parser_obj.config_datagram["configuration"].items():
            for param in params:
                var[param].append(data[param])

        # Create dataset
        # Add beam_group and beam_group_descr variables sharing a common dimension
        # (beam_group), using the information from self._beamgroups
        self._beamgroups = self.beamgroups_possible[:beam_group_count]
        beam_groups_vars, beam_groups_coord = self._beam_groups_vars()

        sonar_vars = {
            "frequency_nominal": (
                ["channel"],
                var["transducer_frequency"],
                {"units": "Hz", "long_name": "Transducer frequency", "valid_min": 0.0},
            ),
            "serial_number": (["channel"], var["serial_number"]),
            "sonar_model": (["channel"], var["transducer_name"]),
            "sonar_serial_number": (["channel"], var["channel_id_short"]),
            "sonar_software_name": (
                ["channel"],
                var["application_name"],
            ),  # identical for all channels
            "sonar_software_version": (
                ["channel"],
                var["application_version"],
            ),  # identical for all channels
        }
        ds = xr.Dataset(
            {**sonar_vars, **beam_groups_vars},
<<<<<<< HEAD
            coords={"frequency": (var["transducer_frequency"]), **beam_groups_coord},
            attrs={
                "sonar_manufacturer": "Simrad",
                "sonar_type": "echosounder",
=======
            coords={
                "channel": (
                    ["channel"],
                    list(self.parser_obj.config_datagram["configuration"].keys()),
                    self._varattrs["beam_coord_default"]["channel"],
                )
>>>>>>> 3544fb92
            },
            attrs={"sonar_manufacturer": "Simrad", "sonar_type": "echosounder"},
        )

        return ds

    def set_platform(self) -> xr.Dataset:
        """Set the Platform group."""

        ch_ids = list(self.parser_obj.config_datagram["configuration"].keys())
        freq = np.array(
            [
                self.parser_obj.config_datagram["configuration"][ch]["transducer_frequency"]
                for ch in ch_ids
            ]
        )

        # Collect variables
        if self.ui_param["water_level"] is not None:
            water_level = self.ui_param["water_level"]
        elif "water_level_draft" in self.parser_obj.environment:
            water_level = self.parser_obj.environment["water_level_draft"]
        else:
            water_level = np.nan
            print("WARNING: The water_level_draft was not in the file. " "Value set to NaN.")

        time1, msg_type, lat, lon = self._parse_NMEA()
        time2 = self.parser_obj.mru.get("timestamp", None)
        time2 = np.array(time2) if time2 is not None else [np.nan]

        # Assemble variables into a dataset: variables filled with nan if do not exist
        ds = xr.Dataset(
            {
                "frequency_nominal": (
                    ["channel"],
                    freq,
                    {"units": "Hz", "long_name": "Transducer frequency", "valid_min": 0.0},
                ),
                "pitch": (
                    ["time2"],
                    np.array(self.parser_obj.mru.get("pitch", [np.nan])),
                    {
                        "long_name": "Platform pitch",
                        "standard_name": "platform_pitch_angle",
                        "units": "arc_degree",
                        "valid_range": (-90.0, 90.0),
                    },
                ),
                "roll": (
                    ["time2"],
                    np.array(self.parser_obj.mru.get("roll", [np.nan])),
                    {
                        "long_name": "Platform roll",
                        "standard_name": "platform_roll_angle",
                        "units": "arc_degree",
                        "valid_range": (-90.0, 90.0),
                    },
                ),
                "vertical_offset": (
                    ["time2"],
                    np.array(self.parser_obj.mru.get("heave", [np.nan])),
                    self._varattrs["platform_var_default"]["vertical_offset"],
                ),
                "latitude": (
                    ["time1"],
                    lat,
                    {
                        "long_name": "Platform latitude",
                        "standard_name": "latitude",
                        "units": "degrees_north",
                        "valid_range": (-90.0, 90.0),
                    },
                ),
                "longitude": (
                    ["time1"],
                    lon,
                    {
                        "long_name": "Platform longitude",
                        "standard_name": "longitude",
                        "units": "degrees_east",
                        "valid_range": (-180.0, 180.0),
                    },
                ),
                "sentence_type": (["time1"], msg_type),
                "drop_keel_offset": (
                    ["time3"],
                    [self.parser_obj.environment["drop_keel_offset"]]
                    if hasattr(self.parser_obj.environment, "drop_keel_offset")
                    else [np.nan],
                ),
                "drop_keel_offset_is_manual": (
                    ["time3"],
                    [self.parser_obj.environment["drop_keel_offset_is_manual"]]
                    if "drop_keel_offset_is_manual" in self.parser_obj.environment
                    else [np.nan],
                ),
                "transducer_offset_x": (
                    ["channel"],
                    [
                        self.parser_obj.config_datagram["configuration"][ch].get(
                            "transducer_offset_x", np.nan
                        )
                        for ch in ch_ids
                    ],
                    self._varattrs["platform_var_default"]["transducer_offset_x"],
                ),
                "transducer_offset_y": (
                    ["channel"],
                    [
                        self.parser_obj.config_datagram["configuration"][ch].get(
                            "transducer_offset_y", np.nan
                        )
                        for ch in ch_ids
                    ],
                    self._varattrs["platform_var_default"]["transducer_offset_y"],
                ),
                "transducer_offset_z": (
                    ["channel"],
                    [
                        self.parser_obj.config_datagram["configuration"][ch].get(
                            "transducer_offset_z", np.nan
                        )
                        for ch in ch_ids
                    ],
                    self._varattrs["platform_var_default"]["transducer_offset_z"],
                ),
                "water_level": (
                    ["time3"],
                    [water_level],
                    {
                        "long_name": "z-axis distance from the platform coordinate system "
                        "origin to the sonar transducer",
                        "units": "m",
                    },
                ),
                "water_level_draft_is_manual": (
                    ["time3"],
                    [self.parser_obj.environment["water_level_draft_is_manual"]]
                    if "water_level_draft_is_manual" in self.parser_obj.environment
                    else [np.nan],
                ),
                **{
                    var: ([], np.nan, self._varattrs["platform_var_default"][var])
                    for var in [
                        "MRU_offset_x",
                        "MRU_offset_y",
                        "MRU_offset_z",
                        "MRU_rotation_x",
                        "MRU_rotation_y",
                        "MRU_rotation_z",
                        "position_offset_x",
                        "position_offset_y",
                        "position_offset_z",
                    ]
                },
            },
            coords={
                "channel": (["channel"], ch_ids, self._varattrs["beam_coord_default"]["channel"]),
                "time2": (
                    ["time2"],
                    time2,
                    {
                        "axis": "T",
                        "long_name": "Timestamps for MRU datagrams",
                        "standard_name": "time",
                    },
                ),
                "time3": (
                    ["time3"],
                    [self.parser_obj.environment["timestamp"]]
                    if "timestamp" in self.parser_obj.environment
                    else np.datetime64("NaT"),
                    {
                        "axis": "T",
                        "long_name": "Timestamps for Environment XML datagrams",
                        "standard_name": "time",
                        "comment": "Platform.time3 and Environment.environment_time are "
                        "identical time coordinates from the same datagrams",
                    },
                ),
                "time1": (
                    ["time1"],
                    time1,
                    {
                        "axis": "T",
                        "long_name": "Timestamps for NMEA datagrams",
                        "standard_name": "time",
                    },
                ),
            },
            attrs={
                "platform_code_ICES": self.ui_param["platform_code_ICES"],
                "platform_name": self.ui_param["platform_name"],
                "platform_type": self.ui_param["platform_type"],
                # TODO: check what this 'drop_keel_offset' is
            },
        )
        return set_encodings(ds)

    def _assemble_ds_ping_invariant(self, params, data_type):
        """Assemble dataset for ping-invariant params in the /Sonar/Beam_group1 group.

        Parameters
        ----------
        data_type : str
            'complex' or 'power'
        params : dict
            beam parameters that do not change across ping
        """
        ch_ids = self.parser_obj.ch_ids[data_type]
        freq = np.array(
            [
                self.parser_obj.config_datagram["configuration"][ch]["transducer_frequency"]
                for ch in ch_ids
            ]
        )
        beam_params = defaultdict()
        for param in params:
            beam_params[param] = [
                self.parser_obj.config_datagram["configuration"][ch].get(param, np.nan)
                for ch in ch_ids
            ]
        ds = xr.Dataset(
            {
                "frequency_nominal": (
                    ["channel"],
                    freq,
                    {"units": "Hz", "long_name": "Transducer frequency", "valid_min": 0.0},
                ),
                "beam_type": (["channel"], beam_params["transducer_beam_type"]),
                "beamwidth_twoway_alongship": (
                    ["channel"],
                    beam_params["beam_width_alongship"],
                    {
                        "long_name": "Half power two-way beam width along "
                        "alongship axis of beam",
                        "units": "arc_degree",
                        "valid_range": (0.0, 360.0),
                    },
                ),
                "beamwidth_twoway_athwartship": (
                    ["channel"],
                    beam_params["beam_width_athwartship"],
                    {
                        "long_name": "Half power two-way beam width along "
                        "athwartship axis of beam",
                        "units": "arc_degree",
                        "valid_range": (0.0, 360.0),
                    },
                ),
                "beam_direction_x": (
                    ["channel"],
                    beam_params["transducer_alpha_x"],
                    {
                        "long_name": "x-component of the vector that gives the pointing "
                        "direction of the beam, in sonar beam coordinate "
                        "system",
                        "units": "1",
                        "valid_range": (-1.0, 1.0),
                    },
                ),
                "beam_direction_y": (
                    ["channel"],
                    beam_params["transducer_alpha_y"],
                    {
                        "long_name": "y-component of the vector that gives the pointing "
                        "direction of the beam, in sonar beam coordinate "
                        "system",
                        "units": "1",
                        "valid_range": (-1.0, 1.0),
                    },
                ),
                "beam_direction_z": (
                    ["channel"],
                    beam_params["transducer_alpha_z"],
                    {
                        "long_name": "z-component of the vector that gives the pointing "
                        "direction of the beam, in sonar beam coordinate "
                        "system",
                        "units": "1",
                        "valid_range": (-1.0, 1.0),
                    },
                ),
                "angle_offset_alongship": (
                    ["channel"],
                    beam_params["angle_offset_alongship"],
                    {"long_name": "electrical alongship angle of the transducer"},
                ),
                "angle_offset_athwartship": (
                    ["channel"],
                    beam_params["angle_offset_athwartship"],
                    {"long_name": "electrical athwartship angle of the transducer"},
                ),
                "angle_sensitivity_alongship": (
                    ["channel"],
                    beam_params["angle_sensitivity_alongship"],
                    {"long_name": "alongship sensitivity of the transducer"},
                ),
                "angle_sensitivity_athwartship": (
                    ["channel"],
                    beam_params["angle_sensitivity_athwartship"],
                    {"long_name": "athwartship sensitivity of the transducer"},
                ),
                "equivalent_beam_angle": (
                    ["channel"],
                    beam_params["equivalent_beam_angle"],
                    {
                        "long_name": "Equivalent beam angle",
                        "units": "sr",
                        "valid_range": (0.0, 4 * np.pi),
                    },
                ),
                "transceiver_software_version": (
                    ["channel"],
                    beam_params["transceiver_software_version"],
                ),
            },
            coords={
                "channel": (["channel"], ch_ids, self._varattrs["beam_coord_default"]["channel"]),
            },
            attrs={"beam_mode": "vertical", "conversion_equation_t": "type_3"},
        )

        return ds

    def _assemble_ds_complex(self, ch):
        num_transducer_sectors = np.unique(
            np.array(self.parser_obj.ping_data_dict["n_complex"][ch])
        )
        if num_transducer_sectors.size > 1:  # this is not supposed to happen
            raise ValueError("Transducer sector number changes in the middle of the file!")
        else:
            num_transducer_sectors = num_transducer_sectors[0]

        data_shape = self.parser_obj.ping_data_dict["complex"][ch].shape
        data_shape = (
            data_shape[0],
            int(data_shape[1] / num_transducer_sectors),
            num_transducer_sectors,
        )
        data = self.parser_obj.ping_data_dict["complex"][ch].reshape(data_shape)

        ds_tmp = xr.Dataset(
            {
                "backscatter_r": (
                    ["ping_time", "range_sample", "beam"],
                    np.real(data),
                    {"long_name": "Real part of backscatter power", "units": "V"},
                ),
                "backscatter_i": (
                    ["ping_time", "range_sample", "beam"],
                    np.imag(data),
                    {"long_name": "Imaginary part of backscatter power", "units": "V"},
                ),
            },
            coords={
                "ping_time": (
                    ["ping_time"],
                    self.parser_obj.ping_time[ch],
                    self._varattrs["beam_coord_default"]["ping_time"],
                ),
                "range_sample": (
                    ["range_sample"],
                    np.arange(data_shape[1]),
                    self._varattrs["beam_coord_default"]["range_sample"],
                ),
                "beam": (
                    ["beam"],
                    np.arange(start=1, stop=num_transducer_sectors + 1).astype(str),
                    self._varattrs["beam_coord_default"]["beam"],
                ),
            },
        )

        # CW data encoded as complex samples do NOT have frequency_start and frequency_end
        # TODO: use PulseForm instead of checking for the existence
        #   of FrequencyStart and FrequencyEnd
        if (
            "frequency_start" in self.parser_obj.ping_data_dict.keys()
            and self.parser_obj.ping_data_dict["frequency_start"][ch]
        ):
            ds_f_start_end = xr.Dataset(
                {
                    "frequency_start": (
                        ["ping_time"],
                        np.array(
                            self.parser_obj.ping_data_dict["frequency_start"][ch],
                            dtype=int,
                        ),
                        {
                            "long_name": "Starting frequency of the transducer",
                            "units": "Hz",
                        },
                    ),
                    "frequency_end": (
                        ["ping_time"],
                        np.array(
                            self.parser_obj.ping_data_dict["frequency_end"][ch],
                            dtype=int,
                        ),
                        {
                            "long_name": "Ending frequency of the transducer",
                            "units": "Hz",
                        },
                    ),
                },
                coords={
                    "ping_time": (
                        ["ping_time"],
                        self.parser_obj.ping_time[ch],
                        {
                            "axis": "T",
                            "long_name": "Timestamp of each ping",
                            "standard_name": "time",
                        },
                    ),
                },
            )
            ds_tmp = xr.merge(
                [ds_tmp, ds_f_start_end], combine_attrs="override"
            )  # override keeps the Dataset attributes

        return set_encodings(ds_tmp)

    def _assemble_ds_power(self, ch):
        data_shape = self.parser_obj.ping_data_dict["power"][ch].shape
        ds_tmp = xr.Dataset(
            {
                "backscatter_r": (
                    ["ping_time", "range_sample"],
                    self.parser_obj.ping_data_dict["power"][ch],
                    {"long_name": "Backscattering power", "units": "dB"},
                ),
            },
            coords={
                "ping_time": (
                    ["ping_time"],
                    self.parser_obj.ping_time[ch],
                    self._varattrs["beam_coord_default"]["ping_time"],
                ),
                "range_sample": (
                    ["range_sample"],
                    np.arange(data_shape[1]),
                    self._varattrs["beam_coord_default"]["range_sample"],
                ),
            },
        )

        # If angle data exist
        if ch in self.parser_obj.ch_ids["angle"]:
            ds_tmp = ds_tmp.assign(
                {
                    "angle_athwartship": (
                        ["ping_time", "range_sample"],
                        self.parser_obj.ping_data_dict["angle"][ch][:, :, 0],
                        {"long_name": "electrical athwartship angle"},
                    ),
                    "angle_alongship": (
                        ["ping_time", "range_sample"],
                        self.parser_obj.ping_data_dict["angle"][ch][:, :, 1],
                        {"long_name": "electrical alongship angle"},
                    ),
                }
            )

        return set_encodings(ds_tmp)

    def _assemble_ds_common(self, ch, range_sample_size):
        """Variables common to complex and power/angle data."""
        # pulse duration may have different names
        if "pulse_length" in self.parser_obj.ping_data_dict:
            pulse_length = np.array(
                self.parser_obj.ping_data_dict["pulse_length"][ch], dtype="float32"
            )
        else:
            pulse_length = np.array(
                self.parser_obj.ping_data_dict["pulse_duration"][ch], dtype="float32"
            )

        ds_common = xr.Dataset(
            {
                "sample_interval": (
                    ["ping_time"],
                    self.parser_obj.ping_data_dict["sample_interval"][ch],
                    {
                        "long_name": "Interval between recorded raw data samples",
                        "units": "s",
                        "valid_min": 0.0,
                    },
                ),
                "transmit_power": (
                    ["ping_time"],
                    self.parser_obj.ping_data_dict["transmit_power"][ch],
                    {
                        "long_name": "Nominal transmit power",
                        "units": "W",
                        "valid_min": 0.0,
                    },
                ),
                "transmit_duration_nominal": (
                    ["ping_time"],
                    pulse_length,
                    {
                        "long_name": "Nominal bandwidth of transmitted pulse",
                        "units": "s",
                        "valid_min": 0.0,
                    },
                ),
                "slope": (
                    ["ping_time"],
                    self.parser_obj.ping_data_dict["slope"][ch],
                ),
            },
            coords={
                "ping_time": (
                    ["ping_time"],
                    self.parser_obj.ping_time[ch],
                    self._varattrs["beam_coord_default"]["ping_time"],
                ),
                "range_sample": (
                    ["range_sample"],
                    np.arange(range_sample_size),
                    self._varattrs["beam_coord_default"]["range_sample"],
                ),
            },
        )
        return set_encodings(ds_common)

    def set_beam(self) -> List[xr.Dataset]:
        """Set the /Sonar/Beam_group1 group."""

        def merge_save(ds_combine, ds_type, group_name):
            """Merge data from all complex or all power/angle channels"""
            ds_combine = xr.merge(ds_combine)
            if ds_type == "complex":
                ds_combine = xr.merge(
                    [ds_invariant_complex, ds_combine], combine_attrs="override"
                )  # override keeps the Dataset attributes
            else:
                ds_combine = xr.merge(
                    [ds_invariant_power, ds_combine], combine_attrs="override"
                )  # override keeps the Dataset attributes
            return set_encodings(ds_combine)
            # # Save to file
            # io.save_file(ds_combine.chunk({'range_sample': DEFAULT_CHUNK_SIZE['range_sample'],
            #                                'ping_time': DEFAULT_CHUNK_SIZE['ping_time']}),
            #              path=self.output_path, mode='a', engine=self.engine,
            #              group=group_name, compression_settings=self.compression_settings)

        # Assemble ping-invariant beam data variables
        params = [
            "transducer_beam_type",
            "beam_width_alongship",
            "beam_width_athwartship",
            "transducer_alpha_x",
            "transducer_alpha_y",
            "transducer_alpha_z",
            "angle_offset_alongship",
            "angle_offset_athwartship",
            "angle_sensitivity_alongship",
            "angle_sensitivity_athwartship",
            "transducer_offset_x",
            "transducer_offset_y",
            "transducer_offset_z",
            "equivalent_beam_angle",
            "transceiver_software_version",
        ]

        # Assemble dataset for ping-invariant params
        if self.parser_obj.ch_ids["complex"]:
            ds_invariant_complex = self._assemble_ds_ping_invariant(params, "complex")
        if self.parser_obj.ch_ids["power"]:
            ds_invariant_power = self._assemble_ds_ping_invariant(params, "power")

        # Assemble dataset for backscatter data and other ping-by-ping data
        ds_complex = []
        ds_power = []
        for ch in self.parser_obj.config_datagram["configuration"].keys():
            if ch in self.parser_obj.ch_ids["complex"]:
                ds_data = self._assemble_ds_complex(ch)
            elif ch in self.parser_obj.ch_ids["power"]:
                ds_data = self._assemble_ds_power(ch)
            else:  # skip for channels containing no data
                continue
            ds_common = self._assemble_ds_common(ch, ds_data.range_sample.size)
            ds_data = xr.merge(
                [ds_data, ds_common], combine_attrs="override"
            )  # override keeps the Dataset attributes
            # Attach channel dimension/coordinate
            ds_data = ds_data.expand_dims(
                {"channel": [self.parser_obj.config_datagram["configuration"][ch]["channel_id"]]}
            )
            ds_data["channel"] = ds_data["channel"].assign_attrs(
                **self._varattrs["beam_coord_default"]["channel"]
            )
            if ch in self.parser_obj.ch_ids["complex"]:
                ds_complex.append(ds_data)
            else:
                ds_power.append(ds_data)

        # Merge and save group:
        #  if both complex and power data exist: complex data in /Sonar/Beam_group1 group
        #   and power data in /Sonar/Beam_group2
        #  if only one type of data exist: data in /Sonar/Beam_group1 group
        ds_beam_power = None
        if len(ds_complex) > 0:
            ds_beam = merge_save(ds_complex, "complex", group_name="/Sonar/Beam_group1")
            if len(ds_power) > 0:
                ds_beam_power = merge_save(ds_power, "power", group_name="/Sonar/Beam_group2")
        else:
            ds_beam = merge_save(ds_power, "power", group_name="/Sonar/Beam_group1")

        # Manipulate some Dataset dimensions to adhere to convention
        if isinstance(ds_beam_power, xr.Dataset):
            self.beamgroups_to_convention(
                ds_beam_power,
                self.beam_only_names,
                self.beam_ping_time_names,
                self.ping_time_only_names,
            )

        self.beamgroups_to_convention(
            ds_beam, self.beam_only_names, self.beam_ping_time_names, self.ping_time_only_names
        )

        return [ds_beam, ds_beam_power]

    def set_vendor(self) -> xr.Dataset:
        """Set the Vendor-specific group."""
        config = self.parser_obj.config_datagram["configuration"]
        channels = list(self.parser_obj.config_datagram["configuration"].keys())

        # Table for sa_correction and gain indexed by pulse_length (exist for all channels)
        table_params = [
            "transducer_frequency",
            "pulse_duration",
            "sa_correction",
            "gain",
        ]
        param_dict = defaultdict(list)
        for k, v in config.items():
            for p in table_params:
                param_dict[p].append(v[p])
        for p in param_dict.keys():
            param_dict[p] = np.array(param_dict[p])

        # Param size check
        if (
            not param_dict["pulse_duration"].shape
            == param_dict["sa_correction"].shape
            == param_dict["gain"].shape
        ):
            raise ValueError("Narrowband calibration parameters dimension mismatch!")

        ds_table = xr.Dataset(
            {
                "frequency_nominal": (
                    ["channel"],
                    param_dict["transducer_frequency"],
                    {"units": "Hz", "long_name": "Transducer frequency", "valid_min": 0.0},
                ),
                "sa_correction": (
                    ["channel", "pulse_length_bin"],
                    np.array(param_dict["sa_correction"]),
                ),
                "gain_correction": (
                    ["channel", "pulse_length_bin"],
                    np.array(param_dict["gain"]),
                ),
                "pulse_length": (
                    ["channel", "pulse_length_bin"],
                    np.array(param_dict["pulse_duration"]),
                ),
            },
            coords={
                "channel": (["channel"], channels, self._varattrs["beam_coord_default"]["channel"]),
                "pulse_length_bin": (
                    ["pulse_length_bin"],
                    np.arange(param_dict["pulse_duration"].shape[1]),
                ),
            },
        )

        # Broadband calibration parameters: use the zero padding approach
        cal_ch_ids = [
            ch for ch in config.keys() if "calibration" in config[ch]
        ]  # channels with cal params
        ds_cal = []
        for ch_id in cal_ch_ids:
            # TODO: consider using the full_ch_name below in place of channel id (ch_id)
            # full_ch_name = (f"{config[ch]['transceiver_type']} " +
            #                 f"{config[ch]['serial_number']}-" +
            #                 f"{config[ch]['hw_channel_configuration']} " +
            #                 f"{config[ch]['channel_id_short']}")
            cal_params = [
                "gain",
                "impedance",
                "phase",
                "beamwidth_alongship",
                "beamwidth_athwartship",
                "angle_offset_alongship",
                "angle_offset_athwartship",
            ]
            param_dict = {}
            for p in cal_params:
                param_dict[p] = (["cal_frequency"], config[ch_id]["calibration"][p])
            ds_ch = xr.Dataset(
                data_vars=param_dict,
                coords={
                    "cal_frequency": (
                        ["cal_frequency"],
                        config[ch_id]["calibration"]["frequency"],
                        {
                            "long_name": "Frequency of calibration parameter",
                            "units": "Hz",
                        },
                    )
                },
            )
            ds_ch = ds_ch.expand_dims({"cal_channel_id": [ch_id]})
            ds_ch["cal_channel_id"].attrs[
                "long_name"
            ] = "ID of channels containing broadband calibration information"
            ds_cal.append(ds_ch)
        ds_cal = xr.merge(ds_cal)

        #  Save decimation factors and filter coefficients
        coeffs = dict()
        decimation_factors = dict()
        for ch in channels:
            # filter coeffs and decimation factor for wide band transceiver (WBT)
            coeffs[f"{ch} WBT filter"] = self.parser_obj.fil_coeffs[ch][1]
            decimation_factors[f"{ch} WBT decimation"] = self.parser_obj.fil_df[ch][1]
            # filter coeffs and decimation factor for pulse compression (PC)
            coeffs[f"{ch} PC filter"] = self.parser_obj.fil_coeffs[ch][2]
            decimation_factors[f"{ch} PC decimation"] = self.parser_obj.fil_df[ch][2]

        # Assemble everything into a Dataset
        ds = xr.merge([ds_table, ds_cal])

        # Save filter coefficients as real and imaginary parts as attributes
        for k, v in coeffs.items():
            ds.attrs[k + "_r"] = np.real(v)
            ds.attrs[k + "_i"] = np.imag(v)

        # Save decimation factors as attributes
        for k, v in decimation_factors.items():
            ds.attrs[k] = v

        # Save the entire config XML in vendor group in case of info loss
        ds.attrs["config_xml"] = self.parser_obj.config_datagram["xml"]

        return ds<|MERGE_RESOLUTION|>--- conflicted
+++ resolved
@@ -191,19 +191,12 @@
         }
         ds = xr.Dataset(
             {**sonar_vars, **beam_groups_vars},
-<<<<<<< HEAD
-            coords={"frequency": (var["transducer_frequency"]), **beam_groups_coord},
-            attrs={
-                "sonar_manufacturer": "Simrad",
-                "sonar_type": "echosounder",
-=======
             coords={
                 "channel": (
                     ["channel"],
                     list(self.parser_obj.config_datagram["configuration"].keys()),
                     self._varattrs["beam_coord_default"]["channel"],
                 )
->>>>>>> 3544fb92
             },
             attrs={"sonar_manufacturer": "Simrad", "sonar_type": "echosounder"},
         )
