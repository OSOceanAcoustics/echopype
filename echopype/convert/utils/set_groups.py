--- conflicted
+++ resolved
@@ -20,28 +20,18 @@
     compress: bool
         Whether or not to compress the backscatter data
 
-<<<<<<< HEAD
     Returns
     -------
         Returns a specialized SetGroups object depending on
         the type of echosounder
     """
 
-    # Returns specific SetGroup object
+    # Returns specific EchoData object
     if echo_type == "EK60":
         return SetGroupsEK60(file_path, compress)
+    elif echo_type == "EK80":
+        return SetGroupsEK80(file_path)
     elif echo_type == "AZFP":
         return SetGroupsAZFP(file_path, compress)
     else:
-        raise ValueError("Unsupported file type")
-=======
-        # Returns specific EchoData object
-        if echo_type == "EK60":
-            return SetGroupsEK60(file_path, compress)
-        elif echo_type == "EK80":
-            return SetGroupsEK80(file_path)
-        elif echo_type == "AZFP":
-            return SetGroupsAZFP(file_path, compress)
-        else:
-            raise ValueError("Unsupported file type")
->>>>>>> cbff85be
+        raise ValueError("Unsupported file type")