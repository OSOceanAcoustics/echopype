--- conflicted
+++ resolved
@@ -52,14 +52,6 @@
 variable_and_varattributes:
   # Convention-based global, coordinate and variable attributes
   beam_coord_default:
-<<<<<<< HEAD
-    frequency:
-      long_name: Transducer frequency
-      standard_name: sound_frequency
-      units: Hz
-      valid_min: 0.0
-=======
->>>>>>> 38c3de4e
     channel:
       long_name: Vendor channel ID
     ping_time:
