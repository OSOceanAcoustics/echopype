--- conflicted
+++ resolved
@@ -1,11 +1,8 @@
-<<<<<<< HEAD
 from importlib.resources import files
-=======
->>>>>>> fd2d966f
 from typing import Optional
 
 import yaml
-from importlib_resources import files
+from importlib.resources import files
 
 from .. import convention
 
