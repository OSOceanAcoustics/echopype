import datetime
import uuid
import warnings
from html import escape
from pathlib import Path
from typing import TYPE_CHECKING, Dict, Optional

import fsspec
import numpy as np
import xarray as xr
from zarr.errors import GroupNotFoundError, PathNotFoundError

if TYPE_CHECKING:
    from ..core import EngineHint, FileFormatHint, PathHint, SonarModelsHint

<<<<<<< HEAD
from .convention import sonarnetcdf_1
=======
from ..calibrate.calibrate_base import EnvParams
>>>>>>> 8c7eda21
from ..utils.coding import set_encodings
from ..utils.io import check_file_existence, sanitize_file_path
from ..utils.repr import HtmlTemplate
from ..utils.uwa import calc_sound_speed

XARRAY_ENGINE_MAP: Dict["FileFormatHint", "EngineHint"] = {
    ".nc": "netcdf4",
    ".zarr": "zarr",
}

TVG_CORRECTION_FACTOR = {
    "EK60": 2,
    "EK80": 0,
}

_varattrs = sonarnetcdf_1.conv.yaml_dict["variable_and_varattributes"]
DEFAULT_PLATFORM_COORD_ATTRS = _varattrs["platform_coord_default"]


class EchoData:
    """Echo data model class for handling raw converted data,
    including multiple files associated with the same data set.
    """

    group_map = sonarnetcdf_1.conv.yaml_dict["groups"]

    def __init__(
        self,
        converted_raw_path: Optional["PathHint"] = None,
        storage_options: Dict[str, str] = None,
        source_file: Optional["PathHint"] = None,
        xml_path: "PathHint" = None,
        sonar_model: "SonarModelsHint" = None,
        open_kwargs: Dict[str, str] = None,
    ):

        # TODO: consider if should open datasets in init
        #  or within each function call when echodata is used. Need to benchmark.

        self.storage_options: Dict[str, str] = (
            storage_options if storage_options is not None else {}
        )
        self.open_kwargs: Dict[str, str] = (
            open_kwargs if open_kwargs is not None else {}
        )
        self.source_file: Optional["PathHint"] = source_file
        self.xml_path: Optional["PathHint"] = xml_path
        self.sonar_model: Optional["SonarModelsHint"] = sonar_model
        self.converted_raw_path: Optional["PathHint"] = None

        self.__setup_groups()
        self.__read_converted(converted_raw_path)

    def __repr__(self) -> str:
        """Make string representation of InferenceData object."""
        existing_groups = [
            f"{group}: ({self.group_map[group]['name']}) {self.group_map[group]['description']}"  # noqa
            for group in self.group_map.keys()
            if isinstance(getattr(self, group), xr.Dataset)
        ]
        fpath = "Internal Memory"
        if self.converted_raw_path:
            fpath = self.converted_raw_path
        msg = "EchoData: standardized raw data from {file_path}\n  > {options}".format(
            options="\n  > ".join(existing_groups),
            file_path=fpath,
        )
        return msg

    def _repr_html_(self) -> str:
        """Make html representation of InferenceData object."""
        try:
            from xarray.core.options import OPTIONS

            display_style = OPTIONS["display_style"]
            if display_style == "text":
                html_repr = f"<pre>{escape(repr(self))}</pre>"
            else:
                xr_collections = []
                for group in self.group_map.keys():
                    if isinstance(getattr(self, group), xr.Dataset):
                        xr_data = getattr(self, group)._repr_html_()
                        xr_collections.append(
                            HtmlTemplate.element_template.format(  # noqa
                                group_id=group + str(uuid.uuid4()),
                                group=group,
                                group_name=self.group_map[group]["name"],
                                group_description=self.group_map[group]["description"],
                                xr_data=xr_data,
                            )
                        )
                elements = "".join(xr_collections)
                fpath = "Internal Memory"
                if self.converted_raw_path:
                    fpath = self.converted_raw_path
                formatted_html_template = HtmlTemplate.html_template.format(
                    elements, file_path=str(fpath)
                )  # noqa
                css_template = HtmlTemplate.css_template  # noqa
                html_repr = "%(formatted_html_template)s%(css_template)s" % locals()
        except:  # noqa
            html_repr = f"<pre>{escape(repr(self))}</pre>"
        return html_repr

    def __setup_groups(self):
        for group in self.group_map.keys():
            setattr(self, group, None)

    def __read_converted(self, converted_raw_path: Optional["PathHint"]):
        if converted_raw_path is not None:
            self._check_path(converted_raw_path)
            converted_raw_path = self._sanitize_path(converted_raw_path)
            self._load_file(converted_raw_path)

            if isinstance(converted_raw_path, fsspec.FSMap):
                # Convert fsmap to Path so it can be used
                # for retrieving the path strings
                converted_raw_path = Path(converted_raw_path.root)

        self.converted_raw_path = converted_raw_path

    def compute_range(
        self,
        env_params=None,
        azfp_cal_type=None,
        ek_waveform_mode=None,
        ek_encode_mode="complex",
    ):
        """
        Computes the range of the data contained in this `EchoData` object, in meters.

        Currently this operation is supported for the following ``sonar_model``:
        EK60, AZFP, EK80 (see Notes below for detail).

        Parameters
        ----------
        env_params : dict
            Environmental parameters needed for computing sonar range.
            Users can supply `"sound speed"` directly,
            or specify other variables that can be used to compute them,
            including `"temperature"`, `"salinity"`, and `"pressure"`.

            For EK60 and EK80 echosounders, by default echopype uses
            environmental variables stored in the data files.
            For AZFP echosounder, all environmental parameters need to be supplied.
            AZFP echosounders typically are equipped with an internal temperature
            sensor, and some are equipped with a pressure sensor, but automatically
            using these pressure data is not currently supported.

        azfp_cal_type : {"Sv", "Sp"}, optional

            - `"Sv"` for calculating volume backscattering strength
            - `"Sp"` for calculating point backscattering strength.

            This parameter needs to be specified for data from the AZFP echosounder,
            due to a difference in computing range for Sv and Sp.

        ek_waveform_mode : {"CW", "BB"}, optional
            Type of transmit waveform.
            Required only for data from the EK80 echosounder.

            - `"CW"` for narrowband transmission,
              returned echoes recorded either as complex or power/angle samples
            - `"BB"` for broadband transmission,
              returned echoes recorded as complex samples

        ek_encode_mode : {"complex", "power"}, optional
            Type of encoded return echo data.
            Required only for data from the EK80 echosounder.

            - `"complex"` for complex samples
            - `"power"` for power/angle samples, only allowed when
              the echosounder is configured for narrowband transmission

        Returns
        -------
        xr.DataArray
            The range of the data in meters.

        Raises
        ------
        ValueError
            - When `sonar_model` is `"AZFP"` but `azfp_cal_type` is not specified or is `None`.
            - When `sonar_model` is `"EK80"` but `ek_waveform_mode` is not specified or is `None`.
            - When `sonar_model` is `"EK60"` but `waveform_mode` is `"BB"`
            - When `sonar_model` is `"AZFP"` and `env_params` does not contain
              either `"sound_speed"` or all of `"temperature"`, `"salinity"`, and `"pressure"`.
            - When `sonar_model` is `"EK60"` or `"EK80"`,
              EchoData.environment.sound_speed_indicative does not exist,
              and `env_params` does not contain either `"sound_speed"`
              or all of `"temperature"`, `"salinity"`, and `"pressure"`.
            - When `sonar_model` is not `"AZFP"`, `"EK60"`, or `"EK80"`.

        Notes
        -----
        The EK80 echosounder can be configured to transmit
        either broadband (``waveform_mode="BB"``)
        or narrowband (``waveform_mode="CW"``) signals.
        When transmitting in broadband mode, the returned echoes are
        encoded as complex samples (``encode_mode="complex"``).
        When transmitting in narrowband mode, the returned echoes can be encoded
        either as complex samples (``encode_mode="complex"``)
        or as power/angle combinations (``encode_mode="power"``) in a format
        similar to those recorded by EK60 echosounders.

        For AZFP echosounder, the returned range is duplicated along `ping_time`
        to conform with outputs from other echosounders, even though within each data
        file the range is held constant.
        """

        if isinstance(env_params, EnvParams):
            env_params = env_params._apply(self)

        def squeeze_non_scalar(n):
            if not np.isscalar(n):
                n = n.squeeze()
            return n

        if "sound_speed" in env_params:
            sound_speed = squeeze_non_scalar(env_params["sound_speed"])
        elif all(
            [param in env_params for param in ("temperature", "salinity", "pressure")]
        ):
            sound_speed = calc_sound_speed(
                squeeze_non_scalar(env_params["temperature"]),
                squeeze_non_scalar(env_params["salinity"]),
                squeeze_non_scalar(env_params["pressure"]),
                formula_source="AZFP" if self.sonar_model == "AZFP" else "Mackenzie",
            )
        elif (
            self.sonar_model in ("EK60", "EK80")
            and "sound_speed_indicative" in self.environment
        ):
            sound_speed = squeeze_non_scalar(self.environment["sound_speed_indicative"])
        else:
            raise ValueError(
                "sound speed must be specified in env_params, "
                "with temperature/salinity/pressure in env_params to be calculated, "
                "or in EchoData.environment.sound_speed_indicative for EK60 and EK80 sonar models"
            )

        # AZFP
        if self.sonar_model == "AZFP":
            cal_type = azfp_cal_type
            if cal_type is None:
                raise ValueError(
                    "azfp_cal_type must be specified when sonar_model is AZFP"
                )

            # Notation below follows p.86 of user manual
            N = self.vendor["number_of_samples_per_average_bin"]  # samples per bin
            f = self.vendor["digitization_rate"]  # digitization rate
            L = self.vendor["lockout_index"]  # number of lockout samples

            # keep this in ref of AZFP matlab code,
            # set to 1 since we want to calculate from raw data
            bins_to_avg = 1

            # Calculate range using parameters for each freq
            # This is "the range to the centre of the sampling volume
            # for bin m" from p.86 of user manual
            if cal_type == "Sv":
                range_offset = 0
            else:
                range_offset = (
                    sound_speed * self.beam["transmit_duration_nominal"] / 4
                )  # from matlab code
            range_meter = (
                sound_speed * L / (2 * f)
                + (sound_speed / 4)
                * (
                    ((2 * (self.beam.range_bin + 1) - 1) * N * bins_to_avg - 1) / f
                    + self.beam["transmit_duration_nominal"]
                )
                - range_offset
            )
            range_meter.name = "range"  # add name to facilitate xr.merge

            # duplicate range for all ping_times for consistency with EK case
            # if it is not indexed by ping_time then echopype.preprocess.compute_MVBS will fail
            #   because it expects the range included in the Sv/Sp dataset
            #   to be indexed by ping_time
            range_meter = range_meter.expand_dims(
                {"ping_time": self.beam["ping_time"]}, axis=1
            )

            return range_meter

        # EK
        elif self.sonar_model in ("EK60", "EK80"):
            waveform_mode = ek_waveform_mode
            encode_mode = ek_encode_mode

            # EK60 can only be CW mode
            if self.sonar_model == "EK60":
                if waveform_mode is None:
                    waveform_mode = "CW"  # default to CW mode
                elif waveform_mode != "CW":
                    raise ValueError("EK60 must have CW samples")

            # EK80 needs waveform_mode specification
            if self.sonar_model == "EK80" and waveform_mode is None:
                raise ValueError(
                    "ek_waveform_mode must be specified when sonar_model is EK80"
                )

            # TVG correction factor changes depending when the echo recording starts
            # wrt when the transmit signal is sent out.
            # This implementation is different for EK60 and EK80.
            tvg_correction_factor = TVG_CORRECTION_FACTOR[self.sonar_model]

            if waveform_mode == "CW":
                if (
                    self.sonar_model == "EK80"
                    and encode_mode == "power"
                    and self.beam_power is not None
                ):
                    # if both CW and BB exist and beam_power group is not empty
                    # this means that CW is recorded in power/angle mode
                    beam = self.beam_power
                else:
                    beam = self.beam

                sample_thickness = beam["sample_interval"] * sound_speed / 2
                # TODO: Check with the AFSC about the half sample difference
                range_meter = (
                    beam.range_bin - tvg_correction_factor
                ) * sample_thickness  # [frequency x range_bin]
            elif waveform_mode == "BB":
                beam = self.beam  # always use the Beam group
                # TODO: bug: right now only first ping_time has non-nan range
                shift = beam[
                    "transmit_duration_nominal"
                ]  # based on Lar Anderson's Matlab code
                # TODO: once we allow putting in arbitrary sound_speed,
                # change below to use linearly-interpolated values
                range_meter = (
                    (beam.range_bin * beam["sample_interval"] - shift) * sound_speed / 2
                )
                # TODO: Lar Anderson's code include a slicing by minRange with a default of 0.02 m,
                #  need to ask why and see if necessary here
            else:
                raise ValueError("Input waveform_mode not recognized!")

            # make order of dims conform with the order of backscatter data
            range_meter = range_meter.transpose("frequency", "ping_time", "range_bin")
            range_meter = range_meter.where(
                range_meter > 0, 0
            )  # set negative ranges to 0

            # set entries with NaN backscatter data to NaN
            if "quadrant" in beam["backscatter_r"].dims:
                valid_idx = (
                    ~beam["backscatter_r"].isel(quadrant=0).drop("quadrant").isnull()
                )
            else:
                valid_idx = ~beam["backscatter_r"].isnull()
            range_meter = range_meter.where(valid_idx)

            # add name to facilitate xr.merge
            range_meter.name = "range"

            return range_meter

        # OTHERS
        else:
            raise ValueError(
                "this method only supports the following sonar_model: AZFP, EK60, and EK80"
            )

    def update_platform(
        self,
        extra_platform_data: xr.Dataset,
        time_dim="time",
        extra_platform_data_file_name=None,
    ):
        """
        Updates the `EchoData.platform` group with additional external platform data.

        `extra_platform_data` must be an xarray Dataset.
        The name of the time dimension in `extra_platform_data` is specified by the
        `time_dim` parameter.
        Data is extracted from `extra_platform_data` by variable name; only the data
        in `extra_platform_data` with the following variable names will be used:
            - `"pitch"`
            - `"roll"`
            - `"heave"`
            - `"latitude"`
            - `"longitude"`
            - `"water_level"`
        The data inserted into the Platform group will be indexed by a dimension named
        `"location_time"`.

        Parameters
        ----------
        extra_platform_data : xr.Dataset
            An `xr.Dataset` containing the additional platform data to be added
            to the `EchoData.platform` group.
        time_dim: str, default="time"
            The name of the time dimension in `extra_platform_data`; used for extracting
            data from `extra_platform_data`.
        extra_platform_data_file_name: str, default=None
            File name for source of extra platform data, if read from a file

        Examples
        --------
        >>> ed = echopype.open_raw(raw_file, "EK60")
        >>> extra_platform_data = xr.open_dataset(extra_platform_data_file)
        >>> ed.update_platform(extra_platform_data,
        >>>         extra_platform_data_file_name=extra_platform_data_file)
        """

        # Handle data stored as a CF Trajectory Discrete Sampling Geometry
        # http://cfconventions.org/Data/cf-conventions/cf-conventions-1.8/cf-conventions.html#trajectory-data
        # The Saildrone sample data file follows this convention
        if (
            "featureType" in extra_platform_data.attrs
            and extra_platform_data.attrs["featureType"].lower() == "trajectory"
        ):
            for coordvar in extra_platform_data.coords:
                if (
                    "cf_role" in extra_platform_data[coordvar].attrs
                    and extra_platform_data[coordvar].attrs["cf_role"]
                    == "trajectory_id"
                ):
                    trajectory_var = coordvar

            # assumes there's only one trajectory in the dataset (index 0)
            extra_platform_data = extra_platform_data.sel(
                {trajectory_var: extra_platform_data[trajectory_var][0]}
            )
            extra_platform_data = extra_platform_data.drop_vars(trajectory_var)
            extra_platform_data = extra_platform_data.swap_dims({"obs": time_dim})

        # clip incoming time to 1 less than min of EchoData.beam["ping_time"] and
        #   1 greater than max of EchoData.beam["ping_time"]
        # account for unsorted external time by checking whether each time value is between
        #   min and max ping_time instead of finding the 2 external times corresponding to the
        #   min and max ping_time and taking all the times between those indices
        sorted_external_time = extra_platform_data[time_dim].data
        sorted_external_time.sort()
        # fmt: off
        min_index = max(
            np.searchsorted(
                sorted_external_time, self.beam["ping_time"].min(), side="left"
            ) - 1,
            0,
        )
        # fmt: on
        max_index = min(
            np.searchsorted(
                sorted_external_time, self.beam["ping_time"].max(), side="right"
            ),
            len(sorted_external_time) - 1,
        )
        extra_platform_data = extra_platform_data.sel(
            {
                time_dim: np.logical_and(
                    sorted_external_time[min_index] <= extra_platform_data[time_dim],
                    extra_platform_data[time_dim] <= sorted_external_time[max_index],
                )
            }
        )

        platform = self.platform
        platform_vars_attrs = {var: platform[var].attrs for var in platform.variables}
        platform = platform.drop_dims(["location_time"], errors="ignore")
        # drop_dims is also dropping latitude, longitude and sentence_type why?
        platform = platform.assign_coords(
            location_time=extra_platform_data[time_dim].values
        )
        history_attr = (
            f"{datetime.datetime.utcnow()} +00:00. Added from external platform data"
        )
        if extra_platform_data_file_name:
            history_attr += ", from file " + extra_platform_data_file_name
        location_time_attrs = {
            **DEFAULT_PLATFORM_COORD_ATTRS["location_time"],
            **{"history": history_attr},
        }
        platform["location_time"] = platform["location_time"].assign_attrs(
            **location_time_attrs
        )

        dropped_vars_target = [
            "pitch",
            "roll",
            "heave",
            "latitude",
            "longitude",
            "water_level",
        ]
        dropped_vars = []
        for var in dropped_vars_target:
            if var in platform and (~platform[var].isnull()).all():
                dropped_vars.append(var)
        if len(dropped_vars) > 0:
            warnings.warn(
                f"Some variables in the original Platform group will be overwritten: {', '.join(dropped_vars)}"  # noqa
            )
        platform = platform.drop_vars(
            dropped_vars_target,
            errors="ignore",
        )

        num_obs = len(extra_platform_data[time_dim])

        def mapping_search_variable(mapping, keys, default=None):
            for key in keys:
                if key in mapping:
                    return mapping[key].data
            return default

        platform = platform.update(
            {
                "pitch": (
                    "location_time",
                    mapping_search_variable(
                        extra_platform_data,
                        ["pitch", "PITCH"],
                        platform.get("pitch", np.full(num_obs, np.nan)),
                    ),
                ),
                "roll": (
                    "location_time",
                    mapping_search_variable(
                        extra_platform_data,
                        ["roll", "ROLL"],
                        platform.get("roll", np.full(num_obs, np.nan)),
                    ),
                ),
                "heave": (
                    "location_time",
                    mapping_search_variable(
                        extra_platform_data,
                        ["heave", "HEAVE"],
                        platform.get("heave", np.full(num_obs, np.nan)),
                    ),
                ),
                "latitude": (
                    "location_time",
                    mapping_search_variable(
                        extra_platform_data,
                        ["lat", "latitude", "LATITUDE"],
                        default=platform.get("latitude", np.full(num_obs, np.nan)),
                    ),
                ),
                "longitude": (
                    "location_time",
                    mapping_search_variable(
                        extra_platform_data,
                        ["lon", "longitude", "LONGITUDE"],
                        default=platform.get("longitude", np.full(num_obs, np.nan)),
                    ),
                ),
                "water_level": (
                    "location_time",
                    mapping_search_variable(
                        extra_platform_data,
                        ["water_level", "WATER_LEVEL"],
                        default=platform.get("water_level", np.zeros(num_obs)),
                    ),
                ),
            }
        )
        for var in dropped_vars_target:
            platform[var] = platform[var].assign_attrs(**platform_vars_attrs[var])

        self.platform = set_encodings(platform)

    @classmethod
    def _load_convert(cls, convert_obj):
        new_cls = cls()
        for group in new_cls.group_map.keys():
            if hasattr(convert_obj, group):
                setattr(new_cls, group, getattr(convert_obj, group))

        setattr(new_cls, "sonar_model", getattr(convert_obj, "sonar_model"))
        setattr(new_cls, "source_file", getattr(convert_obj, "source_file"))
        return new_cls

    def _load_file(self, raw_path: "PathHint"):
        """Lazy load Top-level, Beam, Environment, and Vendor groups from raw file."""
        for group, value in self.group_map.items():
            # EK80 data may have a Beam_power group if both complex and power data exist.
            ds = None
            try:
                ds = self._load_group(
                    raw_path,
                    group=value["ep_group"],
                )
            except (OSError, GroupNotFoundError, PathNotFoundError):
                # Skips group not found errors for EK80 and ADCP
                ...
            if group == "top" and hasattr(ds, "keywords"):
                self.sonar_model = ds.keywords.upper()  # type: ignore

            if isinstance(ds, xr.Dataset):
                setattr(self, group, ds)

    def _check_path(self, filepath: "PathHint"):
        """Check if converted_raw_path exists"""
        file_exists = check_file_existence(filepath, self.storage_options)
        if not file_exists:
            raise FileNotFoundError(f"There is no file named {filepath}")

    def _sanitize_path(self, filepath: "PathHint") -> "PathHint":
        filepath = sanitize_file_path(filepath, self.storage_options)
        return filepath

    def _check_suffix(self, filepath: "PathHint") -> "FileFormatHint":
        """Check if file type is supported."""
        # TODO: handle multiple files through the same set of checks for combining files
        if isinstance(filepath, fsspec.FSMap):
            suffix = Path(filepath.root).suffix
        else:
            suffix = Path(filepath).suffix

        if suffix not in XARRAY_ENGINE_MAP:
            raise ValueError("Input file type not supported!")

        return suffix  # type: ignore

    def _load_group(self, filepath: "PathHint", group: Optional[str] = None):
        """Loads each echodata group"""
        suffix = self._check_suffix(filepath)
        return xr.open_dataset(
            filepath, group=group, engine=XARRAY_ENGINE_MAP[suffix], **self.open_kwargs
        )

    def to_netcdf(self, save_path: Optional["PathHint"] = None, **kwargs):
        """Save content of EchoData to netCDF.

        Parameters
        ----------
        save_path : str
            path that converted .nc file will be saved
        compress : bool
            whether or not to perform compression on data variables
            Defaults to ``True``
        overwrite : bool
            whether or not to overwrite existing files
            Defaults to ``False``
        parallel : bool
            whether or not to use parallel processing. (Not yet implemented)
        output_storage_options : dict
            Additional keywords to pass to the filesystem class.
        """
        from ..convert.api import to_file

        return to_file(self, "netcdf4", save_path=save_path, **kwargs)

    def to_zarr(self, save_path: Optional["PathHint"] = None, **kwargs):
        """Save content of EchoData to zarr.

        Parameters
        ----------
        save_path : str
            path that converted .nc file will be saved
        compress : bool
            whether or not to perform compression on data variables
            Defaults to ``True``
        overwrite : bool
            whether or not to overwrite existing files
            Defaults to ``False``
        parallel : bool
            whether or not to use parallel processing. (Not yet implemented)
        output_storage_options : dict
            Additional keywords to pass to the filesystem class.
        """
        from ..convert.api import to_file

        return to_file(self, "zarr", save_path=save_path, **kwargs)

    # TODO: Remove below in future versions. They are for supporting old API calls.
    @property
    def nc_path(self) -> Optional["PathHint"]:
        warnings.warn(
            "`nc_path` is deprecated, Use `converted_raw_path` instead.",
            DeprecationWarning,
            2,
        )
        if self.converted_raw_path.endswith(".nc"):
            return self.converted_raw_path
        else:
            path = Path(self.converted_raw_path)
            return str(path.parent / (path.stem + ".nc"))

    @property
    def zarr_path(self) -> Optional["PathHint"]:
        warnings.warn(
            "`zarr_path` is deprecated, Use `converted_raw_path` instead.",
            DeprecationWarning,
            2,
        )
        if self.converted_raw_path.endswith(".zarr"):
            return self.converted_raw_path
        else:
            path = Path(self.converted_raw_path)
            return str(path.parent / (path.stem + ".zarr"))

    def raw2nc(
        self,
        save_path: "PathHint" = None,
        combine_opt: bool = False,
        overwrite: bool = False,
        compress: bool = True,
    ):
        warnings.warn(
            "`raw2nc` is deprecated, use `to_netcdf` instead.",
            DeprecationWarning,
            2,
        )
        return self.to_netcdf(
            save_path=save_path,
            compress=compress,
            combine=combine_opt,
            overwrite=overwrite,
        )

    def raw2zarr(
        self,
        save_path: "PathHint" = None,
        combine_opt: bool = False,
        overwrite: bool = False,
        compress: bool = True,
    ):
        warnings.warn(
            "`raw2zarr` is deprecated, use `to_zarr` instead.",
            DeprecationWarning,
            2,
        )
        return self.to_zarr(
            save_path=save_path,
            compress=compress,
            combine=combine_opt,
            overwrite=overwrite,
        )<|MERGE_RESOLUTION|>--- conflicted
+++ resolved
@@ -13,11 +13,8 @@
 if TYPE_CHECKING:
     from ..core import EngineHint, FileFormatHint, PathHint, SonarModelsHint
 
-<<<<<<< HEAD
+from ..calibrate.calibrate_base import EnvParams
 from .convention import sonarnetcdf_1
-=======
-from ..calibrate.calibrate_base import EnvParams
->>>>>>> 8c7eda21
 from ..utils.coding import set_encodings
 from ..utils.io import check_file_existence, sanitize_file_path
 from ..utils.repr import HtmlTemplate
