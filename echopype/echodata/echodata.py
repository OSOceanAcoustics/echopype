import datetime
import uuid
import warnings
from collections import OrderedDict
from html import escape
from pathlib import Path
from typing import TYPE_CHECKING, Dict, Optional

import fsspec
import numpy as np
import xarray as xr
from zarr.errors import GroupNotFoundError, PathNotFoundError

if TYPE_CHECKING:
    from ..core import EngineHint, FileFormatHint, PathHint, SonarModelsHint

from ..utils.coding import set_encodings
from ..utils.io import check_file_existence, sanitize_file_path
from ..utils.repr import HtmlTemplate
from ..utils.uwa import calc_sound_speed
from .convention import _get_convention

XARRAY_ENGINE_MAP: Dict["FileFormatHint", "EngineHint"] = {
    ".nc": "netcdf4",
    ".zarr": "zarr",
}

TVG_CORRECTION_FACTOR = {
    "EK60": 2,
    "EK80": 0,
}

# TODO: Move to a new utility module in, say, echodata.convention
DEFAULT_PLATFORM_COORD_ATTRS = {
    "location_time": {
        "axis": "T",
        "long_name": "Timestamps for NMEA datagrams",
        "standard_name": "time",
    }
}


class EchoData:
    """Echo data model class for handling raw converted data,
    including multiple files associated with the same data set.
    """

    group_map = OrderedDict(_get_convention()["groups"])

    def __init__(
        self,
        converted_raw_path: Optional["PathHint"] = None,
        storage_options: Dict[str, str] = None,
        source_file: Optional["PathHint"] = None,
        xml_path: "PathHint" = None,
        sonar_model: "SonarModelsHint" = None,
        open_kwargs: Dict[str, str] = None,
    ):

        # TODO: consider if should open datasets in init
        #  or within each function call when echodata is used. Need to benchmark.

        self.storage_options: Dict[str, str] = (
            storage_options if storage_options is not None else {}
        )
        self.open_kwargs: Dict[str, str] = (
            open_kwargs if open_kwargs is not None else {}
        )
        self.source_file: Optional["PathHint"] = source_file
        self.xml_path: Optional["PathHint"] = xml_path
        self.sonar_model: Optional["SonarModelsHint"] = sonar_model
        self.converted_raw_path: Optional["PathHint"] = None

        self.__setup_groups()
        self.__read_converted(converted_raw_path)

    def __repr__(self) -> str:
        """Make string representation of InferenceData object."""
        existing_groups = [
            f"{group}: ({self.group_map[group]['name']}) {self.group_map[group]['description']}"  # noqa
            for group in self.group_map.keys()
            if isinstance(getattr(self, group), xr.Dataset)
        ]
        fpath = "Internal Memory"
        if self.converted_raw_path:
            fpath = self.converted_raw_path
        msg = "EchoData: standardized raw data from {file_path}\n  > {options}".format(
            options="\n  > ".join(existing_groups),
            file_path=fpath,
        )
        return msg

    def _repr_html_(self) -> str:
        """Make html representation of InferenceData object."""
        try:
            from xarray.core.options import OPTIONS

            display_style = OPTIONS["display_style"]
            if display_style == "text":
                html_repr = f"<pre>{escape(repr(self))}</pre>"
            else:
                xr_collections = []
                for group in self.group_map.keys():
                    if isinstance(getattr(self, group), xr.Dataset):
                        xr_data = getattr(self, group)._repr_html_()
                        xr_collections.append(
                            HtmlTemplate.element_template.format(  # noqa
                                group_id=group + str(uuid.uuid4()),
                                group=group,
                                group_name=self.group_map[group]["name"],
                                group_description=self.group_map[group]["description"],
                                xr_data=xr_data,
                            )
                        )
                elements = "".join(xr_collections)
                fpath = "Internal Memory"
                if self.converted_raw_path:
                    fpath = self.converted_raw_path
                formatted_html_template = HtmlTemplate.html_template.format(
                    elements, file_path=str(fpath)
                )  # noqa
                css_template = HtmlTemplate.css_template  # noqa
                html_repr = "%(formatted_html_template)s%(css_template)s" % locals()
        except:  # noqa
            html_repr = f"<pre>{escape(repr(self))}</pre>"
        return html_repr

    def __setup_groups(self):
        for group in self.group_map.keys():
            setattr(self, group, None)

    def __read_converted(self, converted_raw_path: Optional["PathHint"]):
        if converted_raw_path is not None:
            self._check_path(converted_raw_path)
            converted_raw_path = self._sanitize_path(converted_raw_path)
            self._load_file(converted_raw_path)

            if isinstance(converted_raw_path, fsspec.FSMap):
                # Convert fsmap to Path so it can be used
                # for retrieving the path strings
                converted_raw_path = Path(converted_raw_path.root)

        self.converted_raw_path = converted_raw_path

    def compute_range(
        self,
        env_params=None,
        azfp_cal_type=None,
        ek_waveform_mode=None,
        ek_encode_mode="complex",
    ):
        """
        Computes the range of the data contained in this `EchoData` object, in meters.

        This method only applies to `sonar_model`s of `"AZFP"`, `"EK60"`, and `"EK80"`.
        If the `sonar_model` is not `"AZFP"`, `"EK60"`, or `"EK80"`, an error is raised.

        If the `sonar_model` is `"AZFP"`, the returned range's data will be duplicated
        for all `ping_time`s.

        Parameters
        ----------
        env_params: dict
            This dictionary should contain either:
            - `"sound_speed"`: `float`
            - `"temperature"`, `"salinity"`, and `"pressure"`: `float`s,
            in which case the sound speed will be calculated.
            If the `sonar_model` is `"EK60"` or `"EK80"`, and
            `EchoData.environment.sound_speed_indicative` exists, then this parameter
            does not need to be specified.
        azfp_cal_type : {"Sv", "Sp"}, optional
            - `"Sv"` for calculating volume backscattering strength
            - `"Sp"` for calculating point backscattering strength.
            This parameter is only used if `sonar_model` is `"AZFP"`,
            and in that case it must be specified.
        ek_waveform_mode : {"CW", "BB"}, optional
            - `"CW"` for CW-mode samples, either recorded as complex or power samples
            - `"BB"` for BB-mode samples, recorded as complex samples
            This parameter is only used if `sonar_model` is `"EK60"` or `"EK80"`,
            and in those cases it must be specified.
        ek_encode_mode : {"complex", "power"}, optional
            For EK80 data, range can be computed from complex or power samples.
            The type of sample used can be specified with this parameter.
            - `"complex"` to use complex samples
            - `"power"` to use power samples
            This parameter is only used if `sonar_model` is `"EK80"`.

        Returns
        -------
        xr.DataArray
            The range of the data in meters.

        Raises
        ------
        ValueError
            - When `sonar_model` is `"AZFP"` but `azfp_cal_type` is not specified or is `None`.
            - When `sonar_model` is `"EK60"` or `"EK80"` but `ek_waveform_mode`
            is not specified or is `None`.
            - When `sonar_model` is `"EK60"` but `waveform_mode` is `"BB"` (EK60 cannot have
            broadband samples).
            - When `sonar_model` is `"AZFP"` and `env_params` does not contain
            either `"sound_speed"` or all of `"temperature"`, `"salinity"`, and `"pressure"`.
            - When `sonar_model` is `"EK60"` or `"EK80"`,
            EchoData.environment.sound_speed_indicative does not exist,
            and `env_params` does not contain either `"sound_speed"` or all of `"temperature"`,
            `"salinity"`, and `"pressure"`.
            - When `sonar_model` is not `"AZFP"`, `"EK60"`, or `"EK80"`.
        """

        def squeeze_non_scalar(n):
            if not np.isscalar(n):
                n = n.squeeze()
            return n

        if "sound_speed" in env_params:
            sound_speed = squeeze_non_scalar(env_params["sound_speed"])
        elif all(
            [param in env_params for param in ("temperature", "salinity", "pressure")]
        ):
            sound_speed = calc_sound_speed(
                squeeze_non_scalar(env_params["temperature"]),
                squeeze_non_scalar(env_params["salinity"]),
                squeeze_non_scalar(env_params["pressure"]),
                formula_source="AZFP" if self.sonar_model == "AZFP" else "Mackenzie",
            )
        elif (
            self.sonar_model in ("EK60", "EK80")
            and "sound_speed_indicative" in self.environment
        ):
            sound_speed = squeeze_non_scalar(self.environment["sound_speed_indicative"])
        else:
            raise ValueError(
                "sound speed must be specified in env_params, "
                "with temperature/salinity/pressure in env_params to be calculated, "
                "or in EchoData.environment.sound_speed_indicative for EK60 and EK80 sonar models"
            )

        if self.sonar_model == "AZFP":
            cal_type = azfp_cal_type
            if cal_type is None:
                raise ValueError(
                    "azfp_cal_type must be specified when sonar_model is AZFP"
                )

            # Notation below follows p.86 of user manual
            N = self.vendor["number_of_samples_per_average_bin"]  # samples per bin
            f = self.vendor["digitization_rate"]  # digitization rate
            L = self.vendor["lockout_index"]  # number of lockout samples

            # keep this in ref of AZFP matlab code,
            # set to 1 since we want to calculate from raw data
            bins_to_avg = 1

            # Calculate range using parameters for each freq
            # This is "the range to the centre of the sampling volume
            # for bin m" from p.86 of user manual
            if cal_type == "Sv":
                range_offset = 0
            else:
                range_offset = (
                    sound_speed * self.beam["transmit_duration_nominal"] / 4
                )  # from matlab code
            range_meter = (
                sound_speed * L / (2 * f)
                + (sound_speed / 4)
                * (
                    ((2 * (self.beam.range_bin + 1) - 1) * N * bins_to_avg - 1) / f
                    + self.beam["transmit_duration_nominal"]
                )
                - range_offset
            )
            range_meter.name = "range"  # add name to facilitate xr.merge

            # duplicate range for all ping_times for consistency with EK case
            # if it is not indexed by ping_time then echopype.preprocess.compute_MVBS will fail
            #   because it expects the range included in the Sv/Sp dataset
            #   to be indexed by ping_time
            range_meter = range_meter.expand_dims(
                {"ping_time": self.beam["ping_time"]}, axis=1
            )

            return range_meter
        elif self.sonar_model in ("EK60", "EK80"):
            waveform_mode = ek_waveform_mode
            encode_mode = ek_encode_mode

            if self.sonar_model == "EK60" and waveform_mode == "BB":
                raise ValueError("EK60 cannot have BB samples")

            if waveform_mode is None:
                raise ValueError(
                    "ek_waveform_mode must be specified when sonar_model is EK60 or EK80"
                )
            tvg_correction_factor = TVG_CORRECTION_FACTOR[self.sonar_model]

            if waveform_mode == "CW":
                if (
                    self.sonar_model == "EK80"
                    and encode_mode == "power"
                    and self.beam_power is not None
                ):
                    beam = self.beam_power
                else:
                    beam = self.beam

                sample_thickness = beam["sample_interval"] * sound_speed / 2
                # TODO: Check with the AFSC about the half sample difference
                range_meter = (
                    beam.range_bin - tvg_correction_factor
                ) * sample_thickness  # [frequency x range_bin]
            elif waveform_mode == "BB":
                # TODO: bug: right now only first ping_time has non-nan range
                shift = self.beam[
                    "transmit_duration_nominal"
                ]  # based on Lar Anderson's Matlab code
                # TODO: once we allow putting in arbitrary sound_speed,
                # change below to use linearly-interpolated values
                range_meter = (
                    (self.beam.range_bin * self.beam["sample_interval"] - shift)
                    * sound_speed
                    / 2
                )
                # TODO: Lar Anderson's code include a slicing by minRange with a default of 0.02 m,
                #  need to ask why and see if necessary here
            else:
                raise ValueError("Input waveform_mode not recognized!")

            # make order of dims conform with the order of backscatter data
            range_meter = range_meter.transpose("frequency", "ping_time", "range_bin")
            range_meter = range_meter.where(
                range_meter > 0, 0
            )  # set negative ranges to 0
            range_meter.name = "range"  # add name to facilitate xr.merge

            return range_meter
        else:
            raise ValueError(
                "this method only supports sonar_model values of AZFP, EK60, and EK80"
            )

    def update_platform(
        self,
        extra_platform_data: xr.Dataset,
        time_dim="time",
        extra_platform_data_file_name=None,
    ):
        """
        Updates the `EchoData.platform` group with additional external platform data.

        `extra_platform_data` must be an xarray Dataset.
        The name of the time dimension in `extra_platform_data` is specified by the
        `time_dim` parameter.
        Data is extracted from `extra_platform_data` by variable name; only the data
        in `extra_platform_data` with the following variable names will be used:
            - `"pitch"`
            - `"roll"`
            - `"heave"`
            - `"latitude"`
            - `"longitude"`
            - `"water_level"`
        The data inserted into the Platform group will be indexed by a dimension named
        `"location_time"`.

        Parameters
        ----------
        extra_platform_data : xr.Dataset
            An `xr.Dataset` containing the additional platform data to be added
            to the `EchoData.platform` group.
        time_dim: str, default="time"
            The name of the time dimension in `extra_platform_data`; used for extracting
            data from `extra_platform_data`.
        extra_platform_data_file_name: str, default=None
            File name for source of extra platform data, if read from a file

        Examples
        --------
        >>> ed = echopype.open_raw(raw_file, "EK60")
        >>> extra_platform_data = xr.open_dataset(extra_platform_data_file)
        >>> ed.update_platform(extra_platform_data,
        >>>         extra_platform_data_file_name=extra_platform_data_file)
        """

        # Handle data stored as a CF Trajectory Discrete Sampling Geometry
        # http://cfconventions.org/Data/cf-conventions/cf-conventions-1.8/cf-conventions.html#trajectory-data
        # The Saildrone sample data file follows this convention
        if (
            "featureType" in extra_platform_data.attrs
            and extra_platform_data.attrs["featureType"].lower() == "trajectory"
        ):
            for coordvar in extra_platform_data.coords:
                if (
                    "cf_role" in extra_platform_data[coordvar].attrs
                    and extra_platform_data[coordvar].attrs["cf_role"]
                    == "trajectory_id"
                ):
                    trajectory_var = coordvar

            # assumes there's only one trajectory in the dataset (index 0)
            extra_platform_data = extra_platform_data.sel(
                {trajectory_var: extra_platform_data[trajectory_var][0]}
            )
            extra_platform_data = extra_platform_data.drop_vars(trajectory_var)
            extra_platform_data = extra_platform_data.swap_dims({"obs": time_dim})

<<<<<<< HEAD
        # clip incoming time to 1 less than min of EchoData.beam["ping_time"] and
        #   1 greater than max of EchoData.beam["ping_time"]
        # account for unsorted time
        sorted_external_time = extra_platform_data[time_dim].data
        sorted_external_time.sort()
        min_index = max(
            np.searchsorted(
                sorted_external_time, self.beam["ping_time"].min(), side="right"
            )
            - 1,
            0,
        )
        max_index = min(
            np.searchsorted(
                sorted_external_time, self.beam["ping_time"].max(), side="left"
            ),
            len(sorted_external_time) - 1,
        )
=======
        # only take data during ping times
        # TODO: Expand the clipping range by one (or 2?) indices
>>>>>>> 8ad2e284
        extra_platform_data = extra_platform_data.sel(
            {
                time_dim: np.logical_and(
                    sorted_external_time[min_index] <= extra_platform_data[time_dim],
                    extra_platform_data[time_dim] <= sorted_external_time[max_index],
                )
            }
        )

        platform = self.platform
        platform_vars_attrs = {var: platform[var].attrs for var in platform.variables}
        platform = platform.drop_dims(["location_time"], errors="ignore")
        # drop_dims is also dropping latitude, longitude and sentence_type why?
        platform = platform.assign_coords(
            location_time=extra_platform_data[time_dim].values
        )
        history_attr = (
            f"{datetime.datetime.utcnow()} +00:00. Added from external platform data"
        )
        if extra_platform_data_file_name:
            history_attr += ", from file " + extra_platform_data_file_name
        location_time_attrs = {
            **DEFAULT_PLATFORM_COORD_ATTRS["location_time"],
            **{"history": history_attr},
        }
        platform["location_time"] = platform["location_time"].assign_attrs(
            **location_time_attrs
        )

        dropped_vars_target = [
            "pitch",
            "roll",
            "heave",
            "latitude",
            "longitude",
            "water_level",
        ]
        dropped_vars = []
        for var in dropped_vars_target:
            if var in platform and (~platform[var].isnull()).all():
                dropped_vars.append(var)
        if len(dropped_vars) > 0:
            warnings.warn(
                f"Some variables in the original Platform group will be overwritten: {', '.join(dropped_vars)}"  # noqa
            )
        platform = platform.drop_vars(
            dropped_vars_target,
            errors="ignore",
        )

        num_obs = len(extra_platform_data[time_dim])

        def mapping_search_variable(mapping, keys, default=None):
            for key in keys:
                if key in mapping:
                    return mapping[key].data
            return default

        platform = platform.update(
            {
                "pitch": (
                    "location_time",
                    mapping_search_variable(
                        extra_platform_data,
                        ["pitch", "PITCH"],
                        platform.get("pitch", np.full(num_obs, np.nan)),
                    ),
                ),
                "roll": (
                    "location_time",
                    mapping_search_variable(
                        extra_platform_data,
                        ["roll", "ROLL"],
                        platform.get("roll", np.full(num_obs, np.nan)),
                    ),
                ),
                "heave": (
                    "location_time",
                    mapping_search_variable(
                        extra_platform_data,
                        ["heave", "HEAVE"],
                        platform.get("heave", np.full(num_obs, np.nan)),
                    ),
                ),
                "latitude": (
                    "location_time",
                    mapping_search_variable(
                        extra_platform_data,
                        ["lat", "latitude", "LATITUDE"],
                        default=platform.get("latitude", np.full(num_obs, np.nan)),
                    ),
                ),
                "longitude": (
                    "location_time",
                    mapping_search_variable(
                        extra_platform_data,
                        ["lon", "longitude", "LONGITUDE"],
                        default=platform.get("longitude", np.full(num_obs, np.nan)),
                    ),
                ),
                "water_level": (
                    "location_time",
                    mapping_search_variable(
                        extra_platform_data,
                        ["water_level", "WATER_LEVEL"],
                        default=platform.get("water_level", np.zeros(num_obs)),
                    ),
                ),
            }
        )
        for var in dropped_vars_target:
            platform[var] = platform[var].assign_attrs(**platform_vars_attrs[var])

        self.platform = set_encodings(platform)

    @classmethod
    def _load_convert(cls, convert_obj):
        new_cls = cls()
        for group in new_cls.group_map.keys():
            if hasattr(convert_obj, group):
                setattr(new_cls, group, getattr(convert_obj, group))

        setattr(new_cls, "sonar_model", getattr(convert_obj, "sonar_model"))
        setattr(new_cls, "source_file", getattr(convert_obj, "source_file"))
        return new_cls

    def _load_file(self, raw_path: "PathHint"):
        """Lazy load Top-level, Beam, Environment, and Vendor groups from raw file."""
        for group, value in self.group_map.items():
            # EK80 data may have a Beam_power group if both complex and power data exist.
            ds = None
            try:
                ds = self._load_group(
                    raw_path,
                    group=value["ep_group"],
                )
            except (OSError, GroupNotFoundError, PathNotFoundError):
                # Skips group not found errors for EK80 and ADCP
                ...
            if group == "top" and hasattr(ds, "keywords"):
                self.sonar_model = ds.keywords.upper()  # type: ignore

            if isinstance(ds, xr.Dataset):
                setattr(self, group, ds)

    def _check_path(self, filepath: "PathHint"):
        """Check if converted_raw_path exists"""
        file_exists = check_file_existence(filepath, self.storage_options)
        if not file_exists:
            raise FileNotFoundError(f"There is no file named {filepath}")

    def _sanitize_path(self, filepath: "PathHint") -> "PathHint":
        filepath = sanitize_file_path(filepath, self.storage_options)
        return filepath

    def _check_suffix(self, filepath: "PathHint") -> "FileFormatHint":
        """Check if file type is supported."""
        # TODO: handle multiple files through the same set of checks for combining files
        if isinstance(filepath, fsspec.FSMap):
            suffix = Path(filepath.root).suffix
        else:
            suffix = Path(filepath).suffix

        if suffix not in XARRAY_ENGINE_MAP:
            raise ValueError("Input file type not supported!")

        return suffix  # type: ignore

    def _load_group(self, filepath: "PathHint", group: Optional[str] = None):
        """Loads each echodata group"""
        suffix = self._check_suffix(filepath)
        return xr.open_dataset(
            filepath, group=group, engine=XARRAY_ENGINE_MAP[suffix], **self.open_kwargs
        )

    def to_netcdf(self, save_path: Optional["PathHint"] = None, **kwargs):
        """Save content of EchoData to netCDF.

        Parameters
        ----------
        save_path : str
            path that converted .nc file will be saved
        compress : bool
            whether or not to perform compression on data variables
            Defaults to ``True``
        overwrite : bool
            whether or not to overwrite existing files
            Defaults to ``False``
        parallel : bool
            whether or not to use parallel processing. (Not yet implemented)
        output_storage_options : dict
            Additional keywords to pass to the filesystem class.
        """
        from ..convert.api import to_file

        return to_file(self, "netcdf4", save_path=save_path, **kwargs)

    def to_zarr(self, save_path: Optional["PathHint"] = None, **kwargs):
        """Save content of EchoData to zarr.

        Parameters
        ----------
        save_path : str
            path that converted .nc file will be saved
        compress : bool
            whether or not to perform compression on data variables
            Defaults to ``True``
        overwrite : bool
            whether or not to overwrite existing files
            Defaults to ``False``
        parallel : bool
            whether or not to use parallel processing. (Not yet implemented)
        output_storage_options : dict
            Additional keywords to pass to the filesystem class.
        """
        from ..convert.api import to_file

        return to_file(self, "zarr", save_path=save_path, **kwargs)

    # TODO: Remove below in future versions. They are for supporting old API calls.
    @property
    def nc_path(self) -> Optional["PathHint"]:
        warnings.warn(
            "`nc_path` is deprecated, Use `converted_raw_path` instead.",
            DeprecationWarning,
            2,
        )
        if self.converted_raw_path.endswith(".nc"):
            return self.converted_raw_path
        else:
            path = Path(self.converted_raw_path)
            return str(path.parent / (path.stem + ".nc"))

    @property
    def zarr_path(self) -> Optional["PathHint"]:
        warnings.warn(
            "`zarr_path` is deprecated, Use `converted_raw_path` instead.",
            DeprecationWarning,
            2,
        )
        if self.converted_raw_path.endswith(".zarr"):
            return self.converted_raw_path
        else:
            path = Path(self.converted_raw_path)
            return str(path.parent / (path.stem + ".zarr"))

    def raw2nc(
        self,
        save_path: "PathHint" = None,
        combine_opt: bool = False,
        overwrite: bool = False,
        compress: bool = True,
    ):
        warnings.warn(
            "`raw2nc` is deprecated, use `to_netcdf` instead.",
            DeprecationWarning,
            2,
        )
        return self.to_netcdf(
            save_path=save_path,
            compress=compress,
            combine=combine_opt,
            overwrite=overwrite,
        )

    def raw2zarr(
        self,
        save_path: "PathHint" = None,
        combine_opt: bool = False,
        overwrite: bool = False,
        compress: bool = True,
    ):
        warnings.warn(
            "`raw2zarr` is deprecated, use `to_zarr` instead.",
            DeprecationWarning,
            2,
        )
        return self.to_zarr(
            save_path=save_path,
            compress=compress,
            combine=combine_opt,
            overwrite=overwrite,
        )<|MERGE_RESOLUTION|>--- conflicted
+++ resolved
@@ -402,7 +402,6 @@
             extra_platform_data = extra_platform_data.drop_vars(trajectory_var)
             extra_platform_data = extra_platform_data.swap_dims({"obs": time_dim})
 
-<<<<<<< HEAD
         # clip incoming time to 1 less than min of EchoData.beam["ping_time"] and
         #   1 greater than max of EchoData.beam["ping_time"]
         # account for unsorted time
@@ -421,10 +420,6 @@
             ),
             len(sorted_external_time) - 1,
         )
-=======
-        # only take data during ping times
-        # TODO: Expand the clipping range by one (or 2?) indices
->>>>>>> 8ad2e284
         extra_platform_data = extra_platform_data.sel(
             {
                 time_dim: np.logical_and(
