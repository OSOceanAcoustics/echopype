import uuid
import warnings
from collections import OrderedDict
from html import escape
from pathlib import Path
from typing import TYPE_CHECKING, Dict, Optional

import fsspec
import xarray as xr
from zarr.errors import GroupNotFoundError

<<<<<<< HEAD
if TYPE_CHECKING:
    from ..core import EngineHint, FileFormatHint, PathHint, SonarModelsHint

from ..utils.io import check_file_existance, sanitize_file_path
=======
from ..utils.io import check_file_existence, sanitize_file_path
>>>>>>> b1f91978
from ..utils.repr import HtmlTemplate
from .convention import _get_convention

XARRAY_ENGINE_MAP: Dict["FileFormatHint", "EngineHint"] = {
    ".nc": "netcdf4",
    ".zarr": "zarr",
}


class EchoData:
    """Echo data model class for handling raw converted data,
    including multiple files associated with the same data set.
    """

    group_map = OrderedDict(_get_convention()["groups"])

    def __init__(
        self,
        converted_raw_path: Optional["PathHint"] = None,
        storage_options: Dict[str, str] = None,
        source_file: Optional["PathHint"] = None,
        xml_path: "PathHint" = None,
        sonar_model: "SonarModelsHint" = None,
    ):

        # TODO: consider if should open datasets in init
        #  or within each function call when echodata is used. Need to benchmark.

        self.storage_options: Dict[str, str] = (
            storage_options if storage_options is not None else {}
        )
        self.source_file: Optional["PathHint"] = source_file
        self.xml_path: Optional["PathHint"] = xml_path
        self.sonar_model: Optional["SonarModelsHint"] = sonar_model
        self.converted_raw_path: Optional["PathHint"] = None

        self.__setup_groups()
        self.__read_converted(converted_raw_path)

    def __repr__(self) -> str:
        """Make string representation of InferenceData object."""
        existing_groups = [
            f"{group}: ({self.group_map[group]['name']}) {self.group_map[group]['description']}"  # noqa
            for group in self.group_map.keys()
            if isinstance(getattr(self, group), xr.Dataset)
        ]
        fpath = "Internal Memory"
        if self.converted_raw_path:
            fpath = self.converted_raw_path
        msg = "EchoData: standardized raw data from {file_path}\n  > {options}".format(
            options="\n  > ".join(existing_groups),
            file_path=fpath,
        )
        return msg

    def _repr_html_(self) -> str:
        """Make html representation of InferenceData object."""
        try:
            from xarray.core.options import OPTIONS

            display_style = OPTIONS["display_style"]
            if display_style == "text":
                html_repr = f"<pre>{escape(repr(self))}</pre>"
            else:
                xr_collections = []
                for group in self.group_map.keys():
                    if isinstance(getattr(self, group), xr.Dataset):
                        xr_data = getattr(self, group)._repr_html_()
                        xr_collections.append(
                            HtmlTemplate.element_template.format(  # noqa
                                group_id=group + str(uuid.uuid4()),
                                group=group,
                                group_name=self.group_map[group]["name"],
                                group_description=self.group_map[group]["description"],
                                xr_data=xr_data,
                            )
                        )
                elements = "".join(xr_collections)
                fpath = "Internal Memory"
                if self.converted_raw_path:
                    fpath = self.converted_raw_path
                formatted_html_template = HtmlTemplate.html_template.format(
                    elements, file_path=str(fpath)
                )  # noqa
                css_template = HtmlTemplate.css_template  # noqa
                html_repr = "%(formatted_html_template)s%(css_template)s" % locals()
        except:  # noqa
            html_repr = f"<pre>{escape(repr(self))}</pre>"
        return html_repr

    def __setup_groups(self):
        for group in self.group_map.keys():
            setattr(self, group, None)

    def __read_converted(self, converted_raw_path: Optional["PathHint"]):
        if converted_raw_path is not None:
            self._check_path(converted_raw_path)
            converted_raw_path = self._sanitize_path(converted_raw_path)
            self._load_file(converted_raw_path)

            if isinstance(converted_raw_path, fsspec.FSMap):
                # Convert fsmap to Path so it can be used
                # for retrieving the path strings
                converted_raw_path = Path(converted_raw_path.root)

        self.converted_raw_path = converted_raw_path

    @classmethod
    def _load_convert(cls, convert_obj):
        new_cls = cls()
        for group in new_cls.group_map.keys():
            if hasattr(convert_obj, group):
                setattr(new_cls, group, getattr(convert_obj, group))

        setattr(new_cls, "sonar_model", getattr(convert_obj, "sonar_model"))
        setattr(new_cls, "source_file", getattr(convert_obj, "source_file"))
        return new_cls

    def _load_file(self, raw_path: "PathHint"):
        """Lazy load Top-level, Beam, Environment, and Vendor groups from raw file."""
        for group, value in self.group_map.items():
            # EK80 data may have a Beam_power group if both complex and power data exist.
            ds = None
            try:
                ds = self._load_group(
                    raw_path,
                    group=value["ep_group"],
                )
            except (OSError, GroupNotFoundError):
                # Skips group not found errors for EK80 and ADCP
                ...
            if group == "top" and hasattr(ds, "keywords"):
                self.sonar_model = ds.keywords.upper()  # type: ignore

            if isinstance(ds, xr.Dataset):
                setattr(self, group, ds)

<<<<<<< HEAD
    def _check_path(self, filepath: "PathHint"):
        """Check if converted_raw_path exists"""
        file_exists = check_file_existance(filepath, self.storage_options)
=======
    def _check_path(self, filepath):
        """ Check if converted_raw_path exists """
        file_exists = check_file_existence(filepath, self.storage_options)
>>>>>>> b1f91978
        if not file_exists:
            raise FileNotFoundError(f"There is no file named {filepath}")

    def _sanitize_path(self, filepath: "PathHint") -> "PathHint":
        filepath = sanitize_file_path(filepath, self.storage_options)
        return filepath

    def _check_suffix(self, filepath: "PathHint") -> "FileFormatHint":
        """Check if file type is supported."""
        # TODO: handle multiple files through the same set of checks for combining files
        if isinstance(filepath, fsspec.FSMap):
            suffix = Path(filepath.root).suffix
        else:
            suffix = Path(filepath).suffix

        if suffix not in XARRAY_ENGINE_MAP:
            raise ValueError("Input file type not supported!")

        return suffix  # type: ignore

    def _load_group(self, filepath: "PathHint", group: Optional[str] = None):
        """Loads each echodata group"""
        suffix = self._check_suffix(filepath)
        return xr.open_dataset(filepath, group=group, engine=XARRAY_ENGINE_MAP[suffix])

    def to_netcdf(self, save_path: Optional["PathHint"] = None, **kwargs):
        """Save content of EchoData to netCDF.

        Parameters
        ----------
        save_path : str
            path that converted .nc file will be saved
        compress : bool
            whether or not to perform compression on data variables
            Defaults to ``True``
        overwrite : bool
            whether or not to overwrite existing files
            Defaults to ``False``
        parallel : bool
            whether or not to use parallel processing. (Not yet implemented)
        output_storage_options : dict
            Additional keywords to pass to the filesystem class.
        """
        from ..convert.api import to_file

        return to_file(self, "netcdf4", save_path=save_path, **kwargs)

    def to_zarr(self, save_path: Optional["PathHint"] = None, **kwargs):
        """Save content of EchoData to zarr.

        Parameters
        ----------
        save_path : str
            path that converted .nc file will be saved
        compress : bool
            whether or not to perform compression on data variables
            Defaults to ``True``
        overwrite : bool
            whether or not to overwrite existing files
            Defaults to ``False``
        parallel : bool
            whether or not to use parallel processing. (Not yet implemented)
        output_storage_options : dict
            Additional keywords to pass to the filesystem class.
        """
        from ..convert.api import to_file

        return to_file(self, "zarr", save_path=save_path, **kwargs)

    # TODO: Remove below in future versions. They are for supporting old API calls.
    @property
    def nc_path(self) -> Optional["PathHint"]:
        warnings.warn(
            "`nc_path` is deprecated, Use `converted_raw_path` instead.",
            DeprecationWarning,
            2,
        )
        if self.converted_raw_path.endswith(".nc"):
            return self.converted_raw_path
        else:
            path = Path(self.converted_raw_path)
            return str(path.parent / (path.stem + ".nc"))

    @property
    def zarr_path(self) -> Optional["PathHint"]:
        warnings.warn(
            "`zarr_path` is deprecated, Use `converted_raw_path` instead.",
            DeprecationWarning,
            2,
        )
        if self.converted_raw_path.endswith(".zarr"):
            return self.converted_raw_path
        else:
            path = Path(self.converted_raw_path)
            return str(path.parent / (path.stem + ".zarr"))

    def raw2nc(
        self,
        save_path: "PathHint" = None,
        combine_opt: bool = False,
        overwrite: bool = False,
        compress: bool = True,
    ):
        warnings.warn(
            "`raw2nc` is deprecated, use `to_netcdf` instead.",
            DeprecationWarning,
            2,
        )
        return self.to_netcdf(
            save_path=save_path,
            compress=compress,
            combine=combine_opt,
            overwrite=overwrite,
        )

    def raw2zarr(
        self,
        save_path: "PathHint" = None,
        combine_opt: bool = False,
        overwrite: bool = False,
        compress: bool = True,
    ):
        warnings.warn(
            "`raw2zarr` is deprecated, use `to_zarr` instead.",
            DeprecationWarning,
            2,
        )
        return self.to_zarr(
            save_path=save_path,
            compress=compress,
            combine=combine_opt,
            overwrite=overwrite,
        )<|MERGE_RESOLUTION|>--- conflicted
+++ resolved
@@ -9,14 +9,10 @@
 import xarray as xr
 from zarr.errors import GroupNotFoundError
 
-<<<<<<< HEAD
 if TYPE_CHECKING:
     from ..core import EngineHint, FileFormatHint, PathHint, SonarModelsHint
 
 from ..utils.io import check_file_existance, sanitize_file_path
-=======
-from ..utils.io import check_file_existence, sanitize_file_path
->>>>>>> b1f91978
 from ..utils.repr import HtmlTemplate
 from .convention import _get_convention
 
@@ -154,15 +150,9 @@
             if isinstance(ds, xr.Dataset):
                 setattr(self, group, ds)
 
-<<<<<<< HEAD
     def _check_path(self, filepath: "PathHint"):
         """Check if converted_raw_path exists"""
         file_exists = check_file_existance(filepath, self.storage_options)
-=======
-    def _check_path(self, filepath):
-        """ Check if converted_raw_path exists """
-        file_exists = check_file_existence(filepath, self.storage_options)
->>>>>>> b1f91978
         if not file_exists:
             raise FileNotFoundError(f"There is no file named {filepath}")
 
