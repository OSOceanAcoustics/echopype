--- conflicted
+++ resolved
@@ -6,13 +6,8 @@
 from .echodata import EchoData
 
 
-<<<<<<< HEAD
-def _check_mode_input_without_data(
+def _check_input_args_combination(
     waveform_mode: str, encode_mode: str, pulse_compression: bool = None
-=======
-def _check_input_args_combination(
-    waveform_mode: str, encode_mode: str, pulse_compression: bool
->>>>>>> 61d76a50
 ) -> None:
     """
     Checks that the ``waveform_mode`` and ``encode_mode`` have
@@ -40,20 +35,12 @@
         raise ValueError("encode_mode='power' not allowed when waveform_mode='BB'!")
 
     # make sure that we have BB and complex inputs, if pulse compression is selected
-<<<<<<< HEAD
     if pulse_compression is not None:
         if pulse_compression and ((waveform_mode != "BB") or (encode_mode != "complex")):
             raise RuntimeError(
                 "Pulse compression can only be used with "
                 "waveform_mode='BB' and encode_mode='complex'"
             )
-=======
-    if pulse_compression and ((waveform_mode != "BB") or (encode_mode != "complex")):
-        raise ValueError(
-            "Pulse compression can only be used with "
-            "waveform_mode='BB' and encode_mode='complex'"
-        )
->>>>>>> 61d76a50
 
 
 def _retrieve_correct_beam_group_EK60(
