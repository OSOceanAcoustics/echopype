--- conflicted
+++ resolved
@@ -647,13 +647,7 @@
 
             ds_list = [ed[ed_group] for ed in eds if ed_group in ed.group_paths]
 
-<<<<<<< HEAD
             if ds_list:
-=======
-            if (
-                ds_list and grp_info["ep_group"] == "Platform/NMEA"
-            ):  # "Environment": #"Top-level": #"Platform"
->>>>>>> aaedf5a0
 
                 print(f"ed_group = {ed_group}")
 
