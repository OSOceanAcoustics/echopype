--- conflicted
+++ resolved
@@ -905,11 +905,8 @@
         storage_options: Dict[str, Any] = {},
         sonar_model: str = None,
         echodata_filenames: List[str] = [],
-<<<<<<< HEAD
         ed_group_chan_sel: Dict[str, Optional[List[str]]] = {},
-=======
         consolidated: bool = True,
->>>>>>> f3ced32f
     ) -> EchoData:
         """
         Combines all ``EchoData`` objects in ``eds`` by
@@ -929,17 +926,14 @@
             The sonar model used for all elements in ``eds``
         echodata_filenames : list of str
             The source files names for all elements in ``eds``
-<<<<<<< HEAD
         ed_group_chan_sel: dict
             A dictionary with keys corresponding to the ``EchoData`` groups
             and values specify what channels should be selected within that
             group. If a value is ``None``, then a subset of channels should
             not be selected.
-=======
         consolidated: bool
             Flag to consolidate zarr metadata.
             Defaults to ``True``
->>>>>>> f3ced32f
 
         Returns
         -------
