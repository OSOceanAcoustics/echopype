--- conflicted
+++ resolved
@@ -1,10 +1,6 @@
 from collections import defaultdict
 from itertools import islice
-<<<<<<< HEAD
-from typing import Dict, Hashable, List, Optional, Set, Tuple
-=======
 from typing import Any, Dict, Hashable, List, Set, Tuple
->>>>>>> fc011ba9
 
 import dask
 import dask.array
@@ -463,30 +459,30 @@
     @staticmethod
     def _uniform_chunks_as_np_array(array: np.ndarray, chunk_size: int) -> List[np.ndarray]:
         """
-        Split ``array`` into chunks with size ``chunk_size``, where the
-        last element in the split has length ``len(array) % chunk_size``.
-
-        Parameters
-        ----------
-        array: np.ndarray
-            Array to split up into chunks
-        chunk_size: int
-            The maximum chunk size
-
-        Returns
-        -------
-<<<<<<< HEAD
-        List[np.ndarray]
-=======
-        list of np.ndarray
->>>>>>> fc011ba9
-            The chunked input ``array``
-
-        Example
-        -------
-        >>> arr = np.array([1, 2, 3, 4, 5])
-        >>> _uniform_chunks_as_np_array(arr, 2)
-        [array([1, 2]), array([3, 4]), array([5])]
+                Split ``array`` into chunks with size ``chunk_size``, where the
+                last element in the split has length ``len(array) % chunk_size``.
+
+                Parameters
+                ----------
+                array: np.ndarray
+                    Array to split up into chunks
+                chunk_size: int
+                    The maximum chunk size
+
+                Returns
+                -------
+        <<<<<<< HEAD
+                List[np.ndarray]
+        =======
+                list of np.ndarray
+        >>>>>>> dev
+                    The chunked input ``array``
+
+                Example
+                -------
+                >>> arr = np.array([1, 2, 3, 4, 5])
+                >>> _uniform_chunks_as_np_array(arr, 2)
+                [array([1, 2]), array([3, 4]), array([5])]
         """
 
         # get array iterable
@@ -500,30 +496,30 @@
 
     def _get_chunk_dicts(self, dim: str) -> Tuple[Dict[int, np.ndarray], Dict[int, np.ndarray]]:
         """
-        Obtains dictionaries specifying the chunk index and the
-        indices (with respect to the full combined length) that
-        are contained in that chunk, for both the uniform and
-        non-uniform chunks.
-
-        Parameters
-        ----------
-        dim: str
-            The name of the dimension to create the chunk dicts for
-
-        Returns
-        -------
-<<<<<<< HEAD
-        og_chunk_dict: Dict[int, np.ndarray]
-            The chunk dictionary corresponding to the original
-            non-uniform chunks
-        uniform_chunk_dict: Dict[int, np.ndarray]
-=======
-        og_chunk_dict: dict
-            The chunk dictionary corresponding to the original
-            non-uniform chunks
-        uniform_chunk_dict: dict
->>>>>>> fc011ba9
-            The chunk dictionary corresponding to the uniform chunks
+                Obtains dictionaries specifying the chunk index and the
+                indices (with respect to the full combined length) that
+                are contained in that chunk, for both the uniform and
+                non-uniform chunks.
+
+                Parameters
+                ----------
+                dim: str
+                    The name of the dimension to create the chunk dicts for
+
+                Returns
+                -------
+        <<<<<<< HEAD
+                og_chunk_dict: Dict[int, np.ndarray]
+                    The chunk dictionary corresponding to the original
+                    non-uniform chunks
+                uniform_chunk_dict: Dict[int, np.ndarray]
+        =======
+                og_chunk_dict: dict
+                    The chunk dictionary corresponding to the original
+                    non-uniform chunks
+                uniform_chunk_dict: dict
+        >>>>>>> dev
+                    The chunk dictionary corresponding to the uniform chunks
         """
 
         # an array specifying the indices of the final combined array
@@ -562,11 +558,7 @@
 
         Returns
         -------
-<<<<<<< HEAD
-        final_mapping: Dict[int, dict]
-=======
         final_mapping: dict
->>>>>>> fc011ba9
             Uniform to non-uniform mapping where the keys are
             the chunk index in the uniform chunk and the values
             are dictionaries. The value dictionaries have keys
@@ -618,11 +610,7 @@
         zarr_path: str,
         zarr_group: str,
         region: Dict[str, slice],
-<<<<<<< HEAD
-        storage_options: Optional[dict],
-=======
         storage_options: Dict[str, Any] = {},
->>>>>>> fc011ba9
     ) -> None:
         """
         Constructs a delayed write of ``ds_in`` to the appropriate zarr
@@ -640,17 +628,10 @@
         zarr_group: str
             The name of the group of the zarr store
             corresponding to the Datasets in ``ds_list``
-<<<<<<< HEAD
-        region: Dict[str, slice]
-            Keys set as the dimension name and values as
-            the slice of the zarr portion to write to
-        storage_options: Optional[dict]
-=======
         region: dict
             Keys set as the dimension name and values as
             the slice of the zarr portion to write to
         storage_options: dict
->>>>>>> fc011ba9
             Any additional parameters for the storage
             backend (ignored for local paths)
         """
@@ -661,10 +642,6 @@
                 group=zarr_group,
                 region=region,
                 compute=True,
-<<<<<<< HEAD
-                # safe_chunks=False,
-=======
->>>>>>> fc011ba9
                 storage_options=storage_options,
                 synchronizer=zarr.ThreadSynchronizer(),
             )
@@ -822,11 +799,7 @@
         ds_list: List[xr.Dataset],
         zarr_path: str,
         zarr_group: str,
-<<<<<<< HEAD
-        storage_options: Optional[dict],
-=======
         storage_options: Dict[str, Any] = {},
->>>>>>> fc011ba9
     ) -> None:
         """
         Sequentially writes each Dataset's append dimension in ``ds_list`` to
@@ -834,22 +807,14 @@
 
         Parameters
         ----------
-<<<<<<< HEAD
-        ds_list: List[xr.Dataset]
-=======
         ds_list: list of xr.Dataset
->>>>>>> fc011ba9
             The Datasets that will be combined
         zarr_path: str
             The full path of the final combined zarr store
         zarr_group: str
             The name of the group of the zarr store
             corresponding to the Datasets in ``ds_list``
-<<<<<<< HEAD
-        storage_options: Optional[dict]
-=======
         storage_options: dict
->>>>>>> fc011ba9
             Any additional parameters for the storage
             backend (ignored for local paths)
         """
@@ -941,11 +906,7 @@
 
     @staticmethod
     def _modify_prov_filenames(
-<<<<<<< HEAD
-        zarr_path: str, len_eds: int, storage_options: Optional[dict] = {}
-=======
         zarr_path: str, len_eds: int, storage_options: Dict[str, Any] = {}
->>>>>>> fc011ba9
     ) -> None:
         """
         After the ``Provenance`` group has been constructed, the
@@ -959,11 +920,7 @@
             The full path of the final combined zarr store
         len_eds: int
             The number of ``EchoData`` objects being combined
-<<<<<<< HEAD
-        storage_options: Optional[dict]
-=======
         storage_options: dict
->>>>>>> fc011ba9
             Any additional parameters for the storage
             backend (ignored for local paths)
         """
