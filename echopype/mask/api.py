import datetime
import operator as op
import pathlib
import sys
<<<<<<< HEAD
from typing import List, Literal, Optional, Union
=======
from typing import Dict, List, Optional, Union
>>>>>>> ebe1d447

import dask
import dask.array
import numpy as np
import pandas as pd
import xarray as xr
from flox.xarray import xarray_reduce

<<<<<<< HEAD
from ..commongrid.utils import _convert_bins_to_interval_index, _parse_x_bin
=======
# for seafloor detection
from echopype.mask.seafloor_detection.bottom_basic import bottom_basic
from echopype.mask.seafloor_detection.bottom_blackwell import bottom_blackwell

>>>>>>> ebe1d447
from ..utils.io import validate_source
from ..utils.prov import add_processing_level, echopype_prov_attrs, insert_input_processing_level
from .freq_diff import _check_freq_diff_source_Sv, _parse_freq_diff_eq

# for schoals detection
from .shoal_detection.shoal_echoview import shoal_echoview
from .shoal_detection.shoal_weill import shoal_weill

# lookup table with key string operator and value as corresponding Python operator
str2ops = {
    ">": op.gt,
    "<": op.lt,
    "<=": op.le,
    ">=": op.ge,
    "==": op.eq,
}


def _check_mask_dim_alignment(source_ds, mask, var_name):
    """
    Check that mask aligns with source_ds.
    """
    # Grab dimensions of mask
    if isinstance(mask, list):
        mask_dims = set()
        for mask_indiv in mask:
            for dim in mask_indiv.dims:
                mask_dims.add(dim)
    else:
        mask_dims = set(mask.dims)

    # Grab dimensions of the target variable in source ds
    target_variable_dims = set(source_ds[var_name].dims)

    # Raise ValueError if the mask has channel dim but the target variable doesn't
    if "channel" in mask_dims and "channel" not in target_variable_dims:
        raise ValueError("'channel' is a dimension in mask but not a dimension in source.")

    # If non-channel dimensions don't align raise ValueError
    mask_dims.discard("channel")
    target_variable_dims.discard("channel")
    if mask_dims != target_variable_dims:
        raise ValueError(
            f"The dimensions of mask: ({mask_dims}) do not match "
            f"the dimensions of source ({target_variable_dims}) "
            "when not considering 'channel'."
        )

    return source_ds


def _validate_and_collect_mask_input(
    mask: Union[
        Union[xr.DataArray, str, pathlib.Path], List[Union[xr.DataArray, str, pathlib.Path]]
    ],
    storage_options_mask: Union[dict, List[dict]],
) -> Union[xr.DataArray, List[xr.DataArray]]:
    """
    Validate that the input ``mask`` and associated ``storage_options_mask`` are correctly
    provided to ``apply_mask``. Additionally, form the mask input that should be used
    in the core routine of ``apply_mask``.

    Parameters
    ----------
    mask: xr.DataArray, str, pathlib.Path, or a list of these datatypes
        The mask(s) to be applied. Can be a single input or list that corresponds to a
        DataArray or a path. If a path is provided this should point to a zarr or netcdf
        file with only one data variable in it.
    storage_options_mask: dict or list of dict, default={}
        Any additional parameters for the storage backend, corresponding to the
        path provided for ``mask``. If ``mask`` is a list, then this input should either
        be a list of dictionaries or a single dictionary with storage options that
        correspond to all elements in ``mask`` that are paths.

    Returns
    -------
    xr.DataArray or list of xr.DataArray
        If the ``mask`` input is a single value, then the corresponding DataArray will be
        returned, else a list of DataArrays corresponding to the input masks will be returned

    Raises
    ------
    ValueError
        If ``mask`` is a single-element and ``storage_options_mask`` is not a single dict
    TypeError
        If ``storage_options_mask`` is not a list of dict or a dict
    """

    # Normalize single input to list format for unified processing
    is_single_input = not isinstance(mask, list)
    if is_single_input:
        mask = [mask]
        if not isinstance(storage_options_mask, dict):
            raise ValueError(
                "The provided input storage_options_mask should be a single "
                "dict because mask is a single value!"
            )
        storage_options_mask = [storage_options_mask]

    # Validate storage_options_mask format
    if not isinstance(storage_options_mask, list):
        if not isinstance(storage_options_mask, dict):
            raise TypeError("storage_options_mask must be a list of dict or a dict!")
        storage_options_mask = [storage_options_mask] * len(mask)
    else:
        # ensure all elements of storage_options_mask are a dict
        if not all([isinstance(elem, dict) for elem in storage_options_mask]):
            raise TypeError("storage_options_mask must be a list of dict or a dict!")

    # Process each mask
    for mask_ind in range(len(mask)):
        # validate the mask type or path (if it is provided)
        mask_val, file_type = validate_source(mask[mask_ind], storage_options_mask[mask_ind])

        # replace mask element path with its corresponding DataArray
        if isinstance(mask_val, (str, pathlib.Path)):
            # open up DataArray using mask path
            mask[mask_ind] = xr.open_dataarray(
                mask_val, engine=file_type, chunks={}, **storage_options_mask[mask_ind]
            )

        # check mask coordinates
        # the coordinate sequence matters, so fix the tuple form
        allowed_dims = [
            {"ping_time", "range_sample"},
            {"ping_time", "depth"},
            {"ping_time", "echo_range"},
            {"channel", "ping_time", "range_sample"},
            {"channel", "ping_time", "depth"},
            {"channel", "ping_time", "echo_range"},
        ]
        if set(mask[mask_ind].dims) not in allowed_dims:
            raise ValueError(
                "Masks must have one of the following dimensions: "
                "{'ping_time', 'range_sample'}, "
                "{'ping_time', 'depth'}, "
                "{'ping_time', 'echo_range'}, "
                "{'channel', 'ping_time', 'range_sample'}, "
                "{'channel', 'ping_time', 'depth'}"
                "{'channel', 'ping_time', 'echo_range'}"
            )

        # Validate boolean-like values - reject NaN
        # First check if there are any NaN values
        if np.any(np.isnan(mask[mask_ind].values)):
            raise TypeError("Mask cannot contain NaN")

        # Get unique values and check if they are boolean-like
        unique_vals = np.unique(mask[mask_ind].values)

        # Check if all values are boolean-like (0, 1, True, False)
        if not np.all(np.isin(unique_vals, [0, 1, True, False])):
            raise TypeError("Mask must be boolean (True/False or 1/0)")

    # Check for the channel dimension consistency
    channel_dim_shapes = set()
    for mask_indiv in mask:
        if "channel" in mask_indiv.dims:
            for mask_chan_ind in range(len(mask_indiv["channel"])):
                channel_dim_shapes.add(mask_indiv.isel(channel=mask_chan_ind).shape)
    if len(channel_dim_shapes) > 1:
        raise ValueError("All masks must have the same shape in the 'channel' dimension.")

    # Return single mask or list based on original input
    return mask[0] if is_single_input else mask


def _check_var_name_fill_value(
    source_ds: xr.Dataset, var_name: str, fill_value: Union[int, float, xr.DataArray]
) -> Union[int, float, np.ndarray, xr.DataArray]:
    """
    Ensures that the inputs ``var_name`` and ``fill_value`` for the function
    ``apply_mask`` were appropriately provided.

    Parameters
    ----------
    source_ds: xr.Dataset
        A Dataset that contains the variable ``var_name``
    var_name: str
        The variable name in ``source_ds`` that the mask should be applied to
    fill_value: int, float, or xr.DataArray
        Specifies the value(s) at false indices

    Returns
    -------
    fill_value: int, float, or xr.DataArray
        fill_value with sanitized dimensions

    Raises
    ------
    TypeError
        If ``var_name`` or ``fill_value`` are not an accepted type
    ValueError
        If the Dataset ``source_ds`` does not contain ``var_name``
    ValueError
        If ``fill_value`` is an array and not the same shape as ``var_name``
    """

    # check the type of var_name
    if not isinstance(var_name, str):
        raise TypeError("The input var_name must be a string!")

    # ensure var_name is in source_ds
    if var_name not in source_ds.variables:
        raise ValueError("The Dataset source_ds does not contain the variable var_name!")

    # check the type of fill_value
    if not isinstance(fill_value, (int, float, xr.DataArray)):
        raise TypeError("The input fill_value must be of type int, float, or xr.DataArray!")

    # make sure that fill_values is the same shape as var_name
    if isinstance(fill_value, xr.DataArray):
        fill_value = fill_value.data.squeeze()  # squeeze out length=1 channel dimension

        source_ds_shape = (
            source_ds[var_name].isel(channel=0).shape
            if "channel" in source_ds[var_name].coords
            else source_ds[var_name].shape
        )

        if fill_value.shape != source_ds_shape:
            raise ValueError(
                f"If fill_value is an array it must be of the same shape as {var_name}!"
            )

    return fill_value


def _variable_prov_attrs(
    masked_da: xr.DataArray, source_mask: Union[xr.DataArray, List[xr.DataArray]]
) -> dict:
    """
    Extract and compose masked Sv provenance attributes from the masked Sv and the
    masks used to generate it.

    Parameters
    ----------
    masked_da: xr.DataArray
        Masked Sv
    source_mask: Union[xr.DataArray, List[xr.DataArray]]
        Individual mask or list of masks used to create the masked Sv

    Returns
    -------
    dict
        Dictionary of provenance attributes (attribute name and value) for the intended variable.
    """
    # Modify core variable attributes
    attrs = {
        "long_name": "Volume backscattering strength, masked (Sv re 1 m-1)",
        "actual_range": [
            round(float(masked_da.min().values), 2),
            round(float(masked_da.max().values), 2),
        ],
    }
    # Add history attribute
    history_attr = (
        f"{datetime.datetime.utcnow()}+00:00. `depth` calculated using:"
        if sys.version_info < (3, 11, 0)
        else f"{datetime.datetime.now(datetime.UTC)}. `depth` calculated using:"
    )
    history_attr = f"{history_attr}. " "Created masked Sv dataarray."  # noqa
    attrs = {**attrs, **{"history": history_attr}}

    # Add attributes from the mask DataArray, if present
    # Handle only a single mask. If not passed to apply_mask as a single DataArray,
    # will use the first mask of the list passed to  apply_mask
    # TODO: Expand it to handle attributes from multiple masks
    if isinstance(source_mask, xr.DataArray) or (
        isinstance(source_mask, list) and isinstance(source_mask[0], xr.DataArray)
    ):
        use_mask = source_mask[0] if isinstance(source_mask, list) else source_mask
        if len(use_mask.attrs) > 0:
            mask_attrs = use_mask.attrs.copy()
            if "history" in mask_attrs:
                # concatenate the history string as new line
                attrs["history"] += f"\n{mask_attrs['history']}"
                mask_attrs.pop("history")
            attrs = {**attrs, **mask_attrs}

    return attrs


@add_processing_level("L3*")
def apply_mask(
    source_ds: Union[xr.Dataset, str, pathlib.Path],
    mask: Union[xr.DataArray, str, pathlib.Path, List[Union[xr.DataArray, str, pathlib.Path]]],
    var_name: str = "Sv",
    fill_value: Union[int, float, xr.DataArray] = np.nan,
    storage_options_ds: dict = {},
    storage_options_mask: Union[dict, List[dict]] = {},
) -> xr.Dataset:
    """
    Applies the provided mask(s) to the Sv variable ``var_name``
    in the provided Dataset ``source_ds``.

    The code allows for these 3 cases of `source_ds` and `mask` dimensions:

    1) No channel in both `source_ds` and `mask`,
    but they have matching `ping_time` and
    `depth` (or `range_sample`) dimensions.
    2) `source_ds` and `mask` both have matching `channel`,
    `ping_time`, and `depth` (or `range_sample`) dimensions.
    3) `source_ds` has the channel dimension and `mask` doesn't,
    but they have matching
    `ping_time` and `depth` (or `range_sample`) dimensions.

    If a user only wants to apply masks to a subset of the channels in `source_ds`,
    they could put 1s to allow all data entries in the other channels.

    Parameters
    ----------
    source_ds: xr.Dataset, str, or pathlib.Path
        Points to a Dataset that contains the variable the mask should be applied to
    mask: xr.DataArray, str, pathlib.Path, or a list of these datatypes
    The mask(s) to be applied. Must contain only boolean values (True/False or 1/0).
    If the mask contains numeric or NaN values, an error will be raised.
        Can be a individual input or a list that corresponds to a DataArray or a path.
        Each individual input or entry in the list must contain dimensions
        ``('ping_time', 'range_sample')`` or dimensions ``('ping_time', 'depth')``.
        The mask can also contain the dimension ``channel``.
        If a path is provided this should point to a zarr or netcdf file with only
        one data variable in it.
        If the input ``mask`` is a list, a logical AND will be used to produce the final
        mask that will be applied to ``var_name``.
    var_name: str, default="Sv"
        The Sv variable name in ``source_ds`` that the mask should be applied to.
        This variable needs to have coordinates ``('ping_time', 'range_sample')`` or
        coordinates ``('ping_time', 'depth')``, and can optionally also have coordinate
        ``channel``.
        In the case of a multi-channel Sv data variable, the ``mask`` will be broadcast
        to all channels.
    fill_value: int, float, or xr.DataArray, default=np.nan
        Value(s) at masked indices.
        If ``fill_value`` is of type ``xr.DataArray`` it must have the same shape as each
        entry of ``mask``.
    storage_options_ds: dict, default={}
        Any additional parameters for the storage backend, corresponding to the
        path provided for ``source_ds``
    storage_options_mask: dict or list of dict, default={}
        Any additional parameters for the storage backend, corresponding to the
        path provided for ``mask``. If ``mask`` is a list, then this input should either
        be a list of dictionaries or a single dictionary with storage options that
        correspond to all elements in ``mask`` that are paths.

    Returns
    -------
    xr.Dataset
        A Dataset with the same format of ``source_ds`` with the mask(s) applied to ``var_name``
    """
    # Validate the source_ds type or path (if it is provided)
    source_ds, file_type = validate_source(source_ds, storage_options_ds)

    if isinstance(source_ds, str):
        # open up Dataset using source_ds path
        source_ds = xr.open_dataset(source_ds, engine=file_type, chunks={}, **storage_options_ds)

    # Validate and form the mask input to be used downstream
    mask = _validate_and_collect_mask_input(mask, storage_options_mask)

    # Validate the source_ds and make sure it aligns with the mask input
    source_ds = _check_mask_dim_alignment(source_ds, mask, var_name)

    # Check var_name and sanitize fill_value dimensions if an array
    fill_value = _check_var_name_fill_value(source_ds, var_name, fill_value)

    # Obtain final mask to be applied to var_name
    if isinstance(mask, list):
        # Broadcast all input masks together before combining them
        broadcasted_masks = xr.broadcast(*mask)

        # Perform a logical AND element-wise operation across the masks
        final_mask = np.logical_and.reduce(broadcasted_masks)

        # xr.where has issues with attrs when final_mask is an array, so we make it a DataArray
        final_mask = xr.DataArray(final_mask, coords=broadcasted_masks[0].coords)
    else:
        final_mask = mask

    # Operate on the actual data array to be masked
    source_da = source_ds[var_name]

    # The final_mask should be of the same shape as source_ds[var_name]
    # along the ping_time and range_sample dimensions.
    source_da_chan_shape = (
        source_da.isel(channel=0).shape if "channel" in source_da.dims else source_da.shape
    )
    final_mask_chan_shape = (
        final_mask.isel(channel=0).shape if "channel" in final_mask.dims else final_mask.shape
    )
    if final_mask_chan_shape != source_da_chan_shape:
        raise ValueError(
            f"The final constructed mask is not of the same shape as source_ds[{var_name}] "
            "along the ping_time, and range_sample dimensions!"
        )
    # If final_mask has dim channel then source_da must have dim channel
    if "channel" in final_mask.dims and "channel" not in source_da.dims:
        raise ValueError(
            "The final constructed mask has the channel dimension, "
            f"so source_ds[{var_name}] must also have the channel dimension."
        )
    # If final_mask and source_da both have channel dimension, then they must
    # have the same number of channels.
    elif "channel" in final_mask.dims and "channel" in source_da.dims:
        if len(final_mask["channel"]) != len(source_da["channel"]):
            raise ValueError(
                f"If both the final constructed mask and source_ds[{var_name}] "
                "have the channel dimension, that dimension should match between the two."
            )

    # Turn NaN in final_mask to False, otherwise xr.where treats as True
    final_mask = final_mask.fillna(False)

    # Ensure final_mask is strictly boolean before applying it
    final_mask = final_mask.astype(bool)

    # Apply the mask to var_name
    var_name_masked = xr.where(final_mask, x=source_da, y=fill_value)

    # Obtain a shallow copy of source_ds
    output_ds = source_ds.copy(deep=False)

    # Replace var_name with var_name_masked
    output_ds[var_name] = var_name_masked
    output_ds[var_name] = output_ds[var_name].assign_attrs(source_da.attrs)

    # Add or modify variable and global (dataset) provenance attributes
    output_ds[var_name] = output_ds[var_name].assign_attrs(
        _variable_prov_attrs(output_ds[var_name], mask)
    )

    # Use the original dimension order
    output_ds[var_name] = output_ds[var_name].transpose(*source_da.dims)

    # Attribute handling
    process_type = "mask"
    prov_dict = echopype_prov_attrs(process_type=process_type)
    prov_dict[f"{process_type}_function"] = "mask.apply_mask"
    output_ds = output_ds.assign_attrs(prov_dict)
    output_ds = insert_input_processing_level(output_ds, input_ds=source_ds)

    return output_ds


def frequency_differencing(
    source_Sv: Union[xr.Dataset, str, pathlib.Path],
    storage_options: Optional[dict] = {},
    freqABEq: Optional[str] = None,
    chanABEq: Optional[str] = None,
) -> xr.DataArray:
    """
    Create a mask based on the differences of Sv values using a pair of
    frequencies. This method is often referred to as the "frequency-differencing"
    or "dB-differencing" method.

    Parameters
    ----------
    source_Sv: xr.Dataset or str or pathlib.Path
        If a Dataset this value contains the Sv data to create a mask for,
        else it specifies the path to a zarr or netcdf file containing
        a Dataset. This input must correspond to a Dataset that has the
        coordinate ``channel`` and variables ``frequency_nominal`` and ``Sv``.
    storage_options: dict, optional
        Any additional parameters for the storage backend, corresponding to the
        path provided for ``source_Sv``
    freqABEq: string, optional
        The frequency differencing criteria.
        Only one of ``freqAB`` and ``chanAB`` should be provided, and not both.
    chanAB: string, optional
        The frequency differencing criteria in terms of channel names where channel names
        in the criteria are enclosed in double quotes. Only one of ``freqAB`` and ``chanAB``
        should be provided, and not both.

    Returns
    -------
    xr.DataArray
        A DataArray containing the mask for the Sv data. Regions satisfying the thresholding
        criteria are filled with ``True``, else the regions are filled with ``False``.

    Raises
    ------
    ValueError
        If neither ``freqABEq`` or ``chanABEq`` are given
    ValueError
        If both ``freqABEq`` and ``chanABEq`` are given
    TypeError
        If any input is not of the correct type
    ValueError
        If either ``freqABEq`` or ``chanABEq`` are provided and the extracted
        ``freqAB`` or ``chanAB`` does not contain 2 distinct elements
    ValueError
        If ``freqABEq`` contains values that are not contained in ``frequency_nominal``
    ValueError
        If ``chanABEq`` contains values that not contained in ``channel``
    ValueError
        If ``operator`` is not one of the following: ``">", "<", "<=", ">=", "=="``
    ValueError
        If the path provided for ``source_Sv`` is not a valid path
    ValueError
        If ``freqABEq`` or ``chanABEq`` is provided and the Dataset produced by ``source_Sv``
        does not contain the coordinate ``channel`` and variable ``frequency_nominal``

    Notes
    -----
    This function computes the frequency differencing as follows:
    ``Sv_freqA - Sv_freqB operator diff``. Thus, if ``operator = "<"``
    and ``diff = "5"`` the following would be calculated:
    ``Sv_freqA - Sv_freqB < 5``.

    Examples
    --------
    Compute frequency-differencing mask using a mock Dataset and channel selection:

    >>> n = 5 # set the number of ping times and range samples
    ...
    >>> # create mock Sv data
    >>> Sv_da = xr.DataArray(data=np.stack([np.arange(n**2).reshape(n,n), np.identity(n)]),
    ...                      coords={"channel": ['chan1', 'chan2'],
    ...                              "ping_time": np.arange(n), "range_sample":np.arange(n)})
    ...
    >>> # obtain mock frequency_nominal data
    >>> freq_nom = xr.DataArray(data=np.array([1.0, 2.0]),
    ...                         coords={"channel": ['chan1', 'chan2']})
    ...
    >>> # construct mock Sv Dataset
    >>> Sv_ds = xr.Dataset(data_vars={"Sv": Sv_da, "frequency_nominal": freq_nom})
    ...
    >>> # compute frequency-differencing mask using channel names
    >>> echopype.mask.frequency_differencing(source_Sv=Sv_ds, storage_options={},
    ...                                      freqABEq=None, chanABEq = '"chan1" - "chan2">=10.0dB')
    <xarray.DataArray 'mask' (ping_time: 5, range_sample: 5)>
    array([[False, False, False, False, False],
           [False, False, False, False, False],
           [ True,  True,  True,  True,  True],
           [ True,  True,  True,  True,  True],
           [ True,  True,  True,  True,  True]])
    Coordinates:
      * ping_time     (ping_time) int64 0 1 2 3 4
      * range_sample  (range_sample) int64 0 1 2 3 4
    """

    # check that non-data related inputs were correctly provided
    # _check_freq_diff_non_data_inputs(freqAB, chanAB, operator, diff)
    freqAB, chanAB, operator, diff = _parse_freq_diff_eq(freqABEq, chanABEq)

    # validate the source_Sv type or path (if it is provided)
    source_Sv, file_type = validate_source(source_Sv, storage_options)

    if isinstance(source_Sv, str):
        # open up Dataset using source_Sv path
        source_Sv = xr.open_dataset(source_Sv, engine=file_type, chunks={}, **storage_options)

    # check the source_Sv with respect to channel and frequency_nominal
    _check_freq_diff_source_Sv(source_Sv, freqAB, chanAB)

    # determine chanA and chanB
    if freqAB is not None:
        # obtain position of frequency provided in frequency_nominal
        freqA_pos = np.argwhere(source_Sv.frequency_nominal.values == freqAB[0]).flatten()[0]
        freqB_pos = np.argwhere(source_Sv.frequency_nominal.values == freqAB[1]).flatten()[0]

        # get channels corresponding to frequencies provided
        chanA = str(source_Sv.channel.isel(channel=freqA_pos).values)
        chanB = str(source_Sv.channel.isel(channel=freqB_pos).values)

    else:
        # get individual channels
        chanA = chanAB[0]
        chanB = chanAB[1]

    def _get_lhs(
        Sv_block: np.ndarray, chanA_idx: int, chanB_idx: int, chan_dim_idx: int = 0
    ) -> np.ndarray:
        """Get left-hand side of condition"""

        def _sel_channel(chan_idx):
            return tuple(
                [chan_idx if i == chan_dim_idx else slice(None) for i in range(Sv_block.ndim)]
            )

        # get the left-hand side of condition (lhs)
        return Sv_block[_sel_channel(chanA_idx)] - Sv_block[_sel_channel(chanB_idx)]

    def _create_mask(lhs: np.ndarray, diff: float) -> np.ndarray:
        """Create mask using operator lookup table"""
        return xr.where(str2ops[operator](lhs, diff), True, False)

    # Get the Sv data array
    Sv_data_array = source_Sv["Sv"]

    # Determine channel index based on names
    channels = list(source_Sv["channel"].to_numpy())
    chanA_idx = channels.index(chanA)
    chanB_idx = channels.index(chanB)
    # Get the channel dimension index for filtering
    chan_dim_idx = Sv_data_array.dims.index("channel")

    # If Sv data is not dask array
    if not isinstance(Sv_data_array.variable._data, dask.array.Array):
        # get the left-hand side of condition
        lhs = _get_lhs(Sv_data_array, chanA_idx, chanB_idx, chan_dim_idx=chan_dim_idx)

        # create mask using operator lookup table
        da = _create_mask(lhs, diff)
    # If Sv data is dask array
    else:
        # Get the final data array template
        template = Sv_data_array.isel(channel=0).drop_vars("channel")

        dask_array_data = Sv_data_array.data
        # Perform block wise computation
        dask_array_result = (
            dask_array_data
            # Compute the left-hand side of condition
            # drop the first axis (channel) as it is dropped in the result
            .map_blocks(
                _get_lhs,
                chanA_idx,
                chanB_idx,
                chan_dim_idx=chan_dim_idx,
                dtype=dask_array_data.dtype,
                drop_axis=0,
            )
            # create mask using operator lookup table
            .map_blocks(_create_mask, diff)
        )

        # Create DataArray of the result
        da = xr.DataArray(
            data=dask_array_result,
            coords=template.coords,
        )

    history_attr = (
        f"{datetime.datetime.utcnow()}+00:00. `depth` calculated using:"
        if sys.version_info < (3, 11, 0)
        else f"{datetime.datetime.now(datetime.UTC)}. `depth` calculated using:"
    )

    xr_dataarray_attrs = {
        "mask_type": "frequency differencing",
        "history": f"{history_attr}. "
        "Mask created by mask.frequency_differencing. "
        f"Operation: Sv['{chanA}'] - Sv['{chanB}'] {operator} {diff}",
    }

    # assign a name to DataArray
    da.name = "mask"

    # assign provenance attributes
    da = da.assign_attrs(xr_dataarray_attrs)

    return da


<<<<<<< HEAD
def regrid_mask(
    mask_da: xr.DataArray,
    range_da: xr.DataArray,
    range_bin: str = "20m",
    ping_time_bin: str = "20s",
    third_dim: str = None,
    func: Literal["logical-AND", "logical-OR"] = "logical-AND",
    method: str = "map-reduce",
    reindex: bool = False,
    closed: Literal["left", "right"] = "right",
    range_var_max: str = None,
    **flox_kwargs,
) -> xr.DataArray:
    """
    Regrid mask through downsampling via a logical AND operation.

    Parameters
    ----------
    mask : xr.DataArray
        Mask DataArray. Must be binary 0/1 or True/False.
        Must have two dimensions: 'range_var' and 'ping_time'.
    range_var: str, default ``depth``
        The variable to use for range binning.
    range_bin : str, default '20m'
        bin size along 'range_sample' or 'depth' in meters.
    ping_time_bin : str, default '20s'
        bin size along 'ping_time'
    third_dim : str, default None
        Name for non-binned region. If None, use 'xarray_reduce' to operate on 2D array. Else,
        use 'xarray_reduce' to operate on 3D array with unbinned 3rd dimension.
    func: {'logical-AND', 'logical-OR'}, default 'logical-AND'
        When func == 'logical-AND', the output value is set to 1/True only if all corresponding
        values in the regrid bin are 1/True.
        When func == 'logical-OR', the output value is set to 1/True if any value in the regrid
        bin is 1/True.
    method: str, default 'map-reduce'
        The flox strategy for reduction of dask arrays only.
        See flox `documentation <https://flox.readthedocs.io/en/latest/implementation.html>`_
        for more details.
    reindex: bool, default False
        If False, reindex after the blockwise stage. If True, reindex at the blockwise stage.
        Generally, `reindex=False` results in less memory at the cost of computation speed.
        Can only be used when method='map-reduce'.
        See flox `documentation <https://flox.readthedocs.io/en/latest/implementation.html>`_
        for more details.
    closed: {'left', 'right'}, default 'left'
        Which side of bin interval is closed.
    range_var_mask: str, default None
        TODO add this.
    **flox_kwargs
        Additional keyword arguments to be passed
        to flox reduction function.

    Returns
    -------
    A DataArray containing a regridded mask.
    """

    # TODO uncomment these once computation is figured out
    """
    if method != "map-reduce" and reindex is not None:
        raise ValueError(f"Passing in reindex={reindex} is only allowed when method='map_reduce'.")

    if not isinstance(ping_time_bin, str):
        raise TypeError("ping_time_bin must be a string")

    if third_dim is None and len(mask.dims) != 2:
        raise ValueError("Mask must have only 2 dimensions unless 'third_dim' is specified.")

    if third_dim is not None and third_dim not in mask.dims:
        raise ValueError(f"Mask must contain '{third_dim}' as dimension.")

    if third_dim is not None and len(mask.dims) != 3:
        raise ValueError("Mask must have only 3 dimensions.")

    # Check if mask is binary (True/False or 1/0)
    if not np.isin(mask.data, [1, 0]).all():
        raise ValueError("Mask must be binary True/False or 1/0.")
    """

    # Set strictness of aggregation output being 1/True based on `func`:
    # When func == 'logical-AND', the output value is set to 1/True only if all corresponding
    # values in the regrid bin are 1/True.
    # When func == 'logical-OR', the output value is set to 1/True if any value in the regrid
    # bin is 1/True.
    if func == "logical-AND":
        func_xarray = "mean"
    elif func == "logical-OR":
        func_xarray = "nanmean"
    else:
        raise ValueError("'func' must be 'logical-AND' or 'logical-OR'.")

    # Create bin information for the range variable
    range_bin = _parse_x_bin(range_bin)
    if range_var_max is None:
        # This computes the range variable max since there might be NaNs in the data
        range_var_max = range_da.max(skipna=True)
    else:
        # Parse string and small increase to ensure that we get the bin
        # corresponding to range_var_max
        range_var_max = _parse_x_bin(range_var_max) + 1e-8
    range_interval = np.arange(0, range_var_max + range_bin, range_bin)
    range_interval = _convert_bins_to_interval_index(range_interval, closed=closed)

    # Create bin information needed for ping_time
    d_index = (
        mask_da["ping_time"]
        .resample(ping_time=ping_time_bin, skipna=True)
        .first()
        .indexes["ping_time"]
    )
    ping_interval = d_index.union([d_index[-1] + pd.Timedelta(ping_time_bin)]).values
    ping_interval = _convert_bins_to_interval_index(ping_interval, closed=closed)

    # Set all False/0 to NaN. This also turns all True to 1.
    # TODO fix this
    mask_copy = mask_da  # .copy()
    # mask_copy = xr.where(mask_copy != 0, mask_copy, np.nan)

    # Set interval index for groups
    if third_dim is not None:
        # mask_copy = mask_copy.transpose(third_dim, "ping_time", range_var)
        mask_regridded_da = xarray_reduce(
            mask_copy,
            mask_copy[third_dim],
            mask_copy["ping_time"],
            range_da,
            expected_groups=(None, ping_interval, range_interval),
            isbin=[False, True, True],
            method=method,
            reindex=reindex,
            func=func_xarray,
            skipna=False,
            fill_value=np.nan,
            **flox_kwargs,
        )
        mask_regridded_da = xr.DataArray(
            data=mask_regridded_da.data,
            dims=[third_dim, "ping_time", range_da.name],
            coords={
                third_dim: mask_da[third_dim].values,
                "ping_time": np.array([v.left for v in mask_regridded_da.ping_time_bins.values]),
                range_da.name: np.array(
                    [v.left for v in mask_regridded_da[f"{range_da.name}_bins"].values]
                ),
            },
        )
    else:
        # mask_copy = mask_copy.transpose("ping_time", range_var)
        mask_regridded_da = xarray_reduce(
            mask_copy,
            mask_copy["ping_time"],
            range_da,
            expected_groups=(ping_interval, range_interval),
            isbin=[True, True],
            method=method,
            reindex=reindex,
            func="mean",
            skipna=True,
            fill_value=np.nan,
            **flox_kwargs,
        )
        mask_regridded_da = xr.DataArray(
            data=mask_regridded_da.data,
            dims=["ping_time", range_da.name],
            coords={
                "ping_time": np.array([v.left for v in mask_regridded_da.ping_time_bins.values]),
                range_da.name: np.array(
                    [v.left for v in mask_regridded_da[f"{range_da.name}_bins"].values]
                ),
            },
        )
    mask_regridded_da = mask_regridded_da.fillna(0).astype(dtype=mask_da.dtype)

    # ping_time_bin parsing and conversions
    # Need to convert between pd.Timedelta and np.timedelta64 offsets/frequency strings
    # https://xarray.pydata.org/en/stable/generated/xarray.Dataset.resample.html
    # https://pandas.pydata.org/pandas-docs/stable/reference/api/pandas.Series.resample.html
    # https://pandas.pydata.org/docs/reference/api/pandas.Timedelta.html
    # https://pandas.pydata.org/docs/reference/api/pandas.Timedelta.resolution_string.html
    # https://pandas.pydata.org/pandas-docs/stable/user_guide/timeseries.html#dateoffset-objects
    # https://numpy.org/devdocs/reference/arrays.datetime.html#datetime-units
    timedelta_units = {
        "d": {"nptd64": "D", "unitstr": "day"},
        "h": {"nptd64": "h", "unitstr": "hour"},
        "t": {"nptd64": "m", "unitstr": "minute"},
        "min": {"nptd64": "m", "unitstr": "minute"},
        "s": {"nptd64": "s", "unitstr": "second"},
        "l": {"nptd64": "ms", "unitstr": "millisecond"},
        "ms": {"nptd64": "ms", "unitstr": "millisecond"},
        "u": {"nptd64": "us", "unitstr": "microsecond"},
        "us": {"nptd64": "ms", "unitstr": "millisecond"},
        "n": {"nptd64": "ns", "unitstr": "nanosecond"},
        "ns": {"nptd64": "ms", "unitstr": "millisecond"},
    }
    ping_time_bin_td = pd.Timedelta(ping_time_bin)
    # res = resolution (most granular time unit)
    ping_time_bin_resunit = ping_time_bin_td.resolution_string.lower()
    ping_time_bin_resvalue = int(
        ping_time_bin_td / np.timedelta64(1, timedelta_units[ping_time_bin_resunit]["nptd64"])
    )
    ping_time_bin_resunit_label = timedelta_units[ping_time_bin_resunit]["unitstr"]

    # Attach attributes
    range_var = range_da.name
    mask_regridded_da[range_var].attrs = {"long_name": "Range distance", "units": "m"}
    mask_regridded_da = mask_regridded_da.assign_attrs(
        {
            "cell_methods": (
                f"ping_time: mean (interval: {ping_time_bin_resvalue} {ping_time_bin_resunit_label} "  # noqa
                "comment: ping_time is the interval start) "
                f"{range_var}: mean (interval: {range_bin} meter "
                f"comment: {range_var} is the interval start)"
            ),
            "binning_mode": "physical units",
            "range_meter_interval": str(range_bin) + "m",
            "ping_time_interval": ping_time_bin,
        }
    )

    return mask_regridded_da
=======
# Registry of supported methods for bottom detection
METHODS_BOTTOM = {
    "basic": bottom_basic,
    "blackwell": bottom_blackwell,
}


def detect_seafloor(
    ds: xr.Dataset,
    method: str,
    params: Dict,
) -> xr.DataArray:
    """
    Dispatch seafloor detection to a chosen method and return a 1-D bottom line.

    This function forwards ``ds`` and ``params`` to the selected implementation
    (e.g., ``"basic"``, ``"blackwell"``). Any optional arguments omitted in
    ``params`` are filled by that method's defaults.

    Parameters
    ----------
    ds : xr.Dataset
        Dataset containing calibrated Sv and required coordinates (at minimum
        ``ping_time`` and a vertical coordinate such as ``depth``), plus any
        extra variables required by the chosen method.
    method : str
        Name of the detection method to use. Supported:
          - ``"basic"``  → threshold-only detector
          - ``"blackwell"`` → Sv + split-beam angle detector
    params : dict
        Method-specific keyword arguments (see below). Unspecified keys use
        the method's defaults.

    Method-specific arguments
    -------------------------
    basic
        var_name : str
            Name of Sv variable (dB), e.g. ``"Sv"``.
        channel : str
            Channel identifier to select (e.g., ``"GPT  38 kHz ..."``).
        threshold : float, default -50.0
            Sv threshold(s) in dB. If a single float is given, it is treated as the
            lower bound and the upper bound is set to 10 dB above the lower
            bound. If a 2-tuple `(tmin, tmax)` is provided, both the lower and
            upper bounds are used directly.
        offset_m : float, default 0.5
            Meters subtracted from the detected crossing.
        bin_skip_from_surface : int, default 200
            Number of shallow range bins to ignore before searching.

    blackwell
        var_name : str
            Name of the Sv variable to use (e.g., ``"Sv"``).
        channel : str
            Channel identifier to select.
        threshold : float | list | tuple, default -75
            Either a single Sv dB threshold (angle thresholds use defaults),
            or a 3-tuple/list ``(tSv_dB, ttheta, tphi)`` after angle smoothing.
        offset : float, default 0.3
            Meters subtracted from the detected bottom.
        r0 : float, default 0
            Shallow bound (m) of the detection range.
        r1 : float, default 500
            Deep bound (m) of the detection range.
        wtheta : int, default 28
            Square smoothing window (pixels) for along-ship angle.
        wphi : int, default 52
            Square smoothing window (pixels) for athwart-ship angle.

    Returns
    -------
    xr.DataArray
        1-D bottom depth per ``ping_time`` (no ``channel`` dimension). The
        output name and attributes are set by the called method.

    Raises
    ------
    ValueError
        If ``method`` is not supported.

    Examples
    --------
    >>> detect_seafloor(ds, "basic", {
    ...     "var_name": "Sv", "channel": "GPT  38 kHz ...",
    ...     "threshold": -50, "offset_m": 0.5, "bin_skip_from_surface": 200
    ... })

    >>> detect_seafloor(ds, "blackwell", {
    ...     "channel": "GPT  38 kHz ...", "threshold": (-75, 0.02, 0.02),
    ...     "offset": 0.3, "r0": 0, "r1": 600, "wtheta": 28, "wphi": 52
    ... })
    """
    if method not in METHODS_BOTTOM:
        raise ValueError(f"Unsupported bottom detection method: {method}")

    return METHODS_BOTTOM[method](ds, **params)


# Registry of supported methods for shoal detection
METHODS_SHOAL = {
    "echoview": shoal_echoview,
    "weill": shoal_weill,
}


def detect_shoal(
    ds: xr.Dataset,
    method: str,
    params: Dict,
) -> xr.DataArray:
    """
    Detect shoals using the selected method and return a 2D boolean mask.

    Parameters
    ----------
    ds : xr.Dataset
        Sv dataset including ping_time and range_sample.
    method : str
        Name of the detection method to use (e.g., "echoview", "weill").
    params : dict
        Parameters for the detection function (method-specific).

    Returns
    -------
    xr.DataArray
        2D boolean DataArray of shoal mask (True = inside).
    """
    if method not in METHODS_SHOAL:
        raise ValueError(f"Unsupported shoal detection method: {method}")

    return METHODS_SHOAL[method](ds, **params)
>>>>>>> ebe1d447
<|MERGE_RESOLUTION|>--- conflicted
+++ resolved
@@ -2,11 +2,8 @@
 import operator as op
 import pathlib
 import sys
-<<<<<<< HEAD
 from typing import List, Literal, Optional, Union
-=======
 from typing import Dict, List, Optional, Union
->>>>>>> ebe1d447
 
 import dask
 import dask.array
@@ -15,14 +12,11 @@
 import xarray as xr
 from flox.xarray import xarray_reduce
 
-<<<<<<< HEAD
 from ..commongrid.utils import _convert_bins_to_interval_index, _parse_x_bin
-=======
 # for seafloor detection
 from echopype.mask.seafloor_detection.bottom_basic import bottom_basic
 from echopype.mask.seafloor_detection.bottom_blackwell import bottom_blackwell
 
->>>>>>> ebe1d447
 from ..utils.io import validate_source
 from ..utils.prov import add_processing_level, echopype_prov_attrs, insert_input_processing_level
 from .freq_diff import _check_freq_diff_source_Sv, _parse_freq_diff_eq
@@ -678,7 +672,6 @@
     return da
 
 
-<<<<<<< HEAD
 def regrid_mask(
     mask_da: xr.DataArray,
     range_da: xr.DataArray,
@@ -900,7 +893,6 @@
     )
 
     return mask_regridded_da
-=======
 # Registry of supported methods for bottom detection
 METHODS_BOTTOM = {
     "basic": bottom_basic,
@@ -1031,5 +1023,4 @@
     if method not in METHODS_SHOAL:
         raise ValueError(f"Unsupported shoal detection method: {method}")
 
-    return METHODS_SHOAL[method](ds, **params)
->>>>>>> ebe1d447
+    return METHODS_SHOAL[method](ds, **params)