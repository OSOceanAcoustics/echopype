--- conflicted
+++ resolved
@@ -506,25 +506,6 @@
         chanA = chanAB[0]
         chanB = chanAB[1]
 
-<<<<<<< HEAD
-    # If Sv data is not dask array
-    if not isinstance(source_Sv["Sv"].variable._data, dask.array.Array):
-        da = _frequency_diff_and_mask(source_Sv["Sv"], chanA, chanB, diff)
-    # If Sv data is dask array
-    else:
-        # Get the final data array template
-        template = source_Sv["Sv"].isel(channel=0).drop_vars("channel")
-        # Iterate over all the chunks
-        da = source_Sv["Sv"].map_blocks(
-            _frequency_diff_and_mask,
-            kwargs={
-                "chanA": chanA,
-                "chanB": chanB,
-                "diff": diff,
-            },
-            template=template,
-        )
-=======
     def _get_lhs(Sv_block: np.ndarray, chanA_idx: int, chanB_idx: int) -> np.ndarray:
         """Get left-hand side of condition"""
         # get the left-hand side of condition (lhs)
@@ -562,22 +543,14 @@
                     da_delayed, shape=(Sv_block.shape[1], Sv_block.shape[2]), dtype=Sv_block.dtype
                 )
             )
->>>>>>> a9c5f7b3
-
-    # assign a name to DataArray
-    da.name = "mask"
-
-    # assign provenance attributes
-    xr_dataarray_attrs = {
-        "mask_type": "frequency differencing",
-        "history": f"{datetime.datetime.utcnow()} +00:00. "
-        "Mask created by mask.frequency_differencing. "
-        f"Operation: Sv['{chanA}'] - Sv['{chanB}'] {operator} {diff}",
-    }
-    da = da.assign_attrs(xr_dataarray_attrs)
-
-<<<<<<< HEAD
-=======
+
+        # Concatenate the dask chunks.
+        da_output = []
+        for i in range(0, len(da_list), num_column_blocks):
+            da_output.append(dask.array.concatenate(da_list[i : i + num_column_blocks], axis=1))
+
+        da_output_concat = dask.array.concatenate(da_output, axis=0)
+
         da = xr.DataArray(
             data=da_output_concat,
             coords={
@@ -599,5 +572,4 @@
     # assign provenance attributes
     da = da.assign_attrs(xr_dataarray_attrs)
 
->>>>>>> a9c5f7b3
     return da