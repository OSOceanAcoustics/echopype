import datetime
import operator as op
import pathlib
import sys
from typing import Dict, List, Optional, Union

import dask
import dask.array
import numpy as np
import xarray as xr

# for seafloor detection
from echopype.mask.seafloor_detection.bottom_basic import bottom_basic
from echopype.mask.seafloor_detection.bottom_blackwell import bottom_blackwell

from ..utils.io import validate_source
from ..utils.prov import add_processing_level, echopype_prov_attrs, insert_input_processing_level
from .freq_diff import _check_freq_diff_source_Sv, _parse_freq_diff_eq

# for schoals detection
from .shoal_detection.shoal_echoview import shoal_echoview
from .shoal_detection.shoal_weill import shoal_weill

# lookup table with key string operator and value as corresponding Python operator
str2ops = {
    ">": op.gt,
    "<": op.lt,
    "<=": op.le,
    ">=": op.ge,
    "==": op.eq,
}


def _check_mask_dim_alignment(source_ds, mask, var_name):
    """
    Check that mask aligns with source_ds.
    """
    # Grab dimensions of mask
    if isinstance(mask, list):
        mask_dims = set()
        for mask_indiv in mask:
            for dim in mask_indiv.dims:
                mask_dims.add(dim)
    else:
        mask_dims = set(mask.dims)

    # Grab dimensions of the target variable in source ds
    target_variable_dims = set(source_ds[var_name].dims)

    # Raise ValueError if the mask has channel dim but the target variable doesn't
    if "channel" in mask_dims and "channel" not in target_variable_dims:
        raise ValueError("'channel' is a dimension in mask but not a dimension in source.")

    # If non-channel dimensions don't align raise ValueError
    mask_dims.discard("channel")
    target_variable_dims.discard("channel")
    if mask_dims != target_variable_dims:
        raise ValueError(
            f"The dimensions of mask: ({mask_dims}) do not match "
            f"the dimensions of source ({target_variable_dims}) "
            "when not considering 'channel'."
        )

    return source_ds


def _validate_and_collect_mask_input(
    mask: Union[
        Union[xr.DataArray, str, pathlib.Path], List[Union[xr.DataArray, str, pathlib.Path]]
    ],
    storage_options_mask: Union[dict, List[dict]],
) -> Union[xr.DataArray, List[xr.DataArray]]:
    """
    Validate that the input ``mask`` and associated ``storage_options_mask`` are correctly
    provided to ``apply_mask``. Additionally, form the mask input that should be used
    in the core routine of ``apply_mask``.

    Parameters
    ----------
    mask: xr.DataArray, str, pathlib.Path, or a list of these datatypes
        The mask(s) to be applied. Can be a single input or list that corresponds to a
        DataArray or a path. If a path is provided this should point to a zarr or netcdf
        file with only one data variable in it.
    storage_options_mask: dict or list of dict, default={}
        Any additional parameters for the storage backend, corresponding to the
        path provided for ``mask``. If ``mask`` is a list, then this input should either
        be a list of dictionaries or a single dictionary with storage options that
        correspond to all elements in ``mask`` that are paths.

    Returns
    -------
    xr.DataArray or list of xr.DataArray
        If the ``mask`` input is a single value, then the corresponding DataArray will be
        returned, else a list of DataArrays corresponding to the input masks will be returned

    Raises
    ------
    ValueError
        If ``mask`` is a single-element and ``storage_options_mask`` is not a single dict
    TypeError
        If ``storage_options_mask`` is not a list of dict or a dict
    """

    # Normalize single input to list format for unified processing
    is_single_input = not isinstance(mask, list)
    if is_single_input:
        mask = [mask]
        if not isinstance(storage_options_mask, dict):
            raise ValueError(
                "The provided input storage_options_mask should be a single "
                "dict because mask is a single value!"
            )
        storage_options_mask = [storage_options_mask]

    # Validate storage_options_mask format
    if not isinstance(storage_options_mask, list):
        if not isinstance(storage_options_mask, dict):
            raise TypeError("storage_options_mask must be a list of dict or a dict!")
        storage_options_mask = [storage_options_mask] * len(mask)
    else:
        # ensure all elements of storage_options_mask are a dict
        if not all([isinstance(elem, dict) for elem in storage_options_mask]):
            raise TypeError("storage_options_mask must be a list of dict or a dict!")

    # Process each mask
    for mask_ind in range(len(mask)):
        # validate the mask type or path (if it is provided)
        mask_val, file_type = validate_source(mask[mask_ind], storage_options_mask[mask_ind])

        # replace mask element path with its corresponding DataArray
        if isinstance(mask_val, (str, pathlib.Path)):
            # open up DataArray using mask path
            mask[mask_ind] = xr.open_dataarray(
                mask_val, engine=file_type, chunks={}, **storage_options_mask[mask_ind]
            )

        # check mask coordinates
        # the coordinate sequence matters, so fix the tuple form
        allowed_dims = [
            {"ping_time", "range_sample"},
            {"ping_time", "depth"},
            {"ping_time", "echo_range"},
            {"channel", "ping_time", "range_sample"},
            {"channel", "ping_time", "depth"},
            {"channel", "ping_time", "echo_range"},
        ]
        if set(mask[mask_ind].dims) not in allowed_dims:
            raise ValueError(
                "Masks must have one of the following dimensions: "
                "{'ping_time', 'range_sample'}, "
                "{'ping_time', 'depth'}, "
                "{'ping_time', 'echo_range'}, "
                "{'channel', 'ping_time', 'range_sample'}, "
                "{'channel', 'ping_time', 'depth'}"
                "{'channel', 'ping_time', 'echo_range'}"
            )

        # Validate boolean-like values - reject NaN
        # First check if there are any NaN values
        if np.any(np.isnan(mask[mask_ind].values)):
            raise TypeError("Mask cannot contain NaN")

        # Get unique values and check if they are boolean-like
        unique_vals = np.unique(mask[mask_ind].values)

        # Check if all values are boolean-like (0, 1, True, False)
        if not np.all(np.isin(unique_vals, [0, 1, True, False])):
            raise TypeError("Mask must be boolean (True/False or 1/0)")

    # Check for the channel dimension consistency
    channel_dim_shapes = set()
    for mask_indiv in mask:
        if "channel" in mask_indiv.dims:
            for mask_chan_ind in range(len(mask_indiv["channel"])):
                channel_dim_shapes.add(mask_indiv.isel(channel=mask_chan_ind).shape)
    if len(channel_dim_shapes) > 1:
        raise ValueError("All masks must have the same shape in the 'channel' dimension.")

    # Return single mask or list based on original input
    return mask[0] if is_single_input else mask


def _check_var_name_fill_value(
    source_ds: xr.Dataset, var_name: str, fill_value: Union[int, float, xr.DataArray]
) -> Union[int, float, np.ndarray, xr.DataArray]:
    """
    Ensures that the inputs ``var_name`` and ``fill_value`` for the function
    ``apply_mask`` were appropriately provided.

    Parameters
    ----------
    source_ds: xr.Dataset
        A Dataset that contains the variable ``var_name``
    var_name: str
        The variable name in ``source_ds`` that the mask should be applied to
    fill_value: int, float, or xr.DataArray
        Specifies the value(s) at false indices

    Returns
    -------
    fill_value: int, float, or xr.DataArray
        fill_value with sanitized dimensions

    Raises
    ------
    TypeError
        If ``var_name`` or ``fill_value`` are not an accepted type
    ValueError
        If the Dataset ``source_ds`` does not contain ``var_name``
    ValueError
        If ``fill_value`` is an array and not the same shape as ``var_name``
    """

    # check the type of var_name
    if not isinstance(var_name, str):
        raise TypeError("The input var_name must be a string!")

    # ensure var_name is in source_ds
    if var_name not in source_ds.variables:
        raise ValueError("The Dataset source_ds does not contain the variable var_name!")

    # check the type of fill_value
    if not isinstance(fill_value, (int, float, xr.DataArray)):
        raise TypeError("The input fill_value must be of type int, float, or xr.DataArray!")

    # make sure that fill_values is the same shape as var_name
    if isinstance(fill_value, xr.DataArray):
        fill_value = fill_value.data.squeeze()  # squeeze out length=1 channel dimension

        source_ds_shape = (
            source_ds[var_name].isel(channel=0).shape
            if "channel" in source_ds[var_name].coords
            else source_ds[var_name].shape
        )

        if fill_value.shape != source_ds_shape:
            raise ValueError(
                f"If fill_value is an array it must be of the same shape as {var_name}!"
            )

    return fill_value


def _variable_prov_attrs(
    masked_da: xr.DataArray, source_mask: Union[xr.DataArray, List[xr.DataArray]]
) -> dict:
    """
    Extract and compose masked Sv provenance attributes from the masked Sv and the
    masks used to generate it.

    Parameters
    ----------
    masked_da: xr.DataArray
        Masked Sv
    source_mask: Union[xr.DataArray, List[xr.DataArray]]
        Individual mask or list of masks used to create the masked Sv

    Returns
    -------
    dict
        Dictionary of provenance attributes (attribute name and value) for the intended variable.
    """
    # Modify core variable attributes
    attrs = {
        "long_name": "Volume backscattering strength, masked (Sv re 1 m-1)",
        "actual_range": [
            round(float(masked_da.min().values), 2),
            round(float(masked_da.max().values), 2),
        ],
    }
    # Add history attribute
    history_attr = (
        f"{datetime.datetime.utcnow()}+00:00. `depth` calculated using:"
        if sys.version_info < (3, 11, 0)
        else f"{datetime.datetime.now(datetime.UTC)}. `depth` calculated using:"
    )
    history_attr = f"{history_attr}. " "Created masked Sv dataarray."  # noqa
    attrs = {**attrs, **{"history": history_attr}}

    # Add attributes from the mask DataArray, if present
    # Handle only a single mask. If not passed to apply_mask as a single DataArray,
    # will use the first mask of the list passed to  apply_mask
    # TODO: Expand it to handle attributes from multiple masks
    if isinstance(source_mask, xr.DataArray) or (
        isinstance(source_mask, list) and isinstance(source_mask[0], xr.DataArray)
    ):
        use_mask = source_mask[0] if isinstance(source_mask, list) else source_mask
        if len(use_mask.attrs) > 0:
            mask_attrs = use_mask.attrs.copy()
            if "history" in mask_attrs:
                # concatenate the history string as new line
                attrs["history"] += f"\n{mask_attrs['history']}"
                mask_attrs.pop("history")
            attrs = {**attrs, **mask_attrs}

    return attrs


@add_processing_level("L3*")
def apply_mask(
    source_ds: Union[xr.Dataset, str, pathlib.Path],
    mask: Union[xr.DataArray, str, pathlib.Path, List[Union[xr.DataArray, str, pathlib.Path]]],
    var_name: str = "Sv",
    fill_value: Union[int, float, xr.DataArray] = np.nan,
    storage_options_ds: dict = {},
    storage_options_mask: Union[dict, List[dict]] = {},
) -> xr.Dataset:
    """
    Applies the provided mask(s) to the Sv variable ``var_name``
    in the provided Dataset ``source_ds``.

    The code allows for these 3 cases of `source_ds` and `mask` dimensions:

    1) No channel in both `source_ds` and `mask`,
    but they have matching `ping_time` and
    `depth` (or `range_sample`) dimensions.
    2) `source_ds` and `mask` both have matching `channel`,
    `ping_time`, and `depth` (or `range_sample`) dimensions.
    3) `source_ds` has the channel dimension and `mask` doesn't,
    but they have matching
    `ping_time` and `depth` (or `range_sample`) dimensions.

    If a user only wants to apply masks to a subset of the channels in `source_ds`,
    they could put 1s to allow all data entries in the other channels.

    Parameters
    ----------
    source_ds: xr.Dataset, str, or pathlib.Path
        Points to a Dataset that contains the variable the mask should be applied to
    mask: xr.DataArray, str, pathlib.Path, or a list of these datatypes
    The mask(s) to be applied. Must contain only boolean values (True/False or 1/0).
    If the mask contains numeric or NaN values, an error will be raised.
        Can be a individual input or a list that corresponds to a DataArray or a path.
        Each individual input or entry in the list must contain dimensions
        ``('ping_time', 'range_sample')`` or dimensions ``('ping_time', 'depth')``.
        The mask can also contain the dimension ``channel``.
        If a path is provided this should point to a zarr or netcdf file with only
        one data variable in it.
        If the input ``mask`` is a list, a logical AND will be used to produce the final
        mask that will be applied to ``var_name``.
    var_name: str, default="Sv"
        The Sv variable name in ``source_ds`` that the mask should be applied to.
        This variable needs to have coordinates ``('ping_time', 'range_sample')`` or
        coordinates ``('ping_time', 'depth')``, and can optionally also have coordinate
        ``channel``.
        In the case of a multi-channel Sv data variable, the ``mask`` will be broadcast
        to all channels.
    fill_value: int, float, or xr.DataArray, default=np.nan
        Value(s) at masked indices.
        If ``fill_value`` is of type ``xr.DataArray`` it must have the same shape as each
        entry of ``mask``.
    storage_options_ds: dict, default={}
        Any additional parameters for the storage backend, corresponding to the
        path provided for ``source_ds``
    storage_options_mask: dict or list of dict, default={}
        Any additional parameters for the storage backend, corresponding to the
        path provided for ``mask``. If ``mask`` is a list, then this input should either
        be a list of dictionaries or a single dictionary with storage options that
        correspond to all elements in ``mask`` that are paths.

    Returns
    -------
    xr.Dataset
        A Dataset with the same format of ``source_ds`` with the mask(s) applied to ``var_name``
    """
    # Validate the source_ds type or path (if it is provided)
    source_ds, file_type = validate_source(source_ds, storage_options_ds)

    if isinstance(source_ds, str):
        # open up Dataset using source_ds path
        source_ds = xr.open_dataset(source_ds, engine=file_type, chunks={}, **storage_options_ds)

    # Validate and form the mask input to be used downstream
    mask = _validate_and_collect_mask_input(mask, storage_options_mask)

    # Validate the source_ds and make sure it aligns with the mask input
    source_ds = _check_mask_dim_alignment(source_ds, mask, var_name)

    # Check var_name and sanitize fill_value dimensions if an array
    fill_value = _check_var_name_fill_value(source_ds, var_name, fill_value)

    # Obtain final mask to be applied to var_name
    if isinstance(mask, list):
        # Broadcast all input masks together before combining them
        broadcasted_masks = xr.broadcast(*mask)

        # Perform a logical AND element-wise operation across the masks
        final_mask = np.logical_and.reduce(broadcasted_masks)

        # xr.where has issues with attrs when final_mask is an array, so we make it a DataArray
        final_mask = xr.DataArray(final_mask, coords=broadcasted_masks[0].coords)
    else:
        final_mask = mask

    # Operate on the actual data array to be masked
    source_da = source_ds[var_name]

    # The final_mask should be of the same shape as source_ds[var_name]
    # along the ping_time and range_sample dimensions.
    source_da_chan_shape = (
        source_da.isel(channel=0).shape if "channel" in source_da.dims else source_da.shape
    )
    final_mask_chan_shape = (
        final_mask.isel(channel=0).shape if "channel" in final_mask.dims else final_mask.shape
    )
    if final_mask_chan_shape != source_da_chan_shape:
        raise ValueError(
            f"The final constructed mask is not of the same shape as source_ds[{var_name}] "
            "along the ping_time, and range_sample dimensions!"
        )
    # If final_mask has dim channel then source_da must have dim channel
    if "channel" in final_mask.dims and "channel" not in source_da.dims:
        raise ValueError(
            "The final constructed mask has the channel dimension, "
            f"so source_ds[{var_name}] must also have the channel dimension."
        )
    # If final_mask and source_da both have channel dimension, then they must
    # have the same number of channels.
    elif "channel" in final_mask.dims and "channel" in source_da.dims:
        if len(final_mask["channel"]) != len(source_da["channel"]):
            raise ValueError(
                f"If both the final constructed mask and source_ds[{var_name}] "
                "have the channel dimension, that dimension should match between the two."
            )

    # Turn NaN in final_mask to False, otherwise xr.where treats as True
    final_mask = final_mask.fillna(False)

    # Ensure final_mask is strictly boolean before applying it
    final_mask = final_mask.astype(bool)

    # Apply the mask to var_name
    var_name_masked = xr.where(final_mask, x=source_da, y=fill_value)

    # Obtain a shallow copy of source_ds
    output_ds = source_ds.copy(deep=False)

    # Replace var_name with var_name_masked
    output_ds[var_name] = var_name_masked
    output_ds[var_name] = output_ds[var_name].assign_attrs(source_da.attrs)

    # Add or modify variable and global (dataset) provenance attributes
    output_ds[var_name] = output_ds[var_name].assign_attrs(
        _variable_prov_attrs(output_ds[var_name], mask)
    )

    # Use the original dimension order
    output_ds[var_name] = output_ds[var_name].transpose(*source_da.dims)

    # Attribute handling
    process_type = "mask"
    prov_dict = echopype_prov_attrs(process_type=process_type)
    prov_dict[f"{process_type}_function"] = "mask.apply_mask"
    output_ds = output_ds.assign_attrs(prov_dict)
    output_ds = insert_input_processing_level(output_ds, input_ds=source_ds)

    return output_ds


def frequency_differencing(
    source_Sv: Union[xr.Dataset, str, pathlib.Path],
    storage_options: Optional[dict] = {},
    freqABEq: Optional[str] = None,
    chanABEq: Optional[str] = None,
) -> xr.DataArray:
    """
    Create a mask based on the differences of Sv values using a pair of
    frequencies. This method is often referred to as the "frequency-differencing"
    or "dB-differencing" method.

    Parameters
    ----------
    source_Sv: xr.Dataset or str or pathlib.Path
        If a Dataset this value contains the Sv data to create a mask for,
        else it specifies the path to a zarr or netcdf file containing
        a Dataset. This input must correspond to a Dataset that has the
        coordinate ``channel`` and variables ``frequency_nominal`` and ``Sv``.
    storage_options: dict, optional
        Any additional parameters for the storage backend, corresponding to the
        path provided for ``source_Sv``
    freqABEq: string, optional
        The frequency differencing criteria.
        Only one of ``freqAB`` and ``chanAB`` should be provided, and not both.
    chanAB: string, optional
        The frequency differencing criteria in terms of channel names where channel names
        in the criteria are enclosed in double quotes. Only one of ``freqAB`` and ``chanAB``
        should be provided, and not both.

    Returns
    -------
    xr.DataArray
        A DataArray containing the mask for the Sv data. Regions satisfying the thresholding
        criteria are filled with ``True``, else the regions are filled with ``False``.

    Raises
    ------
    ValueError
        If neither ``freqABEq`` or ``chanABEq`` are given
    ValueError
        If both ``freqABEq`` and ``chanABEq`` are given
    TypeError
        If any input is not of the correct type
    ValueError
        If either ``freqABEq`` or ``chanABEq`` are provided and the extracted
        ``freqAB`` or ``chanAB`` does not contain 2 distinct elements
    ValueError
        If ``freqABEq`` contains values that are not contained in ``frequency_nominal``
    ValueError
        If ``chanABEq`` contains values that not contained in ``channel``
    ValueError
        If ``operator`` is not one of the following: ``">", "<", "<=", ">=", "=="``
    ValueError
        If the path provided for ``source_Sv`` is not a valid path
    ValueError
        If ``freqABEq`` or ``chanABEq`` is provided and the Dataset produced by ``source_Sv``
        does not contain the coordinate ``channel`` and variable ``frequency_nominal``

    Notes
    -----
    This function computes the frequency differencing as follows:
    ``Sv_freqA - Sv_freqB operator diff``. Thus, if ``operator = "<"``
    and ``diff = "5"`` the following would be calculated:
    ``Sv_freqA - Sv_freqB < 5``.

    Examples
    --------
    Compute frequency-differencing mask using a mock Dataset and channel selection:

    >>> n = 5 # set the number of ping times and range samples
    ...
    >>> # create mock Sv data
    >>> Sv_da = xr.DataArray(data=np.stack([np.arange(n**2).reshape(n,n), np.identity(n)]),
    ...                      coords={"channel": ['chan1', 'chan2'],
    ...                              "ping_time": np.arange(n), "range_sample":np.arange(n)})
    ...
    >>> # obtain mock frequency_nominal data
    >>> freq_nom = xr.DataArray(data=np.array([1.0, 2.0]),
    ...                         coords={"channel": ['chan1', 'chan2']})
    ...
    >>> # construct mock Sv Dataset
    >>> Sv_ds = xr.Dataset(data_vars={"Sv": Sv_da, "frequency_nominal": freq_nom})
    ...
    >>> # compute frequency-differencing mask using channel names
    >>> echopype.mask.frequency_differencing(source_Sv=Sv_ds, storage_options={},
    ...                                      freqABEq=None, chanABEq = '"chan1" - "chan2">=10.0dB')
    <xarray.DataArray 'mask' (ping_time: 5, range_sample: 5)>
    array([[False, False, False, False, False],
           [False, False, False, False, False],
           [ True,  True,  True,  True,  True],
           [ True,  True,  True,  True,  True],
           [ True,  True,  True,  True,  True]])
    Coordinates:
      * ping_time     (ping_time) int64 0 1 2 3 4
      * range_sample  (range_sample) int64 0 1 2 3 4
    """

    # check that non-data related inputs were correctly provided
    # _check_freq_diff_non_data_inputs(freqAB, chanAB, operator, diff)
    freqAB, chanAB, operator, diff = _parse_freq_diff_eq(freqABEq, chanABEq)

    # validate the source_Sv type or path (if it is provided)
    source_Sv, file_type = validate_source(source_Sv, storage_options)

    if isinstance(source_Sv, str):
        # open up Dataset using source_Sv path
        source_Sv = xr.open_dataset(source_Sv, engine=file_type, chunks={}, **storage_options)

    # check the source_Sv with respect to channel and frequency_nominal
    _check_freq_diff_source_Sv(source_Sv, freqAB, chanAB)

    # determine chanA and chanB
    if freqAB is not None:
        # obtain position of frequency provided in frequency_nominal
        freqA_pos = np.argwhere(source_Sv.frequency_nominal.values == freqAB[0]).flatten()[0]
        freqB_pos = np.argwhere(source_Sv.frequency_nominal.values == freqAB[1]).flatten()[0]

        # get channels corresponding to frequencies provided
        chanA = str(source_Sv.channel.isel(channel=freqA_pos).values)
        chanB = str(source_Sv.channel.isel(channel=freqB_pos).values)

    else:
        # get individual channels
        chanA = chanAB[0]
        chanB = chanAB[1]

    def _get_lhs(
        Sv_block: np.ndarray, chanA_idx: int, chanB_idx: int, chan_dim_idx: int = 0
    ) -> np.ndarray:
        """Get left-hand side of condition"""

        def _sel_channel(chan_idx):
            return tuple(
                [chan_idx if i == chan_dim_idx else slice(None) for i in range(Sv_block.ndim)]
            )

        # get the left-hand side of condition (lhs)
        return Sv_block[_sel_channel(chanA_idx)] - Sv_block[_sel_channel(chanB_idx)]

    def _create_mask(lhs: np.ndarray, diff: float) -> np.ndarray:
        """Create mask using operator lookup table"""
        return xr.where(str2ops[operator](lhs, diff), True, False)

    # Get the Sv data array
    Sv_data_array = source_Sv["Sv"]

    # Determine channel index based on names
    channels = list(source_Sv["channel"].to_numpy())
    chanA_idx = channels.index(chanA)
    chanB_idx = channels.index(chanB)
    # Get the channel dimension index for filtering
    chan_dim_idx = Sv_data_array.dims.index("channel")

    # If Sv data is not dask array
    if not isinstance(Sv_data_array.variable._data, dask.array.Array):
        # get the left-hand side of condition
        lhs = _get_lhs(Sv_data_array, chanA_idx, chanB_idx, chan_dim_idx=chan_dim_idx)

        # create mask using operator lookup table
        da = _create_mask(lhs, diff)
    # If Sv data is dask array
    else:
        # Get the final data array template
        template = Sv_data_array.isel(channel=0).drop_vars("channel")

        dask_array_data = Sv_data_array.data
        # Perform block wise computation
        dask_array_result = (
            dask_array_data
            # Compute the left-hand side of condition
            # drop the first axis (channel) as it is dropped in the result
            .map_blocks(
                _get_lhs,
                chanA_idx,
                chanB_idx,
                chan_dim_idx=chan_dim_idx,
                dtype=dask_array_data.dtype,
                drop_axis=0,
            )
            # create mask using operator lookup table
            .map_blocks(_create_mask, diff)
        )

        # Create DataArray of the result
        da = xr.DataArray(
            data=dask_array_result,
            coords=template.coords,
        )

    history_attr = (
        f"{datetime.datetime.utcnow()}+00:00. `depth` calculated using:"
        if sys.version_info < (3, 11, 0)
        else f"{datetime.datetime.now(datetime.UTC)}. `depth` calculated using:"
    )

    xr_dataarray_attrs = {
        "mask_type": "frequency differencing",
        "history": f"{history_attr}. "
        "Mask created by mask.frequency_differencing. "
        f"Operation: Sv['{chanA}'] - Sv['{chanB}'] {operator} {diff}",
    }

    # assign a name to DataArray
    da.name = "mask"

    # assign provenance attributes
    da = da.assign_attrs(xr_dataarray_attrs)

    return da


<<<<<<< HEAD
# detect shoals
METHODS_SHOAL = {
    "echoview": shoal_echoview,
    "will": shoal_weill,
}


def detect_shoal(
=======
# Registry of supported methods for bottom detection
METHODS_BOTTOM = {
    "basic": bottom_basic,
    "blackwell": bottom_blackwell,
}


def detect_seafloor(
>>>>>>> a48f3a20
    ds: xr.Dataset,
    method: str,
    params: Dict,
) -> xr.DataArray:
    """
<<<<<<< HEAD
    Detect shoals using the selected method and return a 2D boolean mask.
=======
    Dispatch seafloor detection to a chosen method and return a 1-D bottom line.

    This function forwards ``ds`` and ``params`` to the selected implementation
    (e.g., ``"basic"``, ``"blackwell"``). Any optional arguments omitted in
    ``params`` are filled by that method's defaults.
>>>>>>> a48f3a20

    Parameters
    ----------
    ds : xr.Dataset
<<<<<<< HEAD
        Sv dataset including ping_time and range_sample.
    method : str
        Name of the detection method to use (e.g., "echoview", "will").
    params : dict
        Parameters for the detection function (method-specific).
=======
        Dataset containing calibrated Sv and required coordinates (at minimum
        ``ping_time`` and a vertical coordinate such as ``depth``), plus any
        extra variables required by the chosen method.
    method : str
        Name of the detection method to use. Supported:
          - ``"basic"``  → threshold-only detector
          - ``"blackwell"`` → Sv + split-beam angle detector
    params : dict
        Method-specific keyword arguments (see below). Unspecified keys use
        the method's defaults.

    Method-specific arguments
    -------------------------
    basic
        var_name : str
            Name of Sv variable (dB), e.g. ``"Sv"``.
        channel : str
            Channel identifier to select (e.g., ``"GPT  38 kHz ..."``).
        threshold : float, default -50.0
            Sv threshold(s) in dB. If a single float is given, it is treated as the
            lower bound and the upper bound is set to 10 dB above the lower
            bound. If a 2-tuple `(tmin, tmax)` is provided, both the lower and
            upper bounds are used directly.
        offset_m : float, default 0.5
            Meters subtracted from the detected crossing.
        bin_skip_from_surface : int, default 200
            Number of shallow range bins to ignore before searching.

    blackwell
        var_name : str
            Name of the Sv variable to use (e.g., ``"Sv"``).
        channel : str
            Channel identifier to select.
        threshold : float | list | tuple, default -75
            Either a single Sv dB threshold (angle thresholds use defaults),
            or a 3-tuple/list ``(tSv_dB, ttheta, tphi)`` after angle smoothing.
        offset : float, default 0.3
            Meters subtracted from the detected bottom.
        r0 : float, default 0
            Shallow bound (m) of the detection range.
        r1 : float, default 500
            Deep bound (m) of the detection range.
        wtheta : int, default 28
            Square smoothing window (pixels) for along-ship angle.
        wphi : int, default 52
            Square smoothing window (pixels) for athwart-ship angle.
>>>>>>> a48f3a20

    Returns
    -------
    xr.DataArray
<<<<<<< HEAD
        2D boolean DataArray of shoal mask (True = inside).
    """
    if method not in METHODS_SHOAL:
        raise ValueError(f"Unsupported shoal detection method: {method}")

    return METHODS_SHOAL[method](ds, **params)
=======
        1-D bottom depth per ``ping_time`` (no ``channel`` dimension). The
        output name and attributes are set by the called method.

    Raises
    ------
    ValueError
        If ``method`` is not supported.

    Examples
    --------
    >>> detect_seafloor(ds, "basic", {
    ...     "var_name": "Sv", "channel": "GPT  38 kHz ...",
    ...     "threshold": -50, "offset_m": 0.5, "bin_skip_from_surface": 200
    ... })

    >>> detect_seafloor(ds, "blackwell", {
    ...     "channel": "GPT  38 kHz ...", "threshold": (-75, 0.02, 0.02),
    ...     "offset": 0.3, "r0": 0, "r1": 600, "wtheta": 28, "wphi": 52
    ... })
    """
    if method not in METHODS_BOTTOM:
        raise ValueError(f"Unsupported bottom detection method: {method}")

    return METHODS_BOTTOM[method](ds, **params)
>>>>>>> a48f3a20
<|MERGE_RESOLUTION|>--- conflicted
+++ resolved
@@ -668,16 +668,6 @@
     return da
 
 
-<<<<<<< HEAD
-# detect shoals
-METHODS_SHOAL = {
-    "echoview": shoal_echoview,
-    "will": shoal_weill,
-}
-
-
-def detect_shoal(
-=======
 # Registry of supported methods for bottom detection
 METHODS_BOTTOM = {
     "basic": bottom_basic,
@@ -686,32 +676,20 @@
 
 
 def detect_seafloor(
->>>>>>> a48f3a20
     ds: xr.Dataset,
     method: str,
     params: Dict,
 ) -> xr.DataArray:
     """
-<<<<<<< HEAD
-    Detect shoals using the selected method and return a 2D boolean mask.
-=======
     Dispatch seafloor detection to a chosen method and return a 1-D bottom line.
 
     This function forwards ``ds`` and ``params`` to the selected implementation
     (e.g., ``"basic"``, ``"blackwell"``). Any optional arguments omitted in
     ``params`` are filled by that method's defaults.
->>>>>>> a48f3a20
 
     Parameters
     ----------
     ds : xr.Dataset
-<<<<<<< HEAD
-        Sv dataset including ping_time and range_sample.
-    method : str
-        Name of the detection method to use (e.g., "echoview", "will").
-    params : dict
-        Parameters for the detection function (method-specific).
-=======
         Dataset containing calibrated Sv and required coordinates (at minimum
         ``ping_time`` and a vertical coordinate such as ``depth``), plus any
         extra variables required by the chosen method.
@@ -758,19 +736,10 @@
             Square smoothing window (pixels) for along-ship angle.
         wphi : int, default 52
             Square smoothing window (pixels) for athwart-ship angle.
->>>>>>> a48f3a20
 
     Returns
     -------
     xr.DataArray
-<<<<<<< HEAD
-        2D boolean DataArray of shoal mask (True = inside).
-    """
-    if method not in METHODS_SHOAL:
-        raise ValueError(f"Unsupported shoal detection method: {method}")
-
-    return METHODS_SHOAL[method](ds, **params)
-=======
         1-D bottom depth per ``ping_time`` (no ``channel`` dimension). The
         output name and attributes are set by the called method.
 
@@ -794,5 +763,4 @@
     if method not in METHODS_BOTTOM:
         raise ValueError(f"Unsupported bottom detection method: {method}")
 
-    return METHODS_BOTTOM[method](ds, **params)
->>>>>>> a48f3a20
+    return METHODS_BOTTOM[method](ds, **params)