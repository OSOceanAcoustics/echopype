--- conflicted
+++ resolved
@@ -10,13 +10,8 @@
 def _check_range_uniqueness(ds):
     """Check if range (``echo_range``) changes across ping in a given frequency channel."""
     return (
-<<<<<<< HEAD
-        ds["range"].isel(ping_time=0).dropna(dim="range_sample")
-        == ds["range"].dropna(dim="range_sample")
-=======
-        ds["echo_range"].isel(ping_time=0).dropna(dim="range_bin")
-        == ds["echo_range"].dropna(dim="range_bin")
->>>>>>> 1afc16ae
+        ds["echo_range"].isel(ping_time=0).dropna(dim="range_sample")
+        == ds["echo_range"].dropna(dim="range_sample")
     ).all()
 
 
@@ -50,13 +45,8 @@
     def _freq_MVBS(ds, rint, pbin):
         sv = 10 ** (ds["Sv"] / 10)  # average should be done in linear domain
         sv.coords["range_meter"] = (
-<<<<<<< HEAD
             ["range_sample"],
-            ds_Sv["range"].isel(frequency=0, ping_time=0).data,
-=======
-            ["range_bin"],
             ds_Sv["echo_range"].isel(frequency=0, ping_time=0).data,
->>>>>>> 1afc16ae
         )
         sv = sv.swap_dims({"range_sample": "range_meter"})
         sv_groupby_bins = (
@@ -90,11 +80,7 @@
 
 def compute_MVBS_index_binning(ds_Sv, range_sample_num=100, ping_num=100):
     """Compute Mean Volume Backscattering Strength (MVBS)
-<<<<<<< HEAD
     based on intervals of ``range_sample`` and ping number specified in index number.
-=======
-    based on intervals of ``range_bin`` and ping number specified in index number.
->>>>>>> 1afc16ae
 
     Output of this function differs from that of ``compute_MVBS``, which computes
     bin-averaged Sv according to intervals of range (``echo_range``) and ``ping_time`` specified
@@ -103,15 +89,9 @@
     Parameters
     ----------
     ds_Sv : xr.Dataset
-<<<<<<< HEAD
-        dataset containing Sv and range [m]
+        dataset containing ``Sv`` and ``echo_range`` [m]
     range_sample_num : int
         number of samples to average along the ``range_sample`` dimension, default to 100
-=======
-        dataset containing ``Sv`` and ``echo_range`` [m]
-    range_bin_num : int
-        number of samples to average along the ``range_bin`` dimension, default to 100
->>>>>>> 1afc16ae
     ping_num : int
         number of pings to average, default to 100
 
@@ -129,17 +109,10 @@
     # Attach coarsened echo_range
     da.name = "Sv"
     ds_out = da.to_dataset()
-<<<<<<< HEAD
-    ds_out["range"] = (
-        ds_Sv["range"]
-        .coarsen(  # binned range (use first value in each sample)
-            ping_time=ping_num, range_sample=range_sample_num, boundary="pad"
-=======
     ds_out["echo_range"] = (
         ds_Sv["echo_range"]
-        .coarsen(  # binned echo_range (use first value in each bin)
-            ping_time=ping_num, range_bin=range_bin_num, boundary="pad"
->>>>>>> 1afc16ae
+        .coarsen(  # binned echo_range (use first value in each sample)
+            ping_time=ping_num, range_sample=range_sample_num, boundary="pad"
         )
         .min(skipna=True)
     )
