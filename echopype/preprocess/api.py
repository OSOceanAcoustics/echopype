--- conflicted
+++ resolved
@@ -99,12 +99,7 @@
     ping_time_bin_resunit_label = timedelta_units[ping_time_bin_resunit]["unitstr"]
 
     # Attach attributes
-<<<<<<< HEAD
     ds_MVBS["ping_time"].attrs = {
-=======
-    ds_MVBS = ds_MVBS.rename({"ping_time": "time"})
-    ds_MVBS["time"].attrs = {
->>>>>>> 97594699
         "long_name": "Time",
         "standard_name": "Ping time",
         "axis": "T",
