from datetime import datetime as dt
import numpy as np
import xarray as xr
from ..utils import io
from .process_base import ProcessBase


class ProcessAZFP(ProcessBase):
    """
    Class for processing data from ASL Env Sci AZFP echosounder.
    """
    def __init__(self, model='AZFP'):
        super().__init__(model)

    def calc_range(self, ed, env_params, tilt_corrected=False):
        """Calculates range in meters using AZFP formula,
        instead of from sample_interval directly.
        """

        ds_vend = ed.get_vend_from_raw()

        # WJ: same as "range_samples_per_bin" used to calculate "sample_interval"
        range_samples = ds_vend.number_of_samples_per_average_bin
        pulse_length = ed.raw.transmit_duration_nominal   # units: seconds
        bins_to_avg = 1   # set to 1 since we want to calculate from raw data
        sound_speed = env_params['speed_of_sound_in_water']
        dig_rate = ds_vend.digitization_rate
        lockout_index = ds_vend.lockout_index

        # Below is from LoadAZFP.m, the output is effectively range_bin+1 when bins_to_avg=1
        range_mod = xr.DataArray(np.arange(1, len(ed.raw.range_bin) - bins_to_avg + 2, bins_to_avg),
                                 coords=[('range_bin', ed.raw.range_bin)])

        # Calculate range using parameters for each freq
        range_meter = (lockout_index / (2 * dig_rate) * sound_speed + sound_speed / 4 *
                       (((2 * range_mod - 1) * range_samples * bins_to_avg - 1) / dig_rate +
                        pulse_length))

        if tilt_corrected:
            range_meter = ed.raw.cos_tilt_mag.mean() * range_meter

        ds_vend.close()

        return range_meter

    def get_Sv(self, ed, env_params, cal_params, save=True, save_path=None, save_format='zarr'):
        """Calibrate to get volume backscattering strength (Sv) from AZFP power data.

        The calibration formula used here is documented in eq.(9) on p.85
        of GU-100-AZFP-01-R50 Operator's Manual.
        Note a Sv_offset factor that varies depending on frequency is used
        in the calibration as documented on p.90.
        See calc_Sv_offset() in convert/azfp.py
        """
        if ed.range is None:
            ed.range = self.calc_range(ed, env_params)
        Sv = (cal_params['EL'] - 2.5 / cal_params['DS'] +
              ed.raw.backscatter_r / (26214 * cal_params['DS']) -
              cal_params['TVR'] - 20 * np.log10(cal_params['VTX']) + 20 * np.log10(ed.range) +
              2 * env_params['absorption'] * ed.range -
              10 * np.log10(0.5 * env_params['speed_of_sound_in_water'] *
                            cal_params['transmit_duration_nominal'] *
                            cal_params['equivalent_beam_angle']) + cal_params['Sv_offset'])

        Sv.name = 'Sv'
        Sv = Sv.to_dataset()

        # Attached calculated range to the dataset
        if ed.range.ndim == 2:
            # Range does not have a ping time dimension when the temperature is a single value
            Sv['range'] = (('frequency', 'ping_time'), ed.range)
        else:
            Sv['range'] = (('frequency', 'ping_time', 'range_bin'), ed.range)

        # Save calibrated data into the calling instance and
        # to a separate .nc file in the same directory as the data
        if save:
            # Update pointer in EchoData
            Sv_path = io.validate_proc_path(ed, '_Sv', save_path)
            print(f"{dt.now().strftime('%H:%M:%S')}  saving calibrated Sv to {Sv_path}")
            ed._save_dataset(Sv, Sv_path, mode="w", save_format=save_format)
            ed.Sv_path = Sv_path
        else:
            # TODO Add to docs
            ed.Sv = Sv

    def get_Sp(self, ed, env_params, cal_params, save=True, save_path=None, save_format='zarr'):
        """Calibrate to get point backscattering strength (Sp) from AZFP power data.
        """
        if ed.range is None:
            ed.range = self.calc_range(ed, env_params)

        Sp = (cal_params['EL'] - 2.5 / cal_params['DS'] +
              ed.raw.backscatter_r / (26214 * cal_params['DS']) -
              cal_params['TVR'] - 20 * np.log10(cal_params['VTX']) + 40 * np.log10(ed.range) +
              2 * env_params['absorption'] * ed.range)

        Sp.name = "Sp"
        Sp = Sp.to_dataset()

<<<<<<< HEAD
        # Attached calculated range to the dataset
        if ed.range.ndim == 2:
            TS['range'] = (('frequency', 'range_bin'), ed.range)
        else:
            TS['range'] = (('frequency', 'ping_time', 'range_bin'), ed.range)
=======
        # Attached calculated range into the dataset
        Sp['range'] = (('frequency', 'ping_time', 'range_bin'), ed.range)
>>>>>>> 0b7b9a32

        if save:
            # Update pointer in EchoData
            Sp_path = io.validate_proc_path(ed, '_Sp', save_path)
            print(f"{dt.now().strftime('%H:%M:%S')}  saving calibrated Sp to {Sp_path}")
            ed._save_dataset(Sp, Sp_path, mode="w", save_format=save_format)
            ed.Sp_path = Sp_path
        else:
            ed.Sp = Sp<|MERGE_RESOLUTION|>--- conflicted
+++ resolved
@@ -98,16 +98,11 @@
         Sp.name = "Sp"
         Sp = Sp.to_dataset()
 
-<<<<<<< HEAD
         # Attached calculated range to the dataset
         if ed.range.ndim == 2:
-            TS['range'] = (('frequency', 'range_bin'), ed.range)
+            Sp['range'] = (('frequency', 'range_bin'), ed.range)
         else:
-            TS['range'] = (('frequency', 'ping_time', 'range_bin'), ed.range)
-=======
-        # Attached calculated range into the dataset
-        Sp['range'] = (('frequency', 'ping_time', 'range_bin'), ed.range)
->>>>>>> 0b7b9a32
+            Sp['range'] = (('frequency', 'ping_time', 'range_bin'), ed.range)
 
         if save:
             # Update pointer in EchoData
