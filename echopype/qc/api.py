import numpy as np
import xarray as xr


def _clean_ping_time(ping_time_old, local_win_len=100):
    ping_time_old_diff = np.diff(ping_time_old)
    neg_idx = np.argwhere(
        ping_time_old_diff < np.timedelta64(0, "ns")
    )  # indices with negative diff
    if neg_idx.size != 0:
        ni = neg_idx[0][0]
        local_win = np.arange(-local_win_len, local_win_len)
        local_pt_diff = ping_time_old_diff[ni + local_win]
        local_pt_median = np.median(
            np.delete(local_pt_diff, local_win_len)
        )  # median after removing negative element
        ping_time_new = np.hstack(
            (
                ping_time_old[: ni + 1],
                ping_time_old[ni]
                + np.cumsum(np.hstack((local_pt_median, ping_time_old_diff[(ni + 1) :]))),
            )
        )
        return _clean_ping_time(ping_time_new, local_win_len=local_win_len)
    else:
        return ping_time_old  # no negative diff


def coerce_increasing_time(
    ds: xr.Dataset, time_name: str = "ping_time", local_win_len: int = 100
) -> None:
    """
    Coerce a time coordinate so that it always flows forward. If coercion
    is necessary, the input `ds` will be directly modified.

    Parameters
    ----------
    ds : xr.Dataset
        a dataset for which the time coordinate needs to be corrected
    time_name : str
        name of the time coordinate to be corrected
    local_win_len : int
        half length of the local window within which the median pinging interval
        is used to infer the correct next ping time

    Returns
    -------
    the input dataset but with specified time coordinate coerced to flow forward

    Notes
    -----
    This is to correct for problems sometimes observed in EK60 data
    where a time coordinate (``ping_time`` or ``time1``) would suddenly
    go backward for one ping, but then the rest of the pinging interval
    would remain undisturbed.
    """

<<<<<<< HEAD
    ping_time_new = _clean_ping_time(ds[time_name].values, local_win_len=local_win_len)
    ds[time_name].values[:] = ping_time_new
=======
    ds[time_name].values[:] = _clean_ping_time(ds[time_name].values, local_win_len=local_win_len)
>>>>>>> 76e7d286


def exist_reversed_time(ds, time_name):
    """Test for occurrence of time reversal in specified datetime coordinate variable.

    Parameters
    ----------
    ds : xr.Dataset
        a dataset for which the time coordinate will be tested
    time_name : str
        name of the time coordinate to be tested

    Returns
    -------
    `True` if at least one time reversal is found, `False` otherwise.
    """
    return (np.diff(ds[time_name]) < np.timedelta64(0, "ns")).any()<|MERGE_RESOLUTION|>--- conflicted
+++ resolved
@@ -55,12 +55,7 @@
     would remain undisturbed.
     """
 
-<<<<<<< HEAD
-    ping_time_new = _clean_ping_time(ds[time_name].values, local_win_len=local_win_len)
-    ds[time_name].values[:] = ping_time_new
-=======
     ds[time_name].values[:] = _clean_ping_time(ds[time_name].values, local_win_len=local_win_len)
->>>>>>> 76e7d286
 
 
 def exist_reversed_time(ds, time_name):
