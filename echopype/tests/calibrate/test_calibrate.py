import numpy as np
import pandas as pd
import pytest
from scipy.io import loadmat
import echopype as ep
from echopype.calibrate.calibrate_ek import CalibrateEK80
from echopype.calibrate.calibrate_base import EnvParams
import xarray as xr


@pytest.fixture
def azfp_path(test_path):
    return test_path['AZFP']


@pytest.fixture
def ek60_path(test_path):
    return test_path['EK60']


@pytest.fixture
def ek80_path(test_path):
    return test_path['EK80']


@pytest.fixture
def ek80_cal_path(test_path):
    return test_path['EK80_CAL']


def test_compute_Sv_returns_water_level(ek60_path):

    # get EchoData object that has the water_level variable under platform and compute Sv of it
    ed = ep.open_raw(ek60_path / "ncei-wcsd/Summer2017-D20170620-T011027.raw", "EK60")
    ds_Sv = ep.calibrate.compute_Sv(ed)

    # make sure the returned Dataset has water_level and throw an assertion error if the
    # EchoData object does not have water_level (just in case we remove it from the file
    # used in the future)
    assert 'water_level' in ed.platform.data_vars.keys()
    assert 'water_level' in ds_Sv.data_vars


def test_compute_Sv_ek60_echoview(ek60_path):
    # constant range_sample
    ek60_raw_path = str(
        ek60_path.joinpath('DY1801_EK60-D20180211-T164025.raw')
    )
    ek60_echoview_path = ek60_path.joinpath('from_echoview')

    # Convert file
    echodata = ep.open_raw(ek60_raw_path, sonar_model='EK60')

    # Calibrate to get Sv
    ds_Sv = ep.calibrate.compute_Sv(echodata)

    # Compare with EchoView outputs
    channels = []
    for freq in [18, 38, 70, 120, 200]:
        fname = str(
            ek60_echoview_path.joinpath(
                'DY1801_EK60-D20180211-T164025-Sv%d.csv' % freq
            )
        )
        channels.append(
            pd.read_csv(fname, header=None, skiprows=[0]).iloc[:, 13:]
        )
    test_Sv = np.stack(channels)

    # Echoview data is shifted by 1 sample along range (missing the first sample)
    assert np.allclose(
        test_Sv[:, :, 7:],
        ds_Sv.Sv.isel(ping_time=slice(None, 10), range_sample=slice(8, None), beam=0),
        atol=1e-8
    )


def test_compute_Sv_ek60_matlab(ek60_path):
    ek60_raw_path = str(
        ek60_path.joinpath('DY1801_EK60-D20180211-T164025.raw')
    )
    ek60_matlab_path = str(
        ek60_path.joinpath('from_matlab/DY1801_EK60-D20180211-T164025.mat')
    )

    # Convert file
    echodata = ep.open_raw(ek60_raw_path, sonar_model='EK60')

    # Calibrate to get Sv
    ds_Sv = ep.calibrate.compute_Sv(echodata)
    ds_TS = ep.calibrate.compute_TS(echodata)

    # Load matlab outputs and test

    # matlab outputs were saved using
    #   save('from_matlab/DY1801_EK60-D20180211-T164025.mat', 'data')
    ds_base = loadmat(ek60_matlab_path)

    def check_output(da_cmp, cal_type):
        for fidx in range(5):  # loop through all freq
            assert np.allclose(
                da_cmp.isel(channel=0).T.values,
                ds_base['data']['pings'][0][0][cal_type][0, 0],
                atol=4e-5,
                rtol=0,
            )  # difference due to use of Single in matlab code

    # Check Sv
    check_output(ds_Sv['Sv'], 'Sv')

    # Check TS
    check_output(ds_TS['TS'], 'Sp')


def test_compute_Sv_azfp(azfp_path):
    azfp_01a_path = str(azfp_path.joinpath('17082117.01A'))
    azfp_xml_path = str(azfp_path.joinpath('17041823.XML'))
    azfp_matlab_Sv_path = str(
        azfp_path.joinpath('from_matlab/17082117_matlab_Output_Sv.mat')
    )
    azfp_matlab_TS_path = str(
        azfp_path.joinpath('from_matlab/17082117_matlab_Output_TS.mat')
    )

    # Convert to .nc file
    echodata = ep.open_raw(
        raw_file=azfp_01a_path, sonar_model='AZFP', xml_path=azfp_xml_path
    )

    # Calibrate using identical env params as in Matlab ParametersAZFP.m
    # AZFP Matlab code uses average temperature
    avg_temperature = (
        echodata.environment['temperature'].mean('ping_time').values
    )
    env_params = {
        'temperature': avg_temperature,
        'salinity': 27.9,
        'pressure': 59,
    }

    ds_Sv = ep.calibrate.compute_Sv(echodata=echodata, env_params=env_params)
    ds_TS = ep.calibrate.compute_TS(echodata=echodata, env_params=env_params)

    # Load matlab outputs and test
    # matlab outputs were saved using
    #   save('from_matlab/17082117_matlab_Output.mat', 'Output')  # data variables
    #   save('from_matlab/17082117_matlab_Par.mat', 'Par')  # parameters

    def check_output(base_path, ds_cmp, cal_type):
        ds_base = loadmat(base_path)
        # print(f"ds_base = {ds_base}")
        cal_type_in_ds_cmp = {
            'Sv': 'Sv',
            'TS': 'TS',  # TS here is TS in matlab outputs
        }
        for fidx in range(4):  # loop through all freq
            assert np.alltrue(
                ds_cmp.echo_range.isel(channel=fidx, ping_time=0).values[None, :]
                == ds_base['Output'][0]['Range'][fidx]
            )
            assert np.allclose(
                ds_cmp[cal_type_in_ds_cmp[cal_type]]
                .isel(channel=fidx, beam=0).drop('beam').values,
                ds_base['Output'][0][cal_type][fidx],
                atol=1e-13,
                rtol=0,
            )

    # Check Sv
    check_output(base_path=azfp_matlab_Sv_path, ds_cmp=ds_Sv, cal_type='Sv')

    # Check TS
    check_output(base_path=azfp_matlab_TS_path, ds_cmp=ds_TS, cal_type='TS')


def test_compute_Sv_ek80_matlab(ek80_path):
    """Compare pulse compressed outputs from echopype and Matlab outputs.

    Unresolved: there is a discrepancy between the range vector due to minRange=0.02 m set in Matlab.
    """
    ek80_raw_path = str(ek80_path.joinpath('D20170912-T234910.raw'))
    ek80_matlab_path = str(
        ek80_path.joinpath('from_matlab/D20170912-T234910_data.mat')
    )

    echodata = ep.open_raw(ek80_raw_path, sonar_model='EK80')
    ds_Sv = ep.calibrate.compute_Sv(
        echodata, waveform_mode='BB', encode_mode='complex'
    )

    # TODO: resolve discrepancy in range between echopype and Matlab code
    ds_matlab = loadmat(ek80_matlab_path)
    Sv_70k = ds_Sv.Sv.isel(channel=0, ping_time=0).dropna('range_sample').values


def test_compute_Sv_ek80_pc_echoview(ek80_path):
    """Compare pulse compressed outputs from echopype and csv exported from EchoView.

    Unresolved: the difference is large and it is not clear why.
    """
    ek80_raw_path = str(ek80_path.joinpath('D20170912-T234910.raw'))
    ek80_bb_pc_test_path = str(
        ek80_path.joinpath(
            'from_echoview/70 kHz pulse-compressed power.complex.csv'
        )
    )

    echodata = ep.open_raw(ek80_raw_path, sonar_model='EK80')

    # Create a CalibrateEK80 object to perform pulse compression
    cal_obj = CalibrateEK80(
        echodata,
        env_params=None,
        cal_params=None,
        waveform_mode="BB",
        encode_mode="complex",
    )
    cal_obj.compute_range_meter(
        waveform_mode="BB", encode_mode="complex"
    )  # compute range [m]
    chirp, _, tau_effective = cal_obj.get_transmit_chirp(waveform_mode="BB")
    freq_center = (
        echodata.beam["frequency_start"] + echodata.beam["frequency_end"]
    ).dropna(
        dim="channel"
    ) / 2  # drop those that contain CW samples (nan in freq start/end)
    pc = cal_obj.compress_pulse(chirp, chan_BB=freq_center.channel)
    pc_mean = (
        pc.pulse_compressed_output.isel(channel=1)
        .mean(dim='beam')
        .dropna('range_sample')
    )

    # Read EchoView pc raw power output
    df = pd.read_csv(ek80_bb_pc_test_path, header=None, skiprows=[0])
    df_header = pd.read_csv(
        ek80_bb_pc_test_path, header=0, usecols=range(14), nrows=0
    )
    df = df.rename(
        columns={
            cc: vv for cc, vv in zip(df.columns, df_header.columns.values)
        }
    )
    df.columns = df.columns.str.strip()
    df_real = df.loc[df['Component'] == ' Real', :].iloc[:, 14:]

    # Compare only values for range > 0: difference is surprisingly large
<<<<<<< HEAD
    range_meter = cal_obj.range_meter.isel(channel=1, ping_time=0).values
=======
    range_meter = cal_obj.range_meter.sel(channel='WBT 549762-15 ES70-7C',
                                          ping_time='2017-09-12T23:49:10.722999808').values
>>>>>>> 38c3de4e
    first_nonzero_range = np.argwhere(range_meter == 0).squeeze().max()
    assert np.allclose(
        df_real.values[:, first_nonzero_range : pc_mean.values.shape[1]],
        pc_mean.values.real[:, first_nonzero_range:],
        rtol=0,
        atol=1.03e-3,
    )


def test_compute_Sv_ek80_CW_complex(ek80_path):
    """Test calibrate CW mode data encoded as complex samples."""
    ek80_raw_path = str(
        ek80_path.joinpath('ar2.0-D20201210-T000409.raw')
    )  # CW complex
    echodata = ep.open_raw(ek80_raw_path, sonar_model='EK80')
    ds_Sv = ep.calibrate.compute_Sv(
        echodata, waveform_mode='CW', encode_mode='complex'
    )
    assert isinstance(ds_Sv, xr.Dataset) is True
    ds_TS = ep.calibrate.compute_TS(
        echodata, waveform_mode='CW', encode_mode='complex'
    )
    assert isinstance(ds_TS, xr.Dataset) is True


def test_compute_Sv_ek80_BB_complex(ek80_path):
    """Test calibrate BB mode data encoded as complex samples."""
    ek80_raw_path = str(
        ek80_path.joinpath('ar2.0-D20201209-T235955.raw')
    )  # CW complex
    echodata = ep.open_raw(ek80_raw_path, sonar_model='EK80')
    ds_Sv = ep.calibrate.compute_Sv(
        echodata, waveform_mode='BB', encode_mode='complex'
    )
    assert isinstance(ds_Sv, xr.Dataset) is True
    ds_TS = ep.calibrate.compute_TS(
        echodata, waveform_mode='BB', encode_mode='complex'
    )
    assert isinstance(ds_TS, xr.Dataset) is True


def test_compute_Sv_ek80_CW_power_BB_complex(ek80_path):
    """
    Tests calibration in CW mode data encoded as power samples
    and calibration in BB mode data encoded as complex seamples,
    while the file contains both CW power and BB complex samples.
    """
    ek80_raw_path = ek80_path / "Summer2018--D20180905-T033113.raw"
    ed = ep.open_raw(ek80_raw_path, sonar_model="EK80")
    ds_Sv = ep.calibrate.compute_Sv(
        ed, waveform_mode="CW", encode_mode="power"
    )
    assert isinstance(ds_Sv, xr.Dataset)
    ds_Sv = ep.calibrate.compute_Sv(
        ed, waveform_mode="BB", encode_mode="complex"
    )
    assert isinstance(ds_Sv, xr.Dataset)


def test_compute_Sv_ek80_CW_complex_BB_complex(ek80_cal_path):
    """
    Tests calibration for file containing both BB and CW mode data
    with both encoded as complex samples.
    """
    ek80_raw_path = ek80_cal_path / "2018115-D20181213-T094600.raw"
    ed = ep.open_raw(ek80_raw_path, sonar_model="EK80")
    ds_Sv = ep.calibrate.compute_Sv(
        ed, waveform_mode="CW", encode_mode="complex"
    )
    assert isinstance(ds_Sv, xr.Dataset)
    ds_Sv = ep.calibrate.compute_Sv(
        ed, waveform_mode="BB", encode_mode="complex"
    )
    assert isinstance(ds_Sv, xr.Dataset)


def test_env_params(ek60_path):
    """
    Tests EnvParams interpolation
    """

    ed = ep.open_raw(ek60_path / "ncei-wcsd/Summer2017-D20170620-T011027.raw", "EK60")

    # stationary
    # since the raw ping_times go up to 1:43 but the env_params ping_time stops at 1:25,
    # values after 1:25 will be extrapolated
    env_params_data = xr.Dataset(
        data_vars={
            "pressure": ("ping_time", np.arange(50)),
            "salinity": ("ping_time", np.arange(50)),
            "temperature": ("ping_time", np.arange(50)),
        },
        coords={
            "ping_time": np.arange("2017-06-20T01:00", "2017-06-20T01:25", np.timedelta64(30, "s"), dtype="datetime64[ns]")
        }
    )
    env_params = EnvParams(env_params_data, "stationary")
    converted_env_params = env_params._apply(ed)
    for var in converted_env_params.values():
        assert np.all(np.diff(var) > 0)
        assert np.all(0 <= var)
        assert np.all(var < 100)
    # TODO: substitute ping_time and input values of the env variables
    #       so that interpolation gives nice outputs
    known_values = {
        "temperature": {
            "2017-06-20T01:10:27.136999936": 20.904566664533334,
            "2017-06-20T01:10:28.149000192": 20.9383000064,
            "2017-06-20T01:10:29.160999936": 20.9720333312,
            "2017-06-20T01:10:30.174000128": 21.005800004266668,
            "2017-06-20T01:10:31.184999936": 21.039499997866667,
            "2017-06-20T01:42:56.995999744": 85.89986665813333,
            "2017-06-20T01:42:58.008999936": 85.9336333312,
            "2017-06-20T01:42:59.020000256": 85.96733334186666,
            "2017-06-20T01:43:00.032000000": 86.00106666666667,
            "2017-06-20T01:43:01.045000192": 86.03483333973334,
        },
        "salinity": {
            "2017-06-20T01:10:27.136999936": 20.904566664533334,
            "2017-06-20T01:10:28.149000192": 20.9383000064,
            "2017-06-20T01:10:29.160999936": 20.9720333312,
            "2017-06-20T01:10:30.174000128": 21.005800004266668,
            "2017-06-20T01:10:31.184999936": 21.039499997866667,
            "2017-06-20T01:42:56.995999744": 85.89986665813333,
            "2017-06-20T01:42:58.008999936": 85.9336333312,
            "2017-06-20T01:42:59.020000256": 85.96733334186666,
            "2017-06-20T01:43:00.032000000": 86.00106666666667,
            "2017-06-20T01:43:01.045000192": 86.0348333397333,
        },
        "pressure": {
            "2017-06-20T01:10:27.136999936": 20.904566664533334,
            "2017-06-20T01:10:28.149000192": 20.9383000064,
            "2017-06-20T01:10:29.160999936": 20.9720333312,
            "2017-06-20T01:10:30.174000128": 21.005800004266668,
            "2017-06-20T01:10:31.184999936": 21.039499997866667,
            "2017-06-20T01:42:56.995999744": 85.89986665813333,
            "2017-06-20T01:42:58.008999936": 85.9336333312,
            "2017-06-20T01:42:59.020000256": 85.96733334186666,
            "2017-06-20T01:43:00.032000000": 86.00106666666667,
            "2017-06-20T01:43:01.045000192": 86.03483333973334,
        }
    }
    for var, values in known_values.items():
        for time, value in values.items():
            assert np.isclose(converted_env_params[var].sel(ping_time=time), value)

    # mobile
    rng = np.random.default_rng(0)
    env_params_data = xr.Dataset(
        data_vars={
            "pressure": ("time", np.arange(100)),
            "salinity": ("time", np.arange(100)),
            "temperature": ("time", np.arange(100)),
        },
        coords={
            "latitude": ("time", rng.random(size=100) + 44),
            "longitude": ("time", rng.random(size=100) - 125),
        }
    )
    env_params = EnvParams(env_params_data, "mobile")
    converted_env_params = env_params._apply(ed)
    for var in converted_env_params.values():
        assert np.all(0 <= var[~np.isnan(var)])
        assert np.all(var[~np.isnan(var)] < 100)
    known_values = {
        "temperature": {
            "2017-06-20T01:10:27.136999936":  np.nan,
            "2017-06-20T01:10:28.149000192":  72.57071056437047,
            "2017-06-20T01:10:29.160999936":  72.56164311204404,
            "2017-06-20T01:10:30.174000128":  72.5641609908268,
            "2017-06-20T01:10:31.184999936":  72.5540675620769,
            "2017-06-20T01:42:56.995999744":  64.78639664394186,
            "2017-06-20T01:42:58.008999936":  64.76543272189699,
            "2017-06-20T01:42:59.020000256":  64.77890258158483,
            "2017-06-20T01:43:00.032000000":  64.76186093048929,
            "2017-06-20T01:43:01.045000192":  64.76763007606817,
        },
        "salinity": {
            "2017-06-20T01:10:27.136999936":  np.nan,
            "2017-06-20T01:10:28.149000192":  72.57071056437047,
            "2017-06-20T01:10:29.160999936":  72.56164311204404,
            "2017-06-20T01:10:30.174000128":  72.5641609908268,
            "2017-06-20T01:10:31.184999936":  72.5540675620769,
            "2017-06-20T01:42:56.995999744":  64.78639664394186,
            "2017-06-20T01:42:58.008999936":  64.76543272189699,
            "2017-06-20T01:42:59.020000256":  64.77890258158483,
            "2017-06-20T01:43:00.032000000":  64.76186093048929,
            "2017-06-20T01:43:01.045000192":  64.76763007606817,
        },
        "pressure": {
            "2017-06-20T01:10:27.136999936": np.nan,
            "2017-06-20T01:10:28.149000192": 72.57071056437047,
            "2017-06-20T01:10:29.160999936": 72.56164311204404,
            "2017-06-20T01:10:30.174000128": 72.5641609908268,
            "2017-06-20T01:10:31.184999936": 72.5540675620769,
            "2017-06-20T01:42:56.995999744": 64.78639664394186,
            "2017-06-20T01:42:58.008999936": 64.76543272189699,
            "2017-06-20T01:42:59.020000256": 64.77890258158483,
            "2017-06-20T01:43:00.032000000": 64.76186093048929,
            "2017-06-20T01:43:01.045000192": 64.76763007606817,
        },
    }
    for var, values in known_values.items():
        for time, value in values.items():
            print(var, time, value)
            assert np.isnan(value) or np.isclose(converted_env_params[var].sel(ping_time=time), value)<|MERGE_RESOLUTION|>--- conflicted
+++ resolved
@@ -245,12 +245,8 @@
     df_real = df.loc[df['Component'] == ' Real', :].iloc[:, 14:]
 
     # Compare only values for range > 0: difference is surprisingly large
-<<<<<<< HEAD
-    range_meter = cal_obj.range_meter.isel(channel=1, ping_time=0).values
-=======
     range_meter = cal_obj.range_meter.sel(channel='WBT 549762-15 ES70-7C',
                                           ping_time='2017-09-12T23:49:10.722999808').values
->>>>>>> 38c3de4e
     first_nonzero_range = np.argwhere(range_meter == 0).squeeze().max()
     assert np.allclose(
         df_real.values[:, first_nonzero_range : pc_mean.values.shape[1]],
