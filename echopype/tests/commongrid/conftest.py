--- conflicted
+++ resolved
@@ -1,24 +1,22 @@
+from typing import Literal
+
 import pytest
 
 import numpy as np
-<<<<<<< HEAD
-
+import pandas as pd
+import xarray as xr
+
+import echopype as ep
 from echopype.consolidate import add_depth
+from echopype.commongrid.utils import (
+    get_distance_from_latlon,
+)
 from echopype.testing import (
     _gen_Sv_echo_range_regular,
     _gen_Sv_echo_range_irregular,
     _get_expected_mvbs_val,
 )
-=======
-import pandas as pd
-from typing import Literal
-
-from echopype.consolidate import add_depth
-from echopype.commongrid.utils import (
-    get_distance_from_latlon,
-)
-import echopype as ep
->>>>>>> f98e825e
+
 
 
 @pytest.fixture
@@ -398,9 +396,6 @@
         ping_time_interval=ping_time_interval,
         ping_time_jitter_max_ms=0,
         random_number_generator=random_number_generator,
-<<<<<<< HEAD
-    )
-=======
     )
 
 
@@ -619,184 +614,4 @@
     return mean_vals
 
 
-def _get_expected_mvbs_val(
-    ds_Sv: xr.Dataset, ping_time_bin: str, range_bin: float, channel_len: int = 2
-) -> np.ndarray:
-    """
-    Helper functions to generate expected MVBS outputs from mock Sv dataset
-    by brute-force looping and compute the mean
-
-    Parameters
-    ----------
-    ds_Sv : xr.Dataset
-        Mock Sv dataset
-    ping_time_bin : str
-        Ping time bin
-    range_bin : float
-        Range bin
-    channel_len : int, default 2
-        Number of channels
-    """
-    # create bin information needed for ping_time
-    d_index = (
-        ds_Sv["ping_time"]
-        .resample(ping_time=ping_time_bin, skipna=True)
-        .first()  # Not actually being used, but needed to get the bin groups
-        .indexes["ping_time"]
-    )
-    ping_interval = d_index.union([d_index[-1] + pd.Timedelta(ping_time_bin)]).values
-
-    # create bin information for echo_range
-    # this computes the echo range max since there might NaNs in the data
-    echo_range_max = ds_Sv["echo_range"].max()
-    range_interval = np.arange(0, echo_range_max + range_bin, range_bin)
-
-    sv = ds_Sv["Sv"].pipe(ep.utils.compute._log2lin)
-
-    expected_mvbs_val = _brute_mean_reduce_3d(
-        sv, ds_Sv, "echo_range", "ping_time", channel_len, ping_interval, range_interval
-    )
-    return ep.utils.compute._lin2log(expected_mvbs_val)
-
-
-def _gen_ping_time(ping_time_len, ping_time_interval, ping_time_jitter_max_ms=0):
-    ping_time = pd.date_range("2018-07-01", periods=ping_time_len, freq=ping_time_interval)
-    if ping_time_jitter_max_ms != 0:  # if to add jitter
-        jitter = (
-            np.random.randint(ping_time_jitter_max_ms, size=ping_time_len) / 1000
-        )  # convert to seconds
-        ping_time = pd.to_datetime(ping_time.astype(int) / 1e9 + jitter, unit="s")
-    return ping_time
-
-
-def _gen_Sv_echo_range_regular(
-    channel_len=2,
-    depth_len=100,
-    depth_interval=0.5,
-    ping_time_len=600,
-    ping_time_interval="0.3S",
-    ping_time_jitter_max_ms=0,
-    random_number_generator=None,
-):
-    """
-    Generate a Sv dataset with uniform echo_range across all ping_time.
-
-    ping_time_jitter_max_ms controlled jitter in milliseconds in ping_time.
-
-    Parameters
-    ------------
-    channel_len
-        number of channels
-    depth_len
-        number of total depth bins
-    depth_interval
-        depth intervals, may have multiple values
-    ping_time_len
-        total number of ping_time
-    ping_time_interval
-        interval between pings
-    ping_time_jitter_max_ms
-        jitter of ping_time in milliseconds
-    """
-
-    if random_number_generator is None:
-        random_number_generator = np.random.default_rng()
-
-    # regular echo_range
-    echo_range = np.array([[np.arange(depth_len)] * ping_time_len] * channel_len) * depth_interval
-
-    # generate dataset
-    ds_Sv = xr.Dataset(
-        data_vars={
-            "Sv": (
-                ["channel", "ping_time", "range_sample"],
-                random_number_generator.random(size=(channel_len, ping_time_len, depth_len)),
-            ),
-            "echo_range": (["channel", "ping_time", "range_sample"], echo_range),
-            "frequency_nominal": (["channel"], np.arange(channel_len)),
-        },
-        coords={
-            "channel": [f"ch_{ch}" for ch in range(channel_len)],
-            "ping_time": _gen_ping_time(ping_time_len, ping_time_interval, ping_time_jitter_max_ms),
-            "range_sample": np.arange(depth_len),
-        },
-    )
-
-    return ds_Sv
-
-
-def _gen_Sv_echo_range_irregular(
-    channel_len=2,
-    depth_len=100,
-    depth_interval=[0.5, 0.32, 0.13],
-    depth_ping_time_len=[100, 300, 200],
-    ping_time_len=600,
-    ping_time_interval="0.3S",
-    ping_time_jitter_max_ms=0,
-    random_number_generator=None,
-):
-    """
-    Generate a Sv dataset with uniform echo_range across all ping_time.
-
-    ping_time_jitter_max_ms controlled jitter in milliseconds in ping_time.
-
-    Parameters
-    ------------
-    channel_len
-        number of channels
-    depth_len
-        number of total depth bins
-    depth_interval
-        depth intervals, may have multiple values
-    depth_ping_time_len
-        the number of pings to use each of the depth_interval
-        for example, with depth_interval=[0.5, 0.32, 0.13]
-        and depth_ping_time_len=[100, 300, 200],
-        the first 100 pings have echo_range with depth intervals of 0.5 m,
-        the next 300 pings have echo_range with depth intervals of 0.32 m,
-        and the last 200 pings have echo_range with depth intervals of 0.13 m.
-    ping_time_len
-        total number of ping_time
-    ping_time_interval
-        interval between pings
-    ping_time_jitter_max_ms
-        jitter of ping_time in milliseconds
-    """
-    if random_number_generator is None:
-        random_number_generator = np.random.default_rng()
-
-    # check input
-    if len(depth_interval) != len(depth_ping_time_len):
-        raise ValueError("The number of depth_interval and depth_ping_time_len must be equal!")
-
-    if ping_time_len != np.array(depth_ping_time_len).sum():
-        raise ValueError("The number of total pings does not match!")
-
-    # irregular echo_range
-    echo_range_list = []
-    for d, dp in zip(depth_interval, depth_ping_time_len):
-        echo_range_list.append(np.array([[np.arange(depth_len)] * dp] * channel_len) * d)
-    echo_range = np.hstack(echo_range_list)
-
-    # generate dataset
-    ds_Sv = xr.Dataset(
-        data_vars={
-            "Sv": (
-                ["channel", "ping_time", "range_sample"],
-                random_number_generator.random(size=(channel_len, ping_time_len, depth_len)),
-            ),
-            "echo_range": (["channel", "ping_time", "range_sample"], echo_range),
-            "frequency_nominal": (["channel"], np.arange(channel_len)),
-        },
-        coords={
-            "channel": [f"ch_{ch}" for ch in range(channel_len)],
-            "ping_time": _gen_ping_time(ping_time_len, ping_time_interval, ping_time_jitter_max_ms),
-            "range_sample": np.arange(depth_len),
-        },
-    )
-
-    return ds_Sv
-
-
-# End helper functions
->>>>>>> f98e825e
+# End helper functions