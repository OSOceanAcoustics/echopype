--- conflicted
+++ resolved
@@ -1,493 +1,6 @@
 import numpy as np
 import pandas as pd
-from numpy.random import default_rng
 import pytest
-<<<<<<< HEAD
-from typing import Tuple, Iterable, Union
-from echopype.commongrid.mvbs import bin_and_mean_2d, get_MVBS_along_channels
-from echopype.consolidate.api import POSITION_VARIABLES
-from flox.xarray import xarray_reduce
-
-
-def create_bins(csum_array: np.ndarray) -> Iterable:
-    """
-    Constructs bin ranges based off of a cumulative
-    sum array.
-
-    Parameters
-    ----------
-    csum_array: np.ndarray
-        1D array representing a cumulative sum
-
-    Returns
-    -------
-    bins: list
-        A list whose elements are the lower and upper bin ranges
-    """
-
-    bins = []
-
-    # construct bins
-    for count, csum in enumerate(csum_array):
-
-        if count == 0:
-
-            bins.append([0, csum])
-
-        else:
-
-            # add 0.01 so that left bins don't overlap
-            bins.append([csum_array[count-1] + 0.01, csum])
-
-    return bins
-
-
-def create_echo_range_related_data(ping_bins: Iterable,
-                                   num_pings_in_bin: np.ndarray,
-                                   er_range: list, er_bins: Iterable,
-                                   final_num_er_bins: int,
-                                   create_dask: bool,
-                                   rng: np.random.Generator,
-                                   ping_bin_nan_ind: int) -> Tuple[list, list, list]:
-    """
-    Creates ``echo_range`` values and associated bin information.
-
-    Parameters
-    ----------
-    ping_bins: list
-        A list whose elements are the lower and upper ping time bin ranges
-    num_pings_in_bin: np.ndarray
-        Specifies the number of pings in each ping time bin
-    er_range: list
-        A list whose first element is the lowest and second element is
-        the highest possible number of echo range values in a given bin
-    er_bins:  list
-        A list whose elements are the lower and upper echo range bin ranges
-    final_num_er_bins: int
-        The total number of echo range bins
-    create_dask: bool
-        If True ``final_arrays`` values will be
-        dask arrays, else they will be numpy arrays
-    rng: np.random.Generator
-        The generator for random values
-    ping_bin_nan_ind: int
-        The ping bin index to fill with NaNs
-
-    Returns
-    -------
-    all_er_bin_nums: list of np.ndarray
-        A list whose elements are the number of values in each echo_range
-        bin, for each ping bin
-    ping_times_in_bin: list of np.ndarray
-        A list whose elements are the ping_time values for each corresponding bin
-    final_arrays: list of np.ndarray or dask.array.Array
-        A list whose elements are the echo_range values for a given ping and
-        echo range bin block
-    """
-
-    final_arrays = []
-    all_er_bin_nums = []
-    ping_times_in_bin = []
-
-    # build echo_range array
-    for ping_ind, ping_bin in enumerate(ping_bins):
-
-        # create the ping times associated with each ping bin
-        ping_times_in_bin.append(rng.uniform(ping_bin[0], ping_bin[1], (num_pings_in_bin[ping_ind],)))
-
-        # randomly determine the number of values in each echo_range bin
-        num_er_in_bin = rng.integers(low=er_range[0], high=er_range[1], size=final_num_er_bins)
-
-        # store the number of values in each echo_range bin
-        all_er_bin_nums.append(num_er_in_bin)
-
-        er_row_block = []
-        for count, bin_val in enumerate(er_bins):
-
-            # create a block of echo_range values
-            if create_dask:
-                a = dask.array.random.uniform(bin_val[0], bin_val[1], (num_pings_in_bin[ping_ind],
-                                                                       num_er_in_bin[count]))
-            else:
-                a = rng.uniform(bin_val[0], bin_val[1], (num_pings_in_bin[ping_ind],
-                                                         num_er_in_bin[count]))
-
-            # store the block of echo_range values
-            er_row_block.append(a)
-
-            # set all echo_range values at ping index to NaN
-            if ping_ind == ping_bin_nan_ind:
-                a[:, :] = np.nan
-
-        # collect and construct echo_range row block
-        final_arrays.append(np.concatenate(er_row_block, axis=1))
-
-    return all_er_bin_nums, ping_times_in_bin, final_arrays
-
-
-def construct_2d_echo_range_array(final_arrays: Iterable[np.ndarray],
-                                  ping_csum: np.ndarray,
-                                  create_dask: bool) -> Tuple[Union[np.ndarray, dask.array.Array], int]:
-    """
-    Creates the final 2D ``echo_range`` array with appropriate padding.
-
-    Parameters
-    ----------
-    final_arrays: list of np.ndarray
-        A list whose elements are the echo_range values for a given ping and
-        echo range bin block
-    ping_csum: np.ndarray
-        1D array representing the cumulative sum for the number of ping times
-        in each ping bin
-    create_dask: bool
-        If True ``final_er`` will be a dask array, else it will be a numpy array
-
-    Returns
-    -------
-    final_er: np.ndarray or dask.array.Array
-        The final 2D ``echo_range`` array
-    max_num_er_elem: int
-        The maximum number of ``echo_range`` elements amongst all times
-    """
-
-    # get maximum number of echo_range elements amongst all times
-    max_num_er_elem = max([arr.shape[1] for arr in final_arrays])
-
-    # total number of ping times
-    tot_num_times = ping_csum[-1]
-
-    # pad echo_range dimension with nans and create final echo_range
-    if create_dask:
-        final_er = dask.array.ones(shape=(tot_num_times, max_num_er_elem)) * np.nan
-    else:
-        final_er = np.empty((tot_num_times, max_num_er_elem))
-        final_er[:] = np.nan
-
-    for count, arr in enumerate(final_arrays):
-
-        if count == 0:
-            final_er[0:ping_csum[count], 0:arr.shape[1]] = arr
-        else:
-            final_er[ping_csum[count - 1]:ping_csum[count], 0:arr.shape[1]] = arr
-
-    return final_er, max_num_er_elem
-
-
-def construct_2d_sv_array(max_num_er_elem: int, ping_csum: np.ndarray,
-                          all_er_bin_nums: Iterable[np.ndarray],
-                          num_pings_in_bin: np.ndarray,
-                          create_dask: bool,
-                          ping_bin_nan_ind: int) -> Tuple[Union[np.ndarray, dask.array.Array],
-                                                          np.ndarray]:
-    """
-    Creates the final 2D Sv array with appropriate padding.
-
-    Parameters
-    ----------
-    max_num_er_elem: int
-        The maximum number of ``echo_range`` elements amongst all times
-    ping_csum: np.ndarray
-        1D array representing the cumulative sum for the number of ping times
-        in each ping bin
-    all_er_bin_nums: list of np.ndarray
-        A list whose elements are the number of values in each echo_range
-        bin, for each ping bin
-    num_pings_in_bin: np.ndarray
-        Specifies the number of pings in each ping time bin
-    create_dask: bool
-        If True ``final_sv`` will be a dask array, else it will be a numpy array
-    ping_bin_nan_ind: int
-        The ping bin index to fill with NaNs
-
-    Returns
-    -------
-    final_sv: np.ndarray or dask.array.Array
-        The final 2D Sv array
-    final_MVBS: np.ndarray
-        The final 2D known MVBS array
-    """
-
-    # total number of ping times
-    tot_num_times = ping_csum[-1]
-
-    # pad echo_range dimension with nans and create final sv
-    if create_dask:
-        final_sv = dask.array.ones(shape=(tot_num_times, max_num_er_elem)) * np.nan
-    else:
-        final_sv = np.empty((tot_num_times, max_num_er_elem))
-        final_sv[:] = np.nan
-
-    final_means = []
-    for count, arr in enumerate(all_er_bin_nums):
-
-        # create sv row values using natural numbers
-        sv_row_list = [np.arange(1, num_elem + 1, 1, dtype=np.float64) for num_elem in arr]
-
-        # create final sv row
-        sv_row = np.concatenate(sv_row_list)
-
-        # get final mean which is n+1/2 (since we are using natural numbers)
-        ping_mean = [(len(elem) + 1) / 2.0 for elem in sv_row_list]
-
-        # create sv row block
-        sv_row_block = np.tile(sv_row, (num_pings_in_bin[count], 1))
-
-        if count == ping_bin_nan_ind:
-
-            # fill values with NaNs
-            ping_mean = [np.nan]*len(sv_row_list)
-            sv_row_block[:, :] = np.nan
-
-        # store means for ping
-        final_means.append(ping_mean)
-
-        if count == 0:
-            final_sv[0:ping_csum[count], 0:sv_row_block.shape[1]] = sv_row_block
-        else:
-            final_sv[ping_csum[count - 1]:ping_csum[count], 0:sv_row_block.shape[1]] = sv_row_block
-
-    # create final sv MVBS
-    final_MVBS = np.vstack(final_means)
-
-    return final_sv, final_MVBS
-
-
-def create_known_mean_data(final_num_ping_bins: int,
-                           final_num_er_bins: int,
-                           ping_range: list,
-                           er_range: list, create_dask: bool,
-                           rng: np.random.Generator) -> Tuple[np.ndarray, np.ndarray, Iterable,
-                                                              Iterable, np.ndarray, np.ndarray]:
-    """
-    Orchestrates the creation of ``echo_range``, ``ping_time``, and ``Sv`` arrays
-    where the MVBS is known.
-
-    Parameters
-    ----------
-    final_num_ping_bins: int
-        The total number of ping time bins
-    final_num_er_bins: int
-        The total number of echo range bins
-    ping_range: list
-        A list whose first element is the lowest and second element is
-        the highest possible number of ping time values in a given bin
-    er_range: list
-        A list whose first element is the lowest and second element is
-        the highest possible number of echo range values in a given bin
-    create_dask: bool
-        If True the ``Sv`` and ``echo_range`` values produced will be
-        dask arrays, else they will be numpy arrays.
-    rng: np.random.Generator
-        generator for random integers
-
-    Returns
-    -------
-    final_MVBS: np.ndarray
-        The final 2D known MVBS array
-    final_sv: np.ndarray
-        The final 2D Sv array
-    ping_bins: Iterable
-        A list whose elements are the lower and upper ping time bin ranges
-    er_bins: Iterable
-        A list whose elements are the lower and upper echo range bin ranges
-    final_er: np.ndarray
-        The final 2D ``echo_range`` array
-    final_ping_time: np.ndarray
-        The final 1D ``ping_time`` array
-    """
-
-    # randomly generate the number of pings in each ping bin
-    num_pings_in_bin = rng.integers(low=ping_range[0], high=ping_range[1], size=final_num_ping_bins)
-
-    # create bins for ping_time dimension
-    ping_csum = np.cumsum(num_pings_in_bin)
-    ping_bins = create_bins(ping_csum)
-
-    # create bins for echo_range dimension
-    num_er_in_bin = rng.integers(low=er_range[0], high=er_range[1], size=final_num_er_bins)
-    er_csum = np.cumsum(num_er_in_bin)
-    er_bins = create_bins(er_csum)
-
-    # randomly select one ping bin to fill with NaNs
-    ping_bin_nan_ind = rng.choice(len(ping_bins))
-
-    # create the echo_range data and associated bin information
-    all_er_bin_nums, ping_times_in_bin, final_er_arrays = create_echo_range_related_data(ping_bins, num_pings_in_bin,
-                                                                                         er_range, er_bins,
-                                                                                         final_num_er_bins,
-                                                                                         create_dask,
-                                                                                         rng,
-                                                                                         ping_bin_nan_ind)
-
-    # create the final echo_range array using created data and padding
-    final_er, max_num_er_elem = construct_2d_echo_range_array(final_er_arrays, ping_csum, create_dask)
-
-    # get final ping_time dimension
-    final_ping_time = np.concatenate(ping_times_in_bin).astype('datetime64[ns]')
-
-    # create the final sv array
-    final_sv, final_MVBS = construct_2d_sv_array(max_num_er_elem, ping_csum,
-                                                 all_er_bin_nums, num_pings_in_bin,
-                                                 create_dask, ping_bin_nan_ind)
-
-    return final_MVBS, final_sv, ping_bins, er_bins, final_er, final_ping_time
-
-
-@pytest.fixture(
-    params=[
-        {
-            "create_dask": True,
-            "final_num_ping_bins": 10,
-            "final_num_er_bins": 10,
-            "ping_range": [10, 1000],
-            "er_range": [10, 1000]
-        },
-        {
-            "create_dask": False,
-            "final_num_ping_bins": 10,
-            "final_num_er_bins": 10,
-            "ping_range": [10, 1000],
-            "er_range": [10, 1000]
-        },
-    ],
-    ids=[
-        "delayed_data",
-        "in_memory_data"
-    ],
-)
-def bin_and_mean_2d_params(request):
-    """
-    Obtains all necessary parameters for ``test_bin_and_mean_2d``.
-    """
-
-    return list(request.param.values())
-
-@pytest.mark.unit
-def test_bin_and_mean_2d(bin_and_mean_2d_params) -> None:
-    """
-    Tests the function ``bin_and_mean_2d``, which is the core
-    method for ``compute_MVBS``. This is done by creating mock
-    data (which can have varying number of ``echo_range`` values
-    for each ``ping_time``) with known means.
-
-    Parameters
-    ----------
-    create_dask: bool
-        If True the ``Sv`` and ``echo_range`` values produced will be
-        dask arrays, else they will be numpy arrays.
-    final_num_ping_bins: int
-        The total number of ping time bins
-    final_num_er_bins: int
-        The total number of echo range bins
-    ping_range: list
-        A list whose first element is the lowest and second element is
-        the highest possible number of ping time values in a given bin
-    er_range: list
-        A list whose first element is the lowest and second element is
-        the highest possible number of echo range values in a given bin
-    """
-
-    # get all parameters needed to create the mock data
-    create_dask, final_num_ping_bins, final_num_er_bins, ping_range, er_range = bin_and_mean_2d_params
-
-    # randomly generate a seed
-    seed = np.random.randint(low=10, high=100000, size=1)[0]
-
-    print(f"seed used to generate mock data: {seed}")
-
-    # establish generator for random integers
-    rng = default_rng(seed=seed)
-
-    # seed dask random generator
-    if create_dask:
-        dask.array.random.seed(seed=seed)
-
-    # create echo_range, ping_time, and Sv arrays where the MVBS is known
-    known_MVBS, final_sv, ping_bins, er_bins, final_er, final_ping_time = create_known_mean_data(final_num_ping_bins,
-                                                                                                 final_num_er_bins,
-                                                                                                 ping_range, er_range,
-                                                                                                 create_dask,
-                                                                                                 rng)
-
-    # put the created ping bins into a form that works with bin_and_mean_2d
-    digitize_ping_bin = np.array([*ping_bins[0]] + [bin_val[1] for bin_val in ping_bins[1:-1]])
-    digitize_ping_bin = digitize_ping_bin.astype('datetime64[ns]')
-
-    # put the created echo range bins into a form that works with bin_and_mean_2d
-    digitize_er_bin = np.array([*er_bins[0]] + [bin_val[1] for bin_val in er_bins[1:]])
-
-    # calculate MVBS for mock data set
-    calc_MVBS = bin_and_mean_2d(arr=final_sv, bins_time=digitize_ping_bin,
-                                bins_er=digitize_er_bin, times=final_ping_time,
-                                echo_range=final_er, comprehensive_er_check=True)
-
-    # compare known MVBS solution against its calculated counterpart
-    assert np.allclose(calc_MVBS, known_MVBS, atol=1e-10, rtol=1e-10, equal_nan=True)
-
-
-@pytest.mark.unit
-@pytest.mark.parametrize(["range_var", "lat_lon"], [("depth", False), ("echo_range", True)])
-def test_get_MVBS_along_channels(request, range_var, lat_lon):
-    """Testing the underlying function of compute_MVBS"""
-    range_bin = 20
-    ping_time_bin = "20S"
-    method = "map-reduce"
-    
-    flox_kwargs = {
-        "reindex": True
-    }
-    
-    # Retrieve the correct dataset
-    if range_var == "depth":
-        ds_Sv = request.getfixturevalue("ds_Sv_er_regular_w_depth")
-    elif range_var == "echo_range" and lat_lon is True:
-        ds_Sv = request.getfixturevalue("ds_Sv_er_regular_w_latlon")
-    else:
-        ds_Sv = request.getfixturevalue("ds_Sv_er_regular")
-    
-    # compute range interval
-    echo_range_max = ds_Sv[range_var].max()
-    range_interval = np.arange(0, echo_range_max + range_bin, range_bin)
-    
-    # create bin information needed for ping_time
-    d_index = (
-        ds_Sv["ping_time"]
-        .resample(ping_time=ping_time_bin, skipna=True)
-        .asfreq()
-        .indexes["ping_time"]
-    )
-    ping_interval = d_index.union([d_index[-1] + pd.Timedelta(ping_time_bin)])
-    
-    raw_MVBS = get_MVBS_along_channels(
-        ds_Sv, range_interval, ping_interval,
-        range_var=range_var, method=method, **flox_kwargs
-    )
-    
-    # Check that the range_var is in the dimension
-    assert f"{range_var}_bins" in raw_MVBS.dims
-    
-    # When it's echo_range and lat_lon, the dataset should have positions
-    if range_var == "echo_range" and lat_lon is True:
-        assert raw_MVBS.attrs["has_positions"] is True
-    else:
-        assert raw_MVBS.attrs["has_positions"] is False
-    
-    if range_var == "echo_range":
-        assert all(v in raw_MVBS for v in POSITION_VARIABLES)
-
-        # Compute xarray reduce manually for this
-        expected_Pos = xarray_reduce(
-            ds_Sv[POSITION_VARIABLES],
-            ds_Sv["ping_time"],
-            func="nanmean",
-            expected_groups=(ping_interval),
-            isbin=True,
-            method=method,
-        )
-        
-        for v in POSITION_VARIABLES:
-            assert np.array_equal(raw_MVBS[v].data, expected_Pos[v].data)
-=======
 from echopype.commongrid.mvbs import get_MVBS_along_channels
 from echopype.consolidate.api import POSITION_VARIABLES
 from flox.xarray import xarray_reduce
@@ -551,5 +64,4 @@
         for v in POSITION_VARIABLES:
             assert np.array_equal(raw_MVBS[v].data, expected_Pos[v].data)
     else:
-        assert raw_MVBS.attrs["has_positions"] is False
->>>>>>> 3492b369
+        assert raw_MVBS.attrs["has_positions"] is False