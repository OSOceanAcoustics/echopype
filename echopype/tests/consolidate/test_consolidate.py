--- conflicted
+++ resolved
@@ -8,19 +8,16 @@
 import scipy.io as io
 import echopype as ep
 from typing import List
-<<<<<<< HEAD
-=======
 import tempfile
 import os
->>>>>>> d4c73aac
 
 """
-For future reference: 
+For future reference:
 
 For ``test_add_splitbeam_angle`` the test data is in the following locations:
-- the EK60 raw file is in `test_data/ek60/DY1801_EK60-D20180211-T164025.raw` and the 
+- the EK60 raw file is in `test_data/ek60/DY1801_EK60-D20180211-T164025.raw` and the
 associated echoview split-beam data is in `test_data/ek60/splitbeam`.
-- the EK80 raw file is in `test_data/ek80_bb_with_calibration/2018115-D20181213-T094600.raw` and 
+- the EK80 raw file is in `test_data/ek80_bb_with_calibration/2018115-D20181213-T094600.raw` and
 the associated echoview split-beam data is in `test_data/ek80_bb_with_calibration/splitbeam`
 """
 
@@ -130,7 +127,7 @@
 def _build_ds_Sv(channel, range_sample, ping_time, sample_interval):
     return xr.Dataset(
         data_vars={
-            "Sv": ( 
+            "Sv": (
                 ("channel", "range_sample", "ping_time"),
                 np.random.random((len(channel), range_sample.size, ping_time.size)),
             ),
@@ -230,11 +227,7 @@
 
 @pytest.mark.parametrize(
     ("sonar_model", "test_path_key", "raw_file_name", "paths_to_echoview_mat",
-<<<<<<< HEAD
-     "waveform_mode", "encode_mode", "pulse_compression"),
-=======
      "waveform_mode", "encode_mode", "pulse_compression", "write_Sv_to_file"),
->>>>>>> d4c73aac
     [
         (
             "EK60", "EK60", "DY1801_EK60-D20180211-T164025.raw",
@@ -245,9 +238,6 @@
                 'splitbeam/DY1801_EK60-D20180211-T164025_angles_T4.mat',
                 'splitbeam/DY1801_EK60-D20180211-T164025_angles_T5.mat'
             ],
-<<<<<<< HEAD
-            "CW", "power", False
-=======
             "CW", "power", False, False
         ),
         (
@@ -260,7 +250,6 @@
                 'splitbeam/DY1801_EK60-D20180211-T164025_angles_T5.mat'
             ],
             "CW", "power", False, True
->>>>>>> d4c73aac
         ),
         (
             "EK80", "EK80_CAL", "2018115-D20181213-T094600.raw",
@@ -270,25 +259,6 @@
                 'splitbeam/2018115-D20181213-T094600_angles_T6.mat',
                 'splitbeam/2018115-D20181213-T094600_angles_T5.mat'
             ],
-<<<<<<< HEAD
-            "CW", "complex", False
-        ),
-        pytest.param(
-            "EK80", "EK80_CAL", "2018115-D20181213-T094600.raw",
-            [
-                'splitbeam/2018115-D20181213-T094600_angles_T2_nopc.mat',
-                'splitbeam/2018115-D20181213-T094600_angles_T3_nopc.mat'
-            ],
-            "BB", "complex", False,
-            # TODO: investigate why these file outputs are not matching our calculations
-            marks=pytest.mark.xfail(strict=True, reason="We need to investigate why the echoview data is not matching")
-        ),
-    ],
-    ids=["ek60_CW_power", "ek80_CW_complex", "ek80_BB_complex_no_pulse"]
-)
-def test_add_splitbeam_angle(sonar_model, test_path_key, raw_file_name, test_path,
-                             paths_to_echoview_mat, waveform_mode, encode_mode, pulse_compression):
-=======
             "CW", "complex", False, False
         ),
         (
@@ -305,7 +275,6 @@
 def test_add_splitbeam_angle(sonar_model, test_path_key, raw_file_name, test_path,
                              paths_to_echoview_mat, waveform_mode, encode_mode,
                              pulse_compression, write_Sv_to_file):
->>>>>>> d4c73aac
 
     # obtain the EchoData object with the data needed for the calculation
     ed = ep.open_raw(test_path[test_path_key] / raw_file_name, sonar_model=sonar_model)
@@ -313,10 +282,6 @@
     # compute Sv as it is required for the split-beam angle calculation
     ds_Sv = ep.calibrate.compute_Sv(ed, waveform_mode=waveform_mode, encode_mode=encode_mode)
 
-<<<<<<< HEAD
-    # add the split-beam angles to an empty Dataset
-    ds_Sv = ep.consolidate.add_splitbeam_angle(ds=ds_Sv, echodata=ed,
-=======
     # initialize temporary directory object
     temp_dir = None
 
@@ -335,7 +300,6 @@
 
     # add the split-beam angles to an empty Dataset
     ds_Sv = ep.consolidate.add_splitbeam_angle(source_Sv=ds_Sv, echodata=ed,
->>>>>>> d4c73aac
                                                waveform_mode=waveform_mode,
                                                encode_mode=encode_mode,
                                                pulse_compression=pulse_compression)
@@ -351,10 +315,7 @@
         reduced_angle_alongship = ds_Sv.isel(channel=chan_ind, ping_time=0).angle_alongship.dropna("range_sample")
         reduced_angle_athwartship = ds_Sv.isel(channel=chan_ind, ping_time=0).angle_athwartship.dropna("range_sample")
 
-<<<<<<< HEAD
-=======
         # TODO: make "start" below a parameter in the input so that this is not ad-hoc but something known
->>>>>>> d4c73aac
         # for some files the echoview data is shifted by one index, here we account for that
         if reduced_angle_alongship.shape == (echoview_arr_list[chan_ind].shape[1], ):
             start = 0
@@ -363,18 +324,6 @@
 
         # check the computed angle_alongship values against the echoview output
         assert np.allclose(reduced_angle_alongship.values[start:],
-<<<<<<< HEAD
-                           echoview_arr_list[chan_ind][0, :], rtol=1e-2, atol=1e-3)
-
-        # check the computed angle_alongship values against the echoview output
-        assert np.allclose(reduced_angle_athwartship.values[start:],
-                           echoview_arr_list[chan_ind][1, :], rtol=1e-2, atol=1e-3)
-
-
-
-
-
-=======
                            echoview_arr_list[chan_ind][0, :], rtol=1e-1, atol=1e-2)
 
         # check the computed angle_alongship values against the echoview output
@@ -387,5 +336,4 @@
 
 
 # TODO: need a test for power/angle data, with mock EchoData object
-# containing some channels with single-beam data and some channels with split-beam data
->>>>>>> d4c73aac
+# containing some channels with single-beam data and some channels with split-beam data