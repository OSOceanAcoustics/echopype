--- conflicted
+++ resolved
@@ -37,7 +37,6 @@
     # Compare with matlab outputs
     ds_matlab = loadmat(ek60_matlab_path)
 
-<<<<<<< HEAD
     # check platform
     nan_plat_vars = [
         "MRU_offset_x",
@@ -61,10 +60,8 @@
     for plat_var in zero_plat_vars:
         assert plat_var in echodata["Platform"]
         assert (echodata["Platform"][plat_var] == 0).all()
-=======
     # check water_level
     assert np.allclose(echodata["Platform"]["water_level"], 9.14999962, rtol=0)
->>>>>>> 4bee4fa4
 
     # power
     assert np.allclose(
@@ -126,7 +123,6 @@
             rtol=atol,
         )
 
-<<<<<<< HEAD
     # check platform
     nan_plat_vars = [
         "MRU_offset_x",
@@ -151,10 +147,8 @@
         assert plat_var in echodata["Platform"]
         assert (echodata["Platform"][plat_var] == 0).all()
 
-=======
     # check water_level
     assert np.allclose(echodata["Platform"]["water_level"], 9.14999962, rtol=0)
->>>>>>> 4bee4fa4
 
 def test_convert_ek60_duplicate_ping_times(ek60_path):
     """Convert a file with duplicate ping times"""
