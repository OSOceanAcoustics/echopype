--- conflicted
+++ resolved
@@ -20,13 +20,6 @@
 # raw_filename = 'data_zplsc/D20180206-T000625.raw   # EK80
 
 
-<<<<<<< HEAD
-def test_convert_ek60_matlab_raw():
-    """Compare parsed /Sonar/Beam group data with Matlab outputs.
-    """
-    ek60_raw_path = str(ek60_path.joinpath('DY1801_EK60-D20180211-T164025.raw'))
-    ek60_matlab_path = str(ek60_path.joinpath('from_matlab/DY1801_EK60-D20180211-T164025_rawData.mat'))
-=======
 def test_convert_ek60_matlab_raw(ek60_path):
     """Compare parsed Beam group data with Matlab outputs."""
     ek60_raw_path = str(
@@ -37,7 +30,6 @@
             'from_matlab/DY1801_EK60-D20180211-T164025_rawData.mat'
         )
     )
->>>>>>> 953a8d26
 
     # Convert file
     echodata = open_raw(raw_file=ek60_raw_path, sonar_model='EK60')
