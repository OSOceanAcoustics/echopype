--- conflicted
+++ resolved
@@ -271,7 +271,6 @@
     assert echodata.beam_power is not None
     assert echodata.beam is not None
 
-<<<<<<< HEAD
     # check platform
     nan_plat_vars = [
         "MRU_offset_x",
@@ -296,10 +295,8 @@
         assert plat_var in echodata["Platform"]
         assert (echodata["Platform"][plat_var] == 0).all()
 
-=======
     # check water_level
     assert (echodata["Platform"]["water_level"] == 0).all()
->>>>>>> 4bee4fa4
 
 def test_convert_ek80_freq_subset(ek80_path):
     """Make sure can convert EK80 file with multiple frequency channels off."""
@@ -311,7 +308,6 @@
     # Check if converted output has only 2 frequency channels
     assert echodata.beam.frequency.size == 2
 
-<<<<<<< HEAD
     # check platform
     nan_plat_vars = [
         "MRU_offset_x",
@@ -335,7 +331,5 @@
     for plat_var in zero_plat_vars:
         assert plat_var in echodata["Platform"]
         assert (echodata["Platform"][plat_var] == 0).all()
-=======
-    # check water_level
-    assert (echodata["Platform"]["water_level"] == 0).all()
->>>>>>> 4bee4fa4
+    # check water_level
+    assert (echodata["Platform"]["water_level"] == 0).all()