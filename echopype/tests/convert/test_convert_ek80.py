--- conflicted
+++ resolved
@@ -67,7 +67,6 @@
     for plat_var, expected_plat_var_values in plat_vars.items():
         assert plat_var in echodata["Platform"]
         assert echodata["Platform"][plat_var].dims == ("time3",)
-        print(echodata["Platform"][plat_var])
         if np.isnan(expected_plat_var_values).all():
             assert np.isnan(echodata["Platform"][plat_var]).all()
         else:
@@ -75,6 +74,7 @@
 
     # check plat dims
     assert "time3" in echodata["Platform"]
+
 
 def test_convert(ek80_new_file, dump_output_dir):
     print("converting", ek80_new_file)
@@ -357,10 +357,8 @@
     # check water_level
     assert (echodata["Platform"]["water_level"] == 0).all()
 
-<<<<<<< HEAD
-=======
-    check_env_xml(echodata)
->>>>>>> 6bec3e4e
+    check_env_xml(echodata)
+
 
 def test_convert_ek80_freq_subset(ek80_path):
     """Make sure we can convert EK80 file with multiple frequency channels off."""
