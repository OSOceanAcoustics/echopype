--- conflicted
+++ resolved
@@ -487,7 +487,6 @@
 
 
 @pytest.mark.unit
-<<<<<<< HEAD
 def test_parse_missing_sound_velocity_profile():
     """
     Tests that RAW files that are missing sound velocity profile values can be
@@ -512,7 +511,9 @@
 
     # Remove Zarr File
     shutil.rmtree(save_path)
-=======
+
+
+@pytest.mark.unit
 def test_parse_ek80_with_invalid_env_datagrams():
     """
     Tests parsing EK80 RAW file with invalid environment datagrams. Checks that the EchoData object
@@ -529,4 +530,3 @@
     for var in ["acidity", "depth", "salinity", "temperature", "sound_speed_indicative"]:
         env_var = ed["Environment"][var]
         assert env_var.notnull().all() and env_var.dtype == np.float64
->>>>>>> 63cdf950
