import pytest
import numpy as np
import pandas as pd
from scipy.io import loadmat
from echopype import open_raw

from echopype.testing import TEST_DATA_FOLDER
from echopype.convert.set_groups_ek80 import WIDE_BAND_TRANS, PULSE_COMPRESS, FILTER_IMAG, FILTER_REAL, DECIMATION


@pytest.fixture
def ek80_path(test_path):
    return test_path["EK80"]


def pytest_generate_tests(metafunc):
    ek80_new_path = TEST_DATA_FOLDER / "ek80_new"
    ek80_new_files = ek80_new_path.glob("**/*.raw")
    if "ek80_new_file" in metafunc.fixturenames:
        metafunc.parametrize(
            "ek80_new_file", ek80_new_files, ids=lambda f: str(f.name)
        )


@pytest.fixture
def ek80_new_file(request):
    return request.param


# raw_path_simrad  = ['./echopype/test_data/ek80/simrad/EK80_SimradEcho_WC381_Sequential-D20150513-T090935.raw',
#                     './echopype/test_data/ek80/simrad/EK80_SimradEcho_WC381_Sequential-D20150513-T091004.raw',
#                     './echopype/test_data/ek80/simrad/EK80_SimradEcho_WC381_Sequential-D20150513-T091034.raw',
#                     './echopype/test_data/ek80/simrad/EK80_SimradEcho_WC381_Sequential-D20150513-T091105.raw']
# raw_paths = ['./echopype/test_data/ek80/Summer2018--D20180905-T033113.raw',
#              './echopype/test_data/ek80/Summer2018--D20180905-T033258.raw']  # Multiple files (CW and BB)

def check_env_xml(echodata):
    # check environment xml datagram

    # check env vars
    env_vars = {
        "sound_velocity_source": ["Manual", "Calculated"],
        "transducer_name": ["Unknown"],
    }
    for env_var, expected_env_var_values in env_vars.items():
        assert env_var in echodata["Environment"]
        assert echodata["Environment"][env_var].dims == ("time1",)
        assert all([env_var_value in expected_env_var_values for env_var_value in echodata["Environment"][env_var]])
    assert "transducer_sound_speed" in echodata["Environment"]
    assert echodata["Environment"]["transducer_sound_speed"].dims == ("time1",)
    assert (1480 <= echodata["Environment"]["transducer_sound_speed"]).all() and (echodata["Environment"]["transducer_sound_speed"] <= 1500).all()
    assert "sound_velocity_profile" in echodata["Environment"]
    assert echodata["Environment"]["sound_velocity_profile"].dims == ("time1", "sound_velocity_profile_depth")
    assert (1470 <= echodata["Environment"]["sound_velocity_profile"]).all() and (echodata["Environment"]["sound_velocity_profile"] <= 1500).all()

    # check env dims
    assert "time1" in echodata["Environment"]
    assert "sound_velocity_profile_depth"
    assert np.array_equal(echodata["Environment"]["sound_velocity_profile_depth"], [1, 1000])

    # check a subset of platform variables. plat_vars specifies a list of possible, expected scalar values
    # for each variable. The variables from the EchoData object are tested against this dictionary
    # to verify their presence and their scalar values
    plat_vars = {
        "drop_keel_offset": [np.nan, 0, 7.5],
        "drop_keel_offset_is_manual": [0, 1],
        "water_level": [0],
        "water_level_draft_is_manual": [0, 1]
    }
    for plat_var, expected_plat_var_values in plat_vars.items():
        assert plat_var in echodata["Platform"]
        if np.isnan(expected_plat_var_values).all():
            assert np.isnan(echodata["Platform"][plat_var]).all()
        else:
            assert echodata["Platform"][plat_var] in expected_plat_var_values

    # check plat dims
    assert "time1" in echodata["Platform"]
    assert "time2" in echodata["Platform"]


def test_convert(ek80_new_file, dump_output_dir):
    print("converting", ek80_new_file)
    echodata = open_raw(raw_file=str(ek80_new_file), sonar_model="EK80")
    echodata.to_netcdf(save_path=dump_output_dir, overwrite=True)

    nc_file = (dump_output_dir / ek80_new_file.name).with_suffix('.nc')
    assert nc_file.is_file() is True

    nc_file.unlink()

    check_env_xml(echodata)


def test_convert_ek80_complex_matlab(ek80_path):
    """Compare parsed EK80 CW power/angle data with Matlab parsed data."""
    ek80_raw_path_bb = str(ek80_path.joinpath('D20170912-T234910.raw'))
    ek80_matlab_path_bb = str(
        ek80_path.joinpath('from_matlab', 'D20170912-T234910_data.mat')
    )

    # Convert file
    echodata = open_raw(raw_file=ek80_raw_path_bb, sonar_model='EK80')

    # check water_level
    assert (echodata["Platform"]["water_level"] == 0).all()

    # Test complex parsed data
    ds_matlab = loadmat(ek80_matlab_path_bb)
    assert np.array_equal(
<<<<<<< HEAD
        echodata["Sonar/Beam_group1"].backscatter_r.sel(
            channel='WBT 549762-15 ES70-7C', ping_time='2017-09-12T23:49:10.723866112'
        ).dropna('range_sample').squeeze().values[1:, :],  # squeeze remove ping_time dimension
        np.real(
            ds_matlab['data']['echodata'][0][0][0, 0]['complexsamples']
        ),  # real part
    )
    assert np.array_equal(
        echodata["Sonar/Beam_group1"].backscatter_i.sel(
            channel='WBT 549762-15 ES70-7C', ping_time='2017-09-12T23:49:10.723866112'
        ).dropna('range_sample').squeeze().values[1:, :],  # squeeze remove ping_time dimension
=======
        (
            echodata["Sonar/Beam_group1"].backscatter_r
            .sel(channel='WBT 549762-15 ES70-7C')
            .isel(ping_time=0)
            .dropna('range_sample').squeeze().values[1:, :]  # squeeze remove ping_time dimension
        ),
            np.real(
                ds_matlab['data']['echodata'][0][0][0, 0]['complexsamples']
        ),  # real part
    )
    assert np.array_equal(
        (
            echodata["Sonar/Beam_group1"].backscatter_i
            .sel(channel='WBT 549762-15 ES70-7C')
            .isel(ping_time=0)
            .dropna('range_sample').squeeze().values[1:, :]  # squeeze remove ping_time dimension
        ),
>>>>>>> ad177575
        np.imag(
            ds_matlab['data']['echodata'][0][0][0, 0]['complexsamples']
        ),  # imag part
    )

    check_env_xml(echodata)
    # check platform
    nan_plat_vars = [
        "MRU_offset_x",
        "MRU_offset_y",
        "MRU_offset_z",
        "MRU_rotation_x",
        "MRU_rotation_y",
        "MRU_rotation_z",
        "position_offset_x",
        "position_offset_y",
        "position_offset_z"
    ]
    for plat_var in nan_plat_vars:
        assert plat_var in echodata["Platform"]
        assert np.isnan(echodata["Platform"][plat_var]).all()
    zero_plat_vars = [
        "transducer_offset_x",
        "transducer_offset_y",
        "transducer_offset_z",
    ]
    for plat_var in zero_plat_vars:
        assert plat_var in echodata["Platform"]
        assert (echodata["Platform"][plat_var] == 0).all()


def test_convert_ek80_cw_power_angle_echoview(ek80_path):
    """Compare parsed EK80 CW power/angle data with csv exported by EchoView."""
    ek80_raw_path_cw = str(
        ek80_path.joinpath('D20190822-T161221.raw')
    )  # Small file (CW)
    freq_list = [18, 38, 70, 120, 200]
    ek80_echoview_power_csv = [
        ek80_path.joinpath(
            'from_echoview', 'D20190822-T161221', '%dkHz.power.csv' % freq
        )
        for freq in freq_list
    ]
    ek80_echoview_angle_csv = [
        ek80_path.joinpath(
            'from_echoview', 'D20190822-T161221', '%dkHz.angles.points.csv' % freq
        )
        for freq in freq_list
    ]

    # Convert file
    echodata = open_raw(ek80_raw_path_cw, sonar_model='EK80')

    # get indices of sorted frequency_nominal values. This is necessary
    # because the frequency_nominal values are not always in ascending order.
    sorted_freq_ind = np.argsort(echodata["Sonar/Beam_group1"].frequency_nominal)

    # get sorted channel list based on frequency_nominal values
    channel_list = echodata["Sonar/Beam_group1"].channel[sorted_freq_ind.values]

    # check water_level
    assert (echodata["Platform"]["water_level"] == 0).all()

    # Test power
    # single point error in original raw data. Read as -2000 by echopype and -999 by EchoView
    echodata["Sonar/Beam_group1"].backscatter_r[sorted_freq_ind.values[3], 4, 13174] = -999
    for file, chan in zip(ek80_echoview_power_csv, channel_list):
        test_power = pd.read_csv(file, delimiter=';').iloc[:, 13:].values
        assert np.allclose(
            test_power,
            echodata["Sonar/Beam_group1"].backscatter_r.sel(channel=chan).dropna('range_sample'),
            rtol=0,
            atol=1.1e-5,
        )

    # Convert from electrical angles to physical angle [deg]
    major = (
        echodata["Sonar/Beam_group1"]['angle_athwartship']
        * 1.40625
        / echodata["Sonar/Beam_group1"]['angle_sensitivity_athwartship']
        - echodata["Sonar/Beam_group1"]['angle_offset_athwartship']
    )
    minor = (
        echodata["Sonar/Beam_group1"]['angle_alongship']
        * 1.40625
        / echodata["Sonar/Beam_group1"]['angle_sensitivity_alongship']
        - echodata["Sonar/Beam_group1"]['angle_offset_alongship']
    )
    for chan, file in zip(channel_list, ek80_echoview_angle_csv):
        df_angle = pd.read_csv(file)
        # NB: EchoView exported data only has 6 pings, but raw data actually has 7 pings.
        #     The first raw ping (ping 0) was removed in EchoView for some reason.
        #     Therefore the comparison will use ping 1-6.
        for ping_idx in df_angle['Ping_index'].value_counts().index:
            assert np.allclose(
                df_angle.loc[df_angle['Ping_index'] == ping_idx, ' Major'],
                major.sel(channel=chan)
                .isel(ping_time=ping_idx)
                .dropna('range_sample'),
                rtol=0,
                atol=5e-5,
            )
            assert np.allclose(
                df_angle.loc[df_angle['Ping_index'] == ping_idx, ' Minor'],
                minor.sel(channel=chan)
                .isel(ping_time=ping_idx)
                .dropna('range_sample'),
                rtol=0,
                atol=5e-5,
            )

    check_env_xml(echodata)
    # check platform
    nan_plat_vars = [
        "MRU_offset_x",
        "MRU_offset_y",
        "MRU_offset_z",
        "MRU_rotation_x",
        "MRU_rotation_y",
        "MRU_rotation_z",
        "position_offset_x",
        "position_offset_y",
        "position_offset_z"
    ]
    for plat_var in nan_plat_vars:
        assert plat_var in echodata["Platform"]
        assert np.isnan(echodata["Platform"][plat_var]).all()
    zero_plat_vars = [
        "transducer_offset_x",
        "transducer_offset_y",
    ]
    for plat_var in zero_plat_vars:
        assert plat_var in echodata["Platform"]
        assert (echodata["Platform"][plat_var] == 0).all()
    assert "transducer_offset_z" in echodata["Platform"]
    assert (echodata["Platform"]["transducer_offset_z"] == 9.15).all()


def test_convert_ek80_complex_echoview(ek80_path):
    """Compare parsed EK80 BB data with csv exported by EchoView."""
    ek80_raw_path_bb = ek80_path.joinpath('D20170912-T234910.raw')
    ek80_echoview_bb_power_csv = ek80_path.joinpath(
        'from_echoview', 'D20170912-T234910', '70 kHz raw power.complex.csv'
    )

    # Convert file
    echodata = open_raw(raw_file=ek80_raw_path_bb, sonar_model='EK80')

    # check water_level
    assert (echodata["Platform"]["water_level"] == 0).all()

    # Test complex parsed data
    df_bb = pd.read_csv(
        ek80_echoview_bb_power_csv, header=None, skiprows=[0]
    )  # averaged across beams
    assert np.allclose(
        echodata["Sonar/Beam_group1"].backscatter_r.sel(channel='WBT 549762-15 ES70-7C')
        .dropna('range_sample')
        .mean(dim='beam'),
        df_bb.iloc[::2, 14:],  # real rows
        rtol=0,
        atol=8e-6,
    )
    assert np.allclose(
        echodata["Sonar/Beam_group1"].backscatter_i.sel(channel='WBT 549762-15 ES70-7C')
        .dropna('range_sample')
        .mean(dim='beam'),
        df_bb.iloc[1::2, 14:],  # imag rows
        rtol=0,
        atol=4e-6,
    )

    check_env_xml(echodata)
    # check platform
    nan_plat_vars = [
        "MRU_offset_x",
        "MRU_offset_y",
        "MRU_offset_z",
        "MRU_rotation_x",
        "MRU_rotation_y",
        "MRU_rotation_z",
        "position_offset_x",
        "position_offset_y",
        "position_offset_z"
    ]
    for plat_var in nan_plat_vars:
        assert plat_var in echodata["Platform"]
        assert np.isnan(echodata["Platform"][plat_var]).all()
    zero_plat_vars = [
        "transducer_offset_x",
        "transducer_offset_y",
        "transducer_offset_z",
    ]
    for plat_var in zero_plat_vars:
        assert plat_var in echodata["Platform"]
        assert (echodata["Platform"][plat_var] == 0).all()


def test_convert_ek80_cw_bb_in_single_file(ek80_path):
    """Make sure can convert a single EK80 file containing both CW and BB mode data."""
    ek80_raw_path_bb_cw = str(
        ek80_path.joinpath('Summer2018--D20180905-T033113.raw')
    )
    echodata = open_raw(raw_file=ek80_raw_path_bb_cw, sonar_model='EK80')

    # Check there are both Sonar/Beam_group1 and /Sonar/Beam_power groups in the converted file
    assert echodata["Sonar/Beam_group2"]
    assert echodata["Sonar/Beam_group1"]

    # check platform
    nan_plat_vars = [
        "MRU_offset_x",
        "MRU_offset_y",
        "MRU_offset_z",
        "MRU_rotation_x",
        "MRU_rotation_y",
        "MRU_rotation_z",
        "position_offset_x",
        "position_offset_y",
        "position_offset_z"
    ]
    for plat_var in nan_plat_vars:
        assert plat_var in echodata["Platform"]
        assert np.isnan(echodata["Platform"][plat_var]).all()
    zero_plat_vars = [
        "transducer_offset_x",
        "transducer_offset_y",
        "transducer_offset_z",
    ]
    for plat_var in zero_plat_vars:
        assert plat_var in echodata["Platform"]
        assert (echodata["Platform"][plat_var] == 0).all()

    # check water_level
    assert (echodata["Platform"]["water_level"] == 0).all()

    check_env_xml(echodata)


def test_convert_ek80_freq_subset(ek80_path):
    """Make sure we can convert EK80 file with multiple frequency channels off."""
    ek80_raw_path_freq_subset = str(
        ek80_path.joinpath('2019118 group2survey-D20191214-T081342.raw')
    )
    echodata = open_raw(raw_file=ek80_raw_path_freq_subset, sonar_model='EK80')

    # Check if converted output has only 2 frequency channels
    assert echodata["Sonar/Beam_group1"].channel.size == 2

    # check platform
    nan_plat_vars = [
        "MRU_offset_x",
        "MRU_offset_y",
        "MRU_offset_z",
        "MRU_rotation_x",
        "MRU_rotation_y",
        "MRU_rotation_z",
        "position_offset_x",
        "position_offset_y",
        "position_offset_z"
    ]
    for plat_var in nan_plat_vars:
        assert plat_var in echodata["Platform"]
        assert np.isnan(echodata["Platform"][plat_var]).all()
    zero_plat_vars = [
        "transducer_offset_x",
        "transducer_offset_y",
        "transducer_offset_z",
    ]
    for plat_var in zero_plat_vars:
        assert plat_var in echodata["Platform"]
        assert (echodata["Platform"][plat_var] == 0).all()
    # check water_level
    assert (echodata["Platform"]["water_level"] == 0).all()

    check_env_xml(echodata)


def test_convert_ek80_raw4(ek80_path):
    """Make sure we can convert EK80 file with RAW4 datagram.."""
    ek80_raw_path_freq_subset = str(
        ek80_path.joinpath('raw4-D20220514-T172704.raw')
    )
    echodata = open_raw(raw_file=ek80_raw_path_freq_subset, sonar_model='EK80')

    # Check if correct data variables exist in Beam_group1
    assert "transmit_sample" in echodata["Sonar/Beam_group1"]
    for var in ["transmit_pulse_r", "transmit_pulse_i"]:
        assert var in echodata["Sonar/Beam_group1"]
        assert echodata["Sonar/Beam_group1"][var].dims == (
            'channel', 'ping_time', 'transmit_sample'
        )


def test_convert_ek80_no_fil_coeff(ek80_path):
    """Make sure we can convert EK80 file with empty filter coefficients."""
    echodata = open_raw(raw_file=ek80_path.joinpath('D20210330-T123857.raw'), sonar_model='EK80')

    vendor_spec_ds = echodata["Vendor_specific"]

    for t in [WIDE_BAND_TRANS, PULSE_COMPRESS]:
        for p in [FILTER_REAL, FILTER_IMAG, DECIMATION]:
            assert f"{t}_{p}" not in vendor_spec_ds<|MERGE_RESOLUTION|>--- conflicted
+++ resolved
@@ -108,19 +108,6 @@
     # Test complex parsed data
     ds_matlab = loadmat(ek80_matlab_path_bb)
     assert np.array_equal(
-<<<<<<< HEAD
-        echodata["Sonar/Beam_group1"].backscatter_r.sel(
-            channel='WBT 549762-15 ES70-7C', ping_time='2017-09-12T23:49:10.723866112'
-        ).dropna('range_sample').squeeze().values[1:, :],  # squeeze remove ping_time dimension
-        np.real(
-            ds_matlab['data']['echodata'][0][0][0, 0]['complexsamples']
-        ),  # real part
-    )
-    assert np.array_equal(
-        echodata["Sonar/Beam_group1"].backscatter_i.sel(
-            channel='WBT 549762-15 ES70-7C', ping_time='2017-09-12T23:49:10.723866112'
-        ).dropna('range_sample').squeeze().values[1:, :],  # squeeze remove ping_time dimension
-=======
         (
             echodata["Sonar/Beam_group1"].backscatter_r
             .sel(channel='WBT 549762-15 ES70-7C')
@@ -138,7 +125,6 @@
             .isel(ping_time=0)
             .dropna('range_sample').squeeze().values[1:, :]  # squeeze remove ping_time dimension
         ),
->>>>>>> ad177575
         np.imag(
             ds_matlab['data']['echodata'][0][0][0, 0]['complexsamples']
         ),  # imag part
