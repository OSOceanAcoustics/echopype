--- conflicted
+++ resolved
@@ -58,13 +58,9 @@
     assert "sound_velocity_profile_depth"
     assert np.array_equal(echodata["Environment"]["sound_velocity_profile_depth"], [1, 1000])
 
-<<<<<<< HEAD
-    # check a subset of plat vars
-=======
-    # check a subset of platform variables. plat_vars specifies a list of possible, expected scalar values 
+    # check a subset of platform variables. plat_vars specifies a list of possible, expected scalar values
     # for each variable. The variables from the EchoData object are tested against this dictionary
     # to verify their presence and their scalar values
->>>>>>> 5d48a67c
     plat_vars = {
         "drop_keel_offset": [np.nan, 0, 7.5],
         "drop_keel_offset_is_manual": [0, 1],
