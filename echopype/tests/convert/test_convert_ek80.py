import pytest
import numpy as np
import pandas as pd
from scipy.io import loadmat
from echopype import open_raw

from echopype.testing import TEST_DATA_FOLDER


@pytest.fixture
def ek80_path(test_path):
    return test_path["EK80"]


def pytest_generate_tests(metafunc):
    ek80_new_path = TEST_DATA_FOLDER / "ek80_new"
    ek80_new_files = ek80_new_path.glob("**/*.raw")
    if "ek80_new_file" in metafunc.fixturenames:
        metafunc.parametrize(
            "ek80_new_file", ek80_new_files, ids=lambda f: str(f.name)
        )


@pytest.fixture
def ek80_new_file(request):
    return request.param


# raw_path_simrad  = ['./echopype/test_data/ek80/simrad/EK80_SimradEcho_WC381_Sequential-D20150513-T090935.raw',
#                     './echopype/test_data/ek80/simrad/EK80_SimradEcho_WC381_Sequential-D20150513-T091004.raw',
#                     './echopype/test_data/ek80/simrad/EK80_SimradEcho_WC381_Sequential-D20150513-T091034.raw',
#                     './echopype/test_data/ek80/simrad/EK80_SimradEcho_WC381_Sequential-D20150513-T091105.raw']
# raw_paths = ['./echopype/test_data/ek80/Summer2018--D20180905-T033113.raw',
#              './echopype/test_data/ek80/Summer2018--D20180905-T033258.raw']  # Multiple files (CW and BB)

def check_env_xml(echodata):
    # check environment xml datagram

    # check env vars
    env_vars = {
        "sound_velocity_source": ["Manual", "Calculated"],
        "transducer_name": ["Unknown"],
    }
    for env_var, expected_env_var_values in env_vars.items():
        assert env_var in echodata["Environment"]
        assert echodata["Environment"][env_var].dims == ("time1",)
        assert all([env_var_value in expected_env_var_values for env_var_value in echodata["Environment"][env_var]])
    assert "transducer_sound_speed" in echodata["Environment"]
    assert echodata["Environment"]["transducer_sound_speed"].dims == ("time1",)
    assert (1480 <= echodata["Environment"]["transducer_sound_speed"]).all() and (echodata["Environment"]["transducer_sound_speed"] <= 1500).all()
    assert "sound_velocity_profile" in echodata["Environment"]
    assert echodata["Environment"]["sound_velocity_profile"].dims == ("time1", "sound_velocity_profile_depth")
    assert (1470 <= echodata["Environment"]["sound_velocity_profile"]).all() and (echodata["Environment"]["sound_velocity_profile"] <= 1500).all()

    # check env dims
    assert "time1" in echodata["Environment"]
    assert "sound_velocity_profile_depth"
    assert np.array_equal(echodata["Environment"]["sound_velocity_profile_depth"], [1, 1000])

    # check plat vars
    plat_vars = {
        "drop_keel_offset": [np.nan],
        "drop_keel_offset_is_manual": [0, 1],
        "water_level": [0],
        "water_level_draft_is_manual": [0, 1]
    }
    for plat_var, expected_plat_var_values in plat_vars.items():
        assert plat_var in echodata["Platform"]
        assert echodata["Platform"][plat_var].dims == ("time3",)
        if np.isnan(expected_plat_var_values).all():
            assert np.isnan(echodata["Platform"][plat_var]).all()
        else:
            assert all([env_var_value in expected_plat_var_values for env_var_value in echodata["Platform"][plat_var]])

    # check plat dims
    assert "time3" in echodata["Platform"]


def test_convert(ek80_new_file, dump_output_dir):
    print("converting", ek80_new_file)
    echodata = open_raw(raw_file=str(ek80_new_file), sonar_model="EK80")
    echodata.to_netcdf(save_path=dump_output_dir, overwrite=True)

    nc_file = (dump_output_dir / ek80_new_file.name).with_suffix('.nc')
    assert nc_file.is_file() is True

    nc_file.unlink()

    check_env_xml(echodata)


def test_convert_ek80_complex_matlab(ek80_path):
    """Compare parsed EK80 CW power/angle data with Matlab parsed data."""
    ek80_raw_path_bb = str(ek80_path.joinpath('D20170912-T234910.raw'))
    ek80_matlab_path_bb = str(
        ek80_path.joinpath('from_matlab/D20170912-T234910_data.mat')
    )

    # Convert file
    echodata = open_raw(raw_file=ek80_raw_path_bb, sonar_model='EK80')

    # check water_level
    assert (echodata["Platform"]["water_level"] == 0).all()

    # Test complex parsed data
    ds_matlab = loadmat(ek80_matlab_path_bb)
    assert np.array_equal(
        echodata.beam.backscatter_r.sel(channel='WBT 549762-15 ES70-7C',
                                        ping_time='2017-09-12T23:49:10.722999808')
        .dropna('range_sample')
        .values[1:, :],
        np.real(
            ds_matlab['data']['echodata'][0][0][0, 0]['complexsamples']
        ),  # real part
    )
    assert np.array_equal(
        echodata.beam.backscatter_i.sel(channel='WBT 549762-15 ES70-7C',
                                        ping_time='2017-09-12T23:49:10.722999808')
        .dropna('range_sample')
        .values[1:, :],
        np.imag(
            ds_matlab['data']['echodata'][0][0][0, 0]['complexsamples']
        ),  # imag part
    )

    check_env_xml(echodata)
    # check platform
    nan_plat_vars = [
        "MRU_offset_x",
        "MRU_offset_y",
        "MRU_offset_z",
        "MRU_rotation_x",
        "MRU_rotation_y",
        "MRU_rotation_z",
        "position_offset_x",
        "position_offset_y",
        "position_offset_z"
    ]
    for plat_var in nan_plat_vars:
        assert plat_var in echodata["Platform"]
        assert np.isnan(echodata["Platform"][plat_var]).all()
    zero_plat_vars = [
        "transducer_offset_x",
        "transducer_offset_y",
        "transducer_offset_z",
    ]
    for plat_var in zero_plat_vars:
        assert plat_var in echodata["Platform"]
        assert (echodata["Platform"][plat_var] == 0).all()


def test_convert_ek80_cw_power_angle_echoview(ek80_path):
    """Compare parsed EK80 CW power/angle data with csv exported by EchoView."""
    ek80_raw_path_cw = str(
        ek80_path.joinpath('D20190822-T161221.raw')
    )  # Small file (CW)
    freq_list = [18, 38, 70, 120, 200]
    ek80_echoview_power_csv = [
        ek80_path.joinpath(
            'from_echoview/D20190822-T161221/%dkHz.power.csv' % freq
        )
        for freq in freq_list
    ]
    ek80_echoview_angle_csv = [
        ek80_path.joinpath(
            'from_echoview/D20190822-T161221/%dkHz.angles.points.csv' % freq
        )
        for freq in freq_list
    ]

    # Convert file
    echodata = open_raw(ek80_raw_path_cw, sonar_model='EK80')

    # get indices of sorted frequency_nominal values. This is necessary
    # because the frequency_nominal values are not always in ascending order.
    sorted_freq_ind = np.argsort(echodata.beam.frequency_nominal)

    # get sorted channel list based on frequency_nominal values
    channel_list = echodata.beam.channel[sorted_freq_ind.values]

    # check water_level
    assert (echodata["Platform"]["water_level"] == 0).all()

    # Test power
    # single point error in original raw data. Read as -2000 by echopype and -999 by EchoView
    echodata.beam.backscatter_r[sorted_freq_ind.values[3], 4, 13174] = -999
    for file, chan in zip(ek80_echoview_power_csv, channel_list):
        test_power = pd.read_csv(file, delimiter=';').iloc[:, 13:].values
        assert np.allclose(
            test_power,
            echodata.beam.backscatter_r.sel(channel=chan,
                                            beam='1').dropna('range_sample'),
            rtol=0,
            atol=1.1e-5,
        )

    # Convert from electrical angles to physical angle [deg]
    major = (
        echodata.beam['angle_athwartship']
        * 1.40625
        / echodata.beam['angle_sensitivity_athwartship']
        - echodata.beam['angle_offset_athwartship']
    )
    minor = (
        echodata.beam['angle_alongship']
        * 1.40625
        / echodata.beam['angle_sensitivity_alongship']
        - echodata.beam['angle_offset_alongship']
    )
    for chan, file in zip(channel_list, ek80_echoview_angle_csv):
        df_angle = pd.read_csv(file)
        # NB: EchoView exported data only has 6 pings, but raw data actually has 7 pings.
        #     The first raw ping (ping 0) was removed in EchoView for some reason.
        #     Therefore the comparison will use ping 1-6.
        for ping_idx in df_angle['Ping_index'].value_counts().index:
            assert np.allclose(
                df_angle.loc[df_angle['Ping_index'] == ping_idx, ' Major'],
                major.sel(channel=chan, beam='1')
                .isel(ping_time=ping_idx)
                .dropna('range_sample'),
                rtol=0,
                atol=5e-5,
            )
            assert np.allclose(
                df_angle.loc[df_angle['Ping_index'] == ping_idx, ' Minor'],
                minor.sel(channel=chan, beam='1')
                .isel(ping_time=ping_idx)
                .dropna('range_sample'),
                rtol=0,
                atol=5e-5,
            )

    check_env_xml(echodata)
    # check platform
    nan_plat_vars = [
        "MRU_offset_x",
        "MRU_offset_y",
        "MRU_offset_z",
        "MRU_rotation_x",
        "MRU_rotation_y",
        "MRU_rotation_z",
        "position_offset_x",
        "position_offset_y",
        "position_offset_z"
    ]
    for plat_var in nan_plat_vars:
        assert plat_var in echodata["Platform"]
        assert np.isnan(echodata["Platform"][plat_var]).all()
    zero_plat_vars = [
        "transducer_offset_x",
        "transducer_offset_y",
    ]
    for plat_var in zero_plat_vars:
        assert plat_var in echodata["Platform"]
        assert (echodata["Platform"][plat_var] == 0).all()
    assert "transducer_offset_z" in echodata["Platform"]
    assert (echodata["Platform"]["transducer_offset_z"] == 9.15).all()


def test_convert_ek80_complex_echoview(ek80_path):
    """Compare parsed EK80 BB data with csv exported by EchoView."""
    ek80_raw_path_bb = ek80_path.joinpath('D20170912-T234910.raw')
    ek80_echoview_bb_power_csv = ek80_path.joinpath(
        'from_echoview/D20170912-T234910/70 kHz raw power.complex.csv'
    )

    # Convert file
    echodata = open_raw(raw_file=ek80_raw_path_bb, sonar_model='EK80')

    # check water_level
    assert (echodata["Platform"]["water_level"] == 0).all()

    # Test complex parsed data
    df_bb = pd.read_csv(
        ek80_echoview_bb_power_csv, header=None, skiprows=[0]
    )  # averaged across beams
    assert np.allclose(
        echodata.beam.backscatter_r.sel(channel='WBT 549762-15 ES70-7C')
        .dropna('range_sample')
        .mean(dim='beam'),
        df_bb.iloc[::2, 14:],  # real rows
        rtol=0,
        atol=8e-6,
    )
    assert np.allclose(
        echodata.beam.backscatter_i.sel(channel='WBT 549762-15 ES70-7C')
        .dropna('range_sample')
        .mean(dim='beam'),
        df_bb.iloc[1::2, 14:],  # imag rows
        rtol=0,
        atol=4e-6,
    )

    check_env_xml(echodata)
    # check platform
    nan_plat_vars = [
        "MRU_offset_x",
        "MRU_offset_y",
        "MRU_offset_z",
        "MRU_rotation_x",
        "MRU_rotation_y",
        "MRU_rotation_z",
        "position_offset_x",
        "position_offset_y",
        "position_offset_z"
    ]
    for plat_var in nan_plat_vars:
        assert plat_var in echodata["Platform"]
        assert np.isnan(echodata["Platform"][plat_var]).all()
    zero_plat_vars = [
        "transducer_offset_x",
        "transducer_offset_y",
        "transducer_offset_z",
    ]
    for plat_var in zero_plat_vars:
        assert plat_var in echodata["Platform"]
        assert (echodata["Platform"][plat_var] == 0).all()


def test_convert_ek80_cw_bb_in_single_file(ek80_path):
    """Make sure can convert a single EK80 file containing both CW and BB mode data."""
    ek80_raw_path_bb_cw = str(
        ek80_path.joinpath('Summer2018--D20180905-T033113.raw')
    )
    echodata = open_raw(raw_file=ek80_raw_path_bb_cw, sonar_model='EK80')

    # Check there are both Sonar/Beam_group1 and /Sonar/Beam_power groups in the converted file
    assert echodata.beam_power is not None
    assert echodata.beam is not None

    # check platform
    nan_plat_vars = [
        "MRU_offset_x",
        "MRU_offset_y",
        "MRU_offset_z",
        "MRU_rotation_x",
        "MRU_rotation_y",
        "MRU_rotation_z",
        "position_offset_x",
        "position_offset_y",
        "position_offset_z"
    ]
    for plat_var in nan_plat_vars:
        assert plat_var in echodata["Platform"]
        assert np.isnan(echodata["Platform"][plat_var]).all()
    zero_plat_vars = [
        "transducer_offset_x",
        "transducer_offset_y",
        "transducer_offset_z",
    ]
    for plat_var in zero_plat_vars:
        assert plat_var in echodata["Platform"]
        assert (echodata["Platform"][plat_var] == 0).all()

    # check water_level
    assert (echodata["Platform"]["water_level"] == 0).all()

    check_env_xml(echodata)


def test_convert_ek80_freq_subset(ek80_path):
    """Make sure we can convert EK80 file with multiple frequency channels off."""
    ek80_raw_path_freq_subset = str(
        ek80_path.joinpath('2019118 group2survey-D20191214-T081342.raw')
    )
    echodata = open_raw(raw_file=ek80_raw_path_freq_subset, sonar_model='EK80')

    # Check if converted output has only 2 frequency channels
    assert echodata.beam.channel.size == 2

    # check platform
    nan_plat_vars = [
        "MRU_offset_x",
        "MRU_offset_y",
        "MRU_offset_z",
        "MRU_rotation_x",
        "MRU_rotation_y",
        "MRU_rotation_z",
        "position_offset_x",
        "position_offset_y",
        "position_offset_z"
    ]
    for plat_var in nan_plat_vars:
        assert plat_var in echodata["Platform"]
        assert np.isnan(echodata["Platform"][plat_var]).all()
    zero_plat_vars = [
        "transducer_offset_x",
        "transducer_offset_y",
        "transducer_offset_z",
    ]
    for plat_var in zero_plat_vars:
        assert plat_var in echodata["Platform"]
        assert (echodata["Platform"][plat_var] == 0).all()
    # check water_level
    assert (echodata["Platform"]["water_level"] == 0).all()

    check_env_xml(echodata)


<<<<<<< HEAD
def test_convert_ek80_raw4(ek80_path):
    """Make sure we can convert EK80 file with RAW4 datagram.."""
    ek80_raw_path_freq_subset = str(
        ek80_path.joinpath('raw4-D20220514-T172704.raw')
    )
    echodata = open_raw(raw_file=ek80_raw_path_freq_subset, sonar_model='EK80')

    # Check if correct data variables exist in Beam_group1
    assert "transmit_sample" in echodata["Sonar/Beam_group1"]
    for var in ["transmit_pulse_r", "transmit_pulse_i"]:
        assert var in echodata["Sonar/Beam_group1"]
        assert echodata["Sonar/Beam_group1"][var].dims == (
            'channel', 'ping_time', 'transmit_sample'
        )
=======
def test_convert_ek80_no_fil_coeff(ek80_path):
    """Make sure we can convert EK80 file with empty filter coefficients."""
    echodata = open_raw(raw_file=ek80_path.joinpath('D20210330-T123857.raw'), sonar_model='EK80')

    ch_ids = list(echodata["Sonar/Beam_group1"]["channel"].values)

    for ch_id in ch_ids:
        assert f"{ch_id} WBT filter_r" not in echodata["Vendor_specific"].attrs.keys()
        assert f"{ch_id} WBT filter_i" not in echodata["Vendor_specific"].attrs.keys()
        assert f"{ch_id} PC filter_r" not in echodata["Vendor_specific"].attrs.keys()
        assert f"{ch_id} PC filter_i" not in echodata["Vendor_specific"].attrs.keys()
>>>>>>> 796ba8cd
<|MERGE_RESOLUTION|>--- conflicted
+++ resolved
@@ -397,7 +397,6 @@
     check_env_xml(echodata)
 
 
-<<<<<<< HEAD
 def test_convert_ek80_raw4(ek80_path):
     """Make sure we can convert EK80 file with RAW4 datagram.."""
     ek80_raw_path_freq_subset = str(
@@ -412,7 +411,8 @@
         assert echodata["Sonar/Beam_group1"][var].dims == (
             'channel', 'ping_time', 'transmit_sample'
         )
-=======
+
+
 def test_convert_ek80_no_fil_coeff(ek80_path):
     """Make sure we can convert EK80 file with empty filter coefficients."""
     echodata = open_raw(raw_file=ek80_path.joinpath('D20210330-T123857.raw'), sonar_model='EK80')
@@ -423,5 +423,4 @@
         assert f"{ch_id} WBT filter_r" not in echodata["Vendor_specific"].attrs.keys()
         assert f"{ch_id} WBT filter_i" not in echodata["Vendor_specific"].attrs.keys()
         assert f"{ch_id} PC filter_r" not in echodata["Vendor_specific"].attrs.keys()
-        assert f"{ch_id} PC filter_i" not in echodata["Vendor_specific"].attrs.keys()
->>>>>>> 796ba8cd
+        assert f"{ch_id} PC filter_i" not in echodata["Vendor_specific"].attrs.keys()