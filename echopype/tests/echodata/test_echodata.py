--- conflicted
+++ resolved
@@ -779,7 +779,6 @@
                     assert chunk_sizes[-1] <= desired_chunk_size
 
 
-<<<<<<< HEAD
 @pytest.mark.parametrize(
     "legacy_datatree_filename",
     [
@@ -812,7 +811,8 @@
     ek80_raw_path = str(legacy_datatree.joinpath("ek80", legacy_datatree_filename))
     ed = open_converted(converted_raw_path=ek80_raw_path)
     assert isinstance(ed, EchoData)
-=======
+
+
 @pytest.mark.unit
 def test_echodata_delete(caplog):
     """
@@ -865,5 +865,4 @@
     assert not any("Warning: Exception ignored in:" in record.message for record in caplog.records)
 
     # Check that it doesn't exist
-    assert not os.path.exists(temp_zarr_path)
->>>>>>> 938e5355
+    assert not os.path.exists(temp_zarr_path)