--- conflicted
+++ resolved
@@ -18,18 +18,13 @@
         test_path['EK60'] / "ncei-wcsd" / "Summer2017-D20170615-T190214.zarr"
     )
 
-<<<<<<< HEAD
-class TestEchoData:
-    converted_zarr = (
-        # ek60_path / "ncei-wcsd" / "Summer2017-D20170615-T190214.zarr"
-        ek60_path / "ncei-wcsd" / "Summer2017-D20170615-T190214-beamassubgroup.nc"
-=======
 
 @pytest.fixture(
     params=[
         single_ek60_zarr,
         (str, "ncei-wcsd", "Summer2017-D20170615-T190214.zarr"),
-        (None, "ncei-wcsd", "Summer2017-D20170615-T190214.nc"),
+        # (None, "ncei-wcsd", "Summer2017-D20170615-T190214.nc"),
+        (None, "ncei-wcsd", "Summer2017-D20170615-T190214-beamassubgroup.nc"),
         "s3://data/ek60/ncei-wcsd/Summer2017-D20170615-T190214.nc",
         "http://localhost:8080/data/ek60/ncei-wcsd/Summer2017-D20170615-T190214.zarr",
         "s3://data/ek60/ncei-wcsd/Summer2017-D20170615-T190214.zarr",
@@ -167,7 +162,6 @@
         azfp_cal_type,
         ek_waveform_mode,
         ek_encode_mode,
->>>>>>> 953a8d26
     )
 
 
