--- conflicted
+++ resolved
@@ -276,25 +276,13 @@
 
         # write ds_list to zarr
         for count, ds in enumerate(ds_list):
-<<<<<<< HEAD
-            ds_zarr_path = (
-                temp_zarr_dir.name + "/ds_sets/file_" + str(count) + ".zarr"
-            )
-=======
             ds_zarr_path = os.path.join(temp_zarr_dir.name, "ds_sets", "file_" + str(count) + ".zarr")
->>>>>>> b0b1490a
             ds.to_zarr(ds_zarr_path)
 
         # get lazy ds_list
         ds_list_lazy = []
         for count, ds in enumerate(ds_list):
-<<<<<<< HEAD
-            ds_zarr_path = (
-                temp_zarr_dir.name + "/ds_sets/file_" + str(count) + ".zarr"
-            )
-=======
             ds_zarr_path = os.path.join(temp_zarr_dir.name, "ds_sets", "file_" + str(count) + ".zarr")
->>>>>>> b0b1490a
 
             ds_list_lazy.append(xr.open_zarr(ds_zarr_path))
 
