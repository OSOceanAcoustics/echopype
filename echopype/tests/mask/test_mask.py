--- conflicted
+++ resolved
@@ -16,17 +16,10 @@
     _check_freq_diff_source_Sv,
 )
 
-<<<<<<< HEAD
-# for schoals
-from echopype.mask.api import detect_shoals
-from scipy import ndimage as ndi
-#
-=======
 # for seafloor
 from echopype.mask import detect_seafloor
 
 from typing import List, Union, Optional
->>>>>>> a48f3a20
 
 from typing import List, Union, Optional
 
@@ -1644,183 +1637,6 @@
             assert actual_range[1] == actual_max_from_data, \
                 f"actual_range max doesn't match data max for {test_description}"
                 
-<<<<<<< HEAD
-                
-############## adding schoal tests
-
-def _make_ds_Sv(n_ping=6, n_range=8, channels=("chan1",)):
-    coords = {"ping_time": np.arange(n_ping), "range_sample": np.arange(n_range)}
-    if channels is None:
-        da = xr.DataArray(np.zeros((n_ping, n_range), float),
-                          dims=("ping_time", "range_sample"), coords=coords,
-                          name="Sv_corrected")
-    else:
-        da = xr.DataArray(np.zeros((len(channels), n_ping, n_range), float),
-                          dims=("channel", "ping_time", "range_sample"),
-                          coords={**coords, "channel": list(channels)},
-                          name="Sv_corrected")
-    return da.to_dataset()
-
-@pytest.mark.unit
-@pytest.mark.xfail(reason="Unknown-method, raises an error")
-def test_detect_shoals_unknown_method_raises():
-    ds = _make_ds_Sv(n_ping=2, n_range=2, channels=("59006-125-2",))
-    detect_shoals(
-        ds,
-        method="__error__",
-        params={"var_name": "Sv_corrected", "channel": "59006-125-2"},
-    )
-
-@pytest.mark.unit
-def test_weill_basic_gaps_and_sizes():
-    """
-    Will: thresholding + vertical/horizontal gap filling in index space.
-    """
-    ds = _make_ds_Sv(n_ping=20, n_range=8, channels=("59006-125-2",))
-
-    # Background below threshold
-    ds["Sv_corrected"][:] = -90.0
-
-    # Vertical pillar at ping 2 with a vertical gap of size 2 (missing 3 and 4)
-    ds["Sv_corrected"].loc[dict(channel="59006-125-2", ping_time=2, range_sample=[1,2,5,6])] = -60.0
-
-    # Horizontal bar deeper at range=7
-    ds["Sv_corrected"].loc[dict(channel="59006-125-2", ping_time=[0,1,3,4], range_sample=7)] = -55.0
-
-    # 2x2 at top-left corner, far from both features
-    ds["Sv_corrected"].loc[dict(channel="59006-125-2", ping_time=[14,15], range_sample=[0,1])] = -57.0
-
-    # detect
-    mask = detect_shoals(
-        ds,
-        method="will",
-        params={
-            "var_name": "Sv_corrected",
-            "channel": "59006-125-2",
-            "thr": -70,
-            "maxvgap": 2,
-            "maxhgap": 1,
-            "minvlen": 2,
-            "minhlen": 2,
-        },
-    )
-
-    # shape/dtype/dims
-    n_ping = ds.sizes["ping_time"]
-    n_range = ds.sizes["range_sample"]
-
-    assert mask.dims == ("ping_time", "range_sample")
-    assert mask.dtype == bool
-    assert mask.sizes["ping_time"] == n_ping and mask.sizes["range_sample"] == n_range
-
-    # Vertical column at ping=2: expect True from range 1..7 now (row-7 fill bridges at j=2)
-    col2 = mask.sel(ping_time=2).values
-    expected_col2 = np.zeros(n_range, dtype=bool)
-    expected_col2[1:8] = True
-    np.testing.assert_array_equal(col2, expected_col2)
-
-    # Horizontal row at range=7: expect True at pings 0..4 (with ping 2 filled)
-    row7 = mask.sel(range_sample=7).values
-    expected_row7 = np.zeros(n_ping, dtype=bool)
-    expected_row7[[0, 1, 2, 3, 4]] = True
-    np.testing.assert_array_equal(row7, expected_row7)
-
-    # The far 2x2 at (ping 14..15, range 0..1) detected with vlen = 2
-    blob = mask.sel(ping_time=[14, 15], range_sample=[0, 1]).values
-    assert blob.any()
-    
-    mask = detect_shoals(
-        ds,
-        method="will",
-        params={
-            "var_name": "Sv_corrected",
-            "channel": "59006-125-2",
-            "thr": -70,
-            "maxvgap": 2,
-            "maxhgap": 1,
-            "minvlen": 3, # to not detect the 2*2
-            "minhlen": 3, # to not detect the 2*2
-        },
-    )
-        
-    blob = mask.sel(ping_time=[14, 15], range_sample=[0, 1]).values
-    assert not blob.any()
-    
-
-@pytest.mark.unit
-def test_weill_dispatcher_and_coords():
-    ds = _make_ds_Sv(n_ping=8, n_range=8, channels=("59006-125-2",))
-    ds["Sv_corrected"][:] = -90.0
-    ds["Sv_corrected"].loc[dict(channel="59006-125-2", ping_time=[1,2], range_sample=[1,2])] = -60.0
-
-    mask = detect_shoals(
-        ds,
-        method="will",
-        params={
-            "var_name": "Sv_corrected",
-            "channel": "59006-125-2",
-            "thr": -70,
-            "maxvgap": 1,
-            "maxhgap": 1,
-            "minvlen": 1,
-            "minhlen": 1,
-        },
-    )
-
-    assert mask.dims == ("ping_time", "range_sample")
-    assert np.array_equal(mask.coords["ping_time"], ds["ping_time"])
-    assert np.array_equal(mask.coords["range_sample"], ds["range_sample"])
-
-    expected = np.zeros((ds.sizes["ping_time"], ds.sizes["range_sample"]), dtype=bool)
-    expected[1:3, 1:3] = True
-    np.testing.assert_array_equal(mask.values, expected)
-
-@pytest.mark.unit
-def test_echoview_mincan_no_linking():
-    """
-    Basic Echoview mask test: create two bright blocks, run detection, check
-    both are found and remain separate (two connected components).
-    """
-    ds = _make_ds_Sv(n_ping=15, n_range=12, channels=("59006-125-2",))
-    ds["Sv_corrected"][:] = -90.0  # background < thr (not kept)
-
-    # Small 2x2
-    ds["Sv_corrected"].loc[dict(channel="59006-125-2", ping_time=[1,2], range_sample=[1,2])] = -60.0
-    # Large 3x3 moved to range 4..6 (gap at range=3)
-    ds["Sv_corrected"].loc[dict(channel="59006-125-2", ping_time=[2,3,4], range_sample=[4,5,6])] = -60.0
-
-    mask = detect_shoals(
-        ds,
-        method="echoview",
-        params={
-            "var_name": "Sv_corrected",
-            "channel": "59006-125-2",
-            "idim": np.arange(ds.sizes["range_sample"] + 1),   # 0..6 (range edges)
-            "jdim": np.arange(ds.sizes["ping_time"] + 1),      # 0..6 (ping edges)
-            "thr": -70,
-            "mincan": (2, 2),
-            "maxlink": (1, 1),
-            "minsho": (2, 2),
-        },
-    )
-    
-    ####### asserts 
-    assert mask.dims == ("ping_time", "range_sample")
-
-    # 3x3 block must be fully present (pings 2..4, ranges 4..6)
-    for p in [2, 3, 4]:
-        for r in [4, 5, 6]:
-            assert bool(mask.sel(ping_time=p, range_sample=r)), f"Expected True at ({p},{r})"
-
-    # 2x2 block must also be present (pings 1..2, ranges 1..2)
-    for p in [1, 2]:
-        for r in [1, 2]:
-            assert bool(mask.sel(ping_time=p, range_sample=r)), f"Expected True at ({p},{r})"
-
-    # Label the mask and confirm they are separate components (not connected)
-    _, nlab = ndi.label(mask.values, structure=np.ones((3, 3), dtype=bool))
-    assert nlab == 2
-=======
 
 ### add test for seafloor
 
@@ -2005,4 +1821,3 @@
     assert m.any(), "No overlapping finite detections to compare."
     mad = np.median(np.abs(b[m] - c[m]))
     assert mad < 5.0, f"Median abs diff too large: {mad:.2f} m"
->>>>>>> a48f3a20
