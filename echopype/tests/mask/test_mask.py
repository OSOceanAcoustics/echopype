--- conflicted
+++ resolved
@@ -10,11 +10,11 @@
 
 import echopype as ep
 import echopype.mask
-<<<<<<< HEAD
-from echopype.mask.api import _check_source_Sv_freq_diff, _validate_and_collect_mask_input, _check_var_name_fill_value
-=======
-from echopype.mask.api import _check_source_Sv_freq_diff
->>>>>>> 7cad4d5e
+from echopype.mask.api import (
+    _check_source_Sv_freq_diff,
+    _validate_and_collect_mask_input,
+    _check_var_name_fill_value
+)
 
 from typing import List, Union, Optional
 
@@ -63,7 +63,7 @@
     mat_A = np.arange(n ** 2).reshape(n, n)
 
     # construct channel values
-    chan_vals = ['chan' + str(i) for i in range(1, n_chan_freq+1)]
+    chan_vals = ['chan' + str(i) for i in range(1, n_chan_freq + 1)]
 
     # construct mock Sv data
     mock_Sv_data = [mat_A, np.identity(n), mat_B] + [np.identity(n) for i in range(3, n_chan_freq)]
@@ -146,7 +146,6 @@
     return mock_ds
 
 
-<<<<<<< HEAD
 def create_input_mask(
     mask: Union[np.ndarray, List[np.ndarray]],
     mask_file: Optional[Union[str, List[str]]],
@@ -236,8 +235,6 @@
     return mask_out, temp_dir
 
 
-=======
->>>>>>> 7cad4d5e
 @pytest.mark.parametrize(
     ("n", "n_chan_freq", "add_chan", "add_freq_nom", "freqAB", "chanAB"),
     [
@@ -372,7 +369,6 @@
 
 
 @pytest.mark.parametrize(
-<<<<<<< HEAD
     ("n", "n_chan", "mask_np", "mask_file", "storage_options_mask"),
     [
         (5, 1, np.identity(5), None, {}),
@@ -504,8 +500,6 @@
 
 
 @pytest.mark.parametrize(
-=======
->>>>>>> 7cad4d5e
     ("n", "n_chan", "var_name", "mask", "mask_file", "fill_value", "is_delayed", "var_masked_truth"),
     [
         (2, 1, "var1", np.identity(2), None, np.nan, False, np.array([[1, np.nan], [np.nan, 1]])),
@@ -552,11 +546,8 @@
     mask_file: str or list of str, optional
         If provided, the ``mask`` input will be written to a temporary directory
         with file name ``mask_file``. This will then be used in ``apply_mask``.
-<<<<<<< HEAD
     fill_value: int, float, np.ndarray, or xr.DataArray
         Value(s) at masked indices
-=======
->>>>>>> 7cad4d5e
     var_masked_truth: np.ndarray
         The true value of ``var_name`` values after the mask has been applied
     is_delayed: bool
@@ -567,63 +558,8 @@
     # obtain mock Dataset containing var_name
     mock_ds = get_mock_source_ds_apply_mask(n, n_chan, is_delayed)
 
-<<<<<<< HEAD
     # create input mask and obtain temporary directory, if it was created
     mask, temp_dir = create_input_mask(mask, mask_file, mock_ds.coords, n_chan)
-=======
-    # initialize temp_dir
-    temp_dir = None
-
-    # make input numpy array masks into DataArrays
-    if isinstance(mask, list):
-
-        # create temporary directory if mask_file is provided
-        if any([isinstance(elem, str) for elem in mask_file]):
-
-            # create temporary directory for mask_file
-            temp_dir = tempfile.TemporaryDirectory()
-
-        for mask_ind in range(len(mask)):
-
-            # form DataArray from given mask data
-            mask_da = xr.DataArray(data=np.stack([mask[mask_ind] for i in range(n_chan)]),
-                                   coords=mock_ds.coords, name='mask_' + str(mask_ind))
-
-            if mask_file[mask_ind] is None:
-
-                # set mask value to the DataArray given
-                mask[mask_ind] = mask_da
-            else:
-
-                # write DataArray to temporary directory
-                zarr_path = os.path.join(temp_dir.name, mask_file[mask_ind])
-                mask_da.to_dataset().to_zarr(zarr_path)
-
-                # set mask value to created path
-                mask[mask_ind] = zarr_path
-
-    elif isinstance(mask, np.ndarray):
-
-        # form DataArray from given mask data
-        mask_da = xr.DataArray(data=np.stack([mask for i in range(n_chan)]),
-                               coords=mock_ds.coords, name='mask_0')
-
-        if mask_file is None:
-
-            # set mask to the DataArray formed
-            mask = mask_da
-        else:
-
-            # create temporary directory for mask_file
-            temp_dir = tempfile.TemporaryDirectory()
-
-            # write DataArray to temporary directory
-            zarr_path = os.path.join(temp_dir.name, mask_file)
-            mask_da.to_dataset().to_zarr(zarr_path)
-
-            # set mask index to path
-            mask = zarr_path
->>>>>>> 7cad4d5e
 
     # create DataArray form of the known truth value
     var_masked_truth = xr.DataArray(data=np.stack([var_masked_truth for i in range(n_chan)]),
