--- conflicted
+++ resolved
@@ -22,14 +22,11 @@
 # for schoals
 from echopype.mask import detect_shoal
 from scipy import ndimage as ndi
-
-<<<<<<< HEAD
+from typing import List, Union, Optional
+
 @pytest.fixture
 def ek60_path(test_path):
     return test_path["EK60"]
-=======
-from typing import List, Union, Optional
->>>>>>> 0dffd519
 
 def get_mock_freq_diff_data(
     n: int,
