from typing import List, Union, Optional
import tempfile
import pathlib
import os

import pandas as pd
import xarray as xr
import numpy as np
import dask.array
import pytest

import echopype as ep
import echopype.mask
from echopype.mask import regrid_mask
from echopype.mask.api import _check_mask_dim_alignment, _validate_and_collect_mask_input, _check_var_name_fill_value
from echopype.mask.freq_diff import (
    _parse_freq_diff_eq,
    _check_freq_diff_source_Sv,
)

<<<<<<< HEAD
=======
# for seafloor
from echopype.mask import detect_seafloor

# for schoals
from echopype.mask import detect_shoal
from scipy import ndimage as ndi
from typing import List, Union, Optional

@pytest.fixture
def ek60_path(test_path):
    return test_path["EK60"]

@pytest.fixture
def ek80_path(test_path):
    return test_path["EK80"]

>>>>>>> ebe1d447
def get_mock_freq_diff_data(
    n: int,
    n_chan_freq: int,
    add_chan: bool,
    add_freq_nom: bool,
    dask_array: bool = False,
    chunks: dict = None,
) -> xr.Dataset:
    """
    Creates an in-memory mock Sv Dataset.

    Parameters
    ----------
    n: int
        The number of rows (``ping_time``) and columns (``range_sample``) of
        each channel matrix
    n_chan_freq: int
        Determines the size of the ``channel`` coordinate and ``frequency_nominal``
        variable. To create mock data with known outcomes for ``frequency_differencing``,
        this value must be greater than or equal to 3.
    add_chan: bool
        If True the ``channel`` dimension will be named "channel", else it will
        be named "data_coord"
    add_freq_nom: bool
        If True the ``frequency_nominal`` variable will be added to the Dataset

    Returns
    -------
    mock_Sv_ds: xr.Dataset
        A mock Sv dataset to be used for ``frequency_differencing`` tests. The Sv
        data values for the channel coordinate ``chan1`` will be equal to ``mat_A``,
        ``chan3`` will be equal to ``mat_B``, and all other channel coordinates
        will retain the value of ``np.identity(n)``.

    Notes
    -----
    The mock Sv Data is created in such a way where ``mat_A - mat_B`` will be
    the identity matrix.
    """

    if n_chan_freq < 3:
        raise RuntimeError("The input n_chan_freq must be greater than or equal to 3!")

    if dask_array:
        if chunks is None:
            raise RuntimeError("The input chunks must be provided if dask_array is True.")

    # matrix representing freqB
    mat_B = np.arange(n**2).reshape(n, n) - np.identity(n)

    # matrix representing freqA
    mat_A = np.arange(n**2).reshape(n, n)

    # construct channel values
    chan_vals = ["chan" + str(i) for i in range(1, n_chan_freq + 1)]

    # construct mock Sv data
    mock_Sv_data = [mat_A, np.identity(n), mat_B] + [np.identity(n) for i in range(3, n_chan_freq)]

    # set channel coordinate name (used for testing purposes)
    if not add_chan:
        channel_coord_name = "data_coord"
    else:
        channel_coord_name = "channel"

    # create mock Sv DataArray
    mock_Sv_da = xr.DataArray(
        data=np.stack(mock_Sv_data),
        coords={
            channel_coord_name: chan_vals,
            "ping_time": np.arange(n),
            "range_sample": np.arange(n),
        },
    )

    # create data variables for the Dataset
    if dask_array:
        data_vars = {"Sv": mock_Sv_da.chunk(chunks=chunks)}
    else:
        data_vars = {"Sv": mock_Sv_da}

    if add_freq_nom:
        # construct frequency_values
        freqs = [1, 1e3, 2, 2e3]
        freq_vals = [float(i) for i in freqs]

        # create mock frequency_nominal and add it to the Dataset variables
        mock_freq_nom = xr.DataArray(data=freq_vals, coords={channel_coord_name: chan_vals})
        data_vars["frequency_nominal"] = mock_freq_nom

    # create mock Dataset with Sv and frequency_nominal
    mock_Sv_ds = xr.Dataset(data_vars=data_vars)

    return mock_Sv_ds


def get_mock_source_ds_apply_mask(n: int, n_chan: int, is_delayed: bool) -> xr.Dataset:
    """
    Constructs a mock ``source_ds`` Dataset input for the
    ``apply_mask`` function.

    Parameters
    ----------
    n: int
        The ``ping_time`` and ``range_sample`` dimensions of each channel matrix
    n_chan: int
        Size of the ``channel`` coordinate
    is_delayed: bool
        If True, the returned Dataset variables ``var1`` and ``var2`` will be
        a Dask arrays, else they will be in-memory arrays

    Returns
    -------
    xr.Dataset
        A Dataset containing data variables ``var1, var2`` with coordinates
        ``('channel', 'ping_time', 'depth')`` and
        ``('channel', 'ping_time', 'range_sample')``.
        The variables are square matrices of ones for each ``channel``.
    """

    # construct channel values
    chan_vals = ["chan" + str(i) for i in range(1, n_chan + 1)]

    # construct mock variable data for each channel
    if is_delayed:
        mock_var_data = [dask.array.ones((n, n)) for i in range(n_chan)]
    else:
        mock_var_data = [np.ones((n, n)) for i in range(n_chan)]

    # create mock var1 and var2 DataArrays
    mock_var1_da = xr.DataArray(data=np.stack(mock_var_data),
                                coords={"channel": ("channel", chan_vals, {"long_name": "channel name"}),
                                        "ping_time": np.arange(n), "depth": np.arange(n)},
                                attrs={"long_name": "variable 1"})
    mock_var2_da = xr.DataArray(data=np.stack(mock_var_data),
                                coords={"channel": ("channel", chan_vals, {"long_name": "channel name"}),
                                        "ping_time": np.arange(n),
                                        "range_sample": np.arange(n)},
                                attrs={"long_name": "variable 2"})

    # create mock Dataset
    mock_ds = xr.Dataset(data_vars={"var1": mock_var1_da, "var2": mock_var2_da})

    return mock_ds


def create_input_mask(
    mask: Union[np.ndarray, List[np.ndarray]],
    mask_file: Optional[Union[str, List[str]]],
    mask_coords: Union[xr.core.coordinates.DataArrayCoordinates, dict],
):
    """
    A helper function that correctly constructs the mask input, so it can be
    used for ``apply_mask`` related tests.

    Parameters
    ----------
    mask: np.ndarray or list of np.ndarray
        The mask(s) that should be applied to ``var_name``
    mask_file: str or list of str, optional
        If provided, the ``mask`` input will be written to a temporary directory
        with file name ``mask_file``. This will then be used in ``apply_mask``.
    mask_coords: xr.core.coordinates.DataArrayCoordinates or dict
        The DataArray coordinates that should be used for each mask DataArray created
    """

    # initialize temp_dir
    temp_dir = None

    # make input numpy array masks into DataArrays
    if isinstance(mask, list):
        # initialize final mask
        mask_out = []

        # create temporary directory if mask_file is provided
        if any([isinstance(elem, str) for elem in mask_file]):
            # create temporary directory for mask_file
            temp_dir = tempfile.TemporaryDirectory()

        for mask_ind in range(len(mask)):
            # form DataArray from given mask data
            mask_da = xr.DataArray(
                data=[mask[mask_ind]], coords=mask_coords, name="mask_" + str(mask_ind)
            )

            if mask_file[mask_ind] is None:
                # set mask value to the DataArray given
                mask_out.append(mask_da)
            else:
                # write DataArray to temporary directory
                zarr_path = os.path.join(temp_dir.name, mask_file[mask_ind])
                mask_da.to_dataset().to_zarr(zarr_path)

                if isinstance(mask_file[mask_ind], pathlib.Path):
                    # make zarr_path into a Path object
                    zarr_path = pathlib.Path(zarr_path)

                # set mask value to created path
                mask_out.append(zarr_path)

    elif isinstance(mask, np.ndarray):
        # form DataArray from given mask data
        mask_da = xr.DataArray(data=[mask], coords=mask_coords, name="mask_0")

        if mask_file is None:
            # set mask to the DataArray formed
            mask_out = mask_da
        else:
            # create temporary directory for mask_file
            temp_dir = tempfile.TemporaryDirectory()

            # write DataArray to temporary directory
            zarr_path = os.path.join(temp_dir.name, mask_file)
            mask_da.to_dataset().to_zarr(zarr_path)

            if isinstance(mask_file, pathlib.Path):
                # make zarr_path into a Path object
                zarr_path = pathlib.Path(zarr_path)

            # set mask index to path
            mask_out = zarr_path

    return mask_out, temp_dir


@pytest.mark.parametrize(
    ("n", "n_chan_freq", "add_chan", "add_freq_nom", "freqAB", "chanAB"),
    [
        (5, 4, True, True, [1000.0, 2.0], None),
        (5, 4, True, True, None, ["chan1", "chan3"]),
        pytest.param(
            5,
            4,
            False,
            True,
            [1.0, 2000000.0],
            None,
            marks=pytest.mark.xfail(
                strict=True,
                reason="This should fail because the Dataset "
                "will not have the channel coordinate.",
            ),
        ),
        pytest.param(
            5,
            4,
            True,
            False,
            [1.0, 2.0],
            None,
            marks=pytest.mark.xfail(
                strict=True,
                reason="This should fail because the Dataset "
                "will not have the frequency_nominal variable.",
            ),
        ),
        pytest.param(
            5,
            4,
            True,
            True,
            [1.0, 4.0],
            None,
            marks=pytest.mark.xfail(
                strict=True,
                reason="This should fail because not all selected frequencies"
                "are in the frequency_nominal variable.",
            ),
        ),
        pytest.param(
            5,
            4,
            True,
            True,
            None,
            ["chan1", "chan9"],
            marks=pytest.mark.xfail(
                strict=True,
                reason="This should fail because not all selected channels"
                "are in the channel coordinate.",
            ),
        ),
    ],
    ids=[
        "dataset_input_freqAB_provided",
        "dataset_input_chanAB_provided",
        "dataset_no_channel",
        "dataset_no_frequency_nominal",
        "dataset_missing_freqAB_in_freq_nom",
        "dataset_missing_chanAB_in_channel",
    ],
)
def test_check_freq_diff_source_Sv(
    n: int,
    n_chan_freq: int,
    add_chan: bool,
    add_freq_nom: bool,
    freqAB: List[float],
    chanAB: List[str],
):
    """
    Test the inputs ``source_Sv, freqAB, chanAB`` for ``_check_freq_diff_source_Sv``.

    Parameters
    ----------
    n: int
        The number of rows (``ping_time``) and columns (``range_sample``) of
        each channel matrix
    n_chan_freq: int
        Determines the size of the ``channel`` coordinate and ``frequency_nominal``
        variable. To create mock data with known outcomes for ``frequency_differencing``,
        this value must be greater than or equal to 3.
    add_chan: bool
        If True the ``channel`` dimension will be named "channel", else it will
        be named "data_coord"
    add_freq_nom: bool
        If True the ``frequency_nominal`` variable will be added to the Dataset
    freqAB: list of float, optional
        The pair of nominal frequencies to be used for frequency-differencing, where
        the first element corresponds to ``freqA`` and the second element corresponds
        to ``freqB``
    chanAB: list of float, optional
        The pair of channels that will be used to select the nominal frequencies to be
        used for frequency-differencing, where the first element corresponds to ``freqA``
        and the second element corresponds to ``freqB``
    """

    source_Sv = get_mock_freq_diff_data(n, n_chan_freq, add_chan, add_freq_nom)

    _check_freq_diff_source_Sv(source_Sv, freqAB=freqAB, chanAB=chanAB)


@pytest.mark.parametrize(
    ("freqABEq", "chanABEq"),
    [
        ("1.0Hz-2.0Hz==1.0dB", None),
        (None, '"chan1"-"chan3"==1.0dB'),
        ("1.0 kHz - 2.0 MHz>=1.0 dB", None),
        (None, '"chan2-12 89" - "chan4 89-12" >= 1.0 dB'),
        pytest.param(
            "1.0kHz-2.0 kHz===1.0dB",
            None,
            marks=pytest.mark.xfail(
                strict=True, reason="This should fail because " "the operator is incorrect."
            ),
        ),
        pytest.param(
            None,
            '"chan1"-"chan3"===1.0 dB',
            marks=pytest.mark.xfail(
                strict=True, reason="This should fail because " "the operator is incorrect."
            ),
        ),
        pytest.param(
            "1.0 MHz-1.0MHz==1.0dB",
            None,
            marks=pytest.mark.xfail(
                strict=True, reason="This should fail because the " "frequencies are the same."
            ),
        ),
        pytest.param(
            None,
            '"chan1"-"chan1"==1.0 dB',
            marks=pytest.mark.xfail(
                strict=True, reason="This should fail because the " "channels are the same."
            ),
        ),
        pytest.param(
            "1.0 Hz-2.0==1.0dB",
            None,
            marks=pytest.mark.xfail(
                strict=True,
                reason="This should fail because unit of one of " "the frequency is missing.",
            ),
        ),
        pytest.param(
            None,
            '"chan1"-"chan3"==1.0',
            marks=pytest.mark.xfail(
                strict=True, reason="This should fail because unit of the " "difference is missing."
            ),
        ),
    ],
    ids=[
        "input_freqABEq_provided",
        "input_chanABEq_provided",
        "input_freqABEq_different_units",
        "input_chanABEq_provided",
        "input_freqABEq_wrong_operator",
        "input_chanABEq_wrong_operator",
        "input_freqABEq_duplicate_frequencies",
        "input_chanABEq_duplicate_channels",
        "input_freqABEq_missing_unit",
        "input_chanABEq_missing_unit",
    ],
)
def test_parse_freq_diff_eq(freqABEq: str, chanABEq: str):
    """
    Tests the inputs ``freqABEq, chanABEq`` for ``_parse_freq_diff_eq``.

    Parameters
    ----------
    freqABEq: string, optional
        The frequency differencing criteria.
    chanABEq: string, optional
        The frequency differencing criteria in terms of channel names where channel names
        in the criteria are enclosed in double quotes.
    """
    freq_vals = [1.0, 2.0, 1e3, 2e3, 1e6, 2e6]
    chan_vals = ["chan1", "chan3", "chan2-12 89", "chan4 89-12"]
    operator_vals = [">=", "=="]
    diff_val = 1.0
    freqAB, chanAB, operator, diff = _parse_freq_diff_eq(freqABEq=freqABEq, chanABEq=chanABEq)
    if freqAB is not None:
        for freq in freqAB:
            assert freq in freq_vals
    if chanAB is not None:
        for chan in chanAB:
            assert chan in chan_vals
    assert operator in operator_vals
    assert diff == diff_val


@pytest.mark.parametrize(
    (
        "n",
        "n_chan_freq",
        "freqABEq",
        "chanABEq",
        "mask_truth",
        "dask_array",
        "chunks",
    ),
    [
        (5, 4, "1.0Hz-2.0Hz== 1.0dB", None, np.identity(5), None, None),
        (5, 4, None, '"chan1"-"chan3" == 1.0 dB', np.identity(5), None, None),
        (5, 4, "2.0 Hz - 1.0 Hz==1.0 dB", None, np.zeros((5, 5)), None, None),
        (5, 4, None, '"chan3" - "chan1"==1.0 dB', np.zeros((5, 5)), None, None),
        (5, 4, "1.0 Hz-2.0Hz>=1.0dB", None, np.identity(5), None, None),
        (5, 4, None, '"chan1" - "chan3" >= 1.0 dB', np.identity(5), None, None),
        (5, 4, "1.0 kHz - 2.0 kHz > 1.0dB", None, np.zeros((5, 5)), None, None),
        (5, 4, None, '"chan1"-"chan3">1.0 dB', np.zeros((5, 5)), None, None),
        (5, 4, "1.0kHz-2.0 kHz<=1.0dB", None, np.ones((5, 5)), None, None),
        (5, 4, None, '"chan1" - "chan3" <= 1.0 dB', np.ones((5, 5)), None, None),
        (5, 4, "1.0 Hz-2.0Hz<1.0dB", None, np.ones((5, 5)) - np.identity(5), None, None),
        (5, 4, None, '"chan1"-"chan3"< 1.0 dB', np.ones((5, 5)) - np.identity(5), None, None),
        # Dask Arrays
        (
            500,
            4,
            "1.0Hz-2.0Hz== 1.0dB",
            None,
            np.identity(500),
            True,
            {
                "ping_time": 10,
                "range_sample": 10,
            },
        ),
        (
            500,
            4,
            None,
            '"chan1"-"chan3" == 1.0 dB',
            np.identity(500),
            True,
            {
                "ping_time": 25,
                "range_sample": 25,
            },
        ),
        (
            1000,
            4,
            "2.0 Hz - 1.0 Hz==1.0 dB",
            None,
            np.zeros((1000, 1000)),
            True,
            {
                "ping_time": 200,
                "range_sample": 200,
            },
        ),
        (
            750,
            4,
            None,
            '"chan3" - "chan1"==1.0 dB',
            np.zeros((750, 750)),
            True,
            {
                "ping_time": 60,
                "range_sample": 40,
            },
        ),
        (
            5,
            4,
            "1.0 Hz-2.0Hz>=1.0dB",
            None,
            np.identity(5),
            True,
            {
                "ping_time": -1,
                "range_sample": -1,
            },
        ),
        (
            600,
            4,
            None,
            '"chan1" - "chan3" >= 1.0 dB',
            np.identity(600),
            True,
            {
                "ping_time": 120,
                "range_sample": 60,
            },
        ),
        (
            700,
            4,
            "1.0 kHz - 2.0 kHz > 1.0dB",
            None,
            np.zeros((700, 700)),
            True,
            {
                "ping_time": 100,
                "range_sample": 100,
            },
        ),
        (
            800,
            4,
            None,
            '"chan1"-"chan3">1.0 dB',
            np.zeros((800, 800)),
            True,
            {
                "ping_time": 120,
                "range_sample": 150,
            },
        ),
        (
            5,
            4,
            "1.0kHz-2.0 kHz<=1.0dB",
            None,
            np.ones((5, 5)),
            True,
            {
                "ping_time": -1,
                "range_sample": -1,
            },
        ),
        (
            500,
            4,
            None,
            '"chan1" - "chan3" <= 1.0 dB',
            np.ones((500, 500)),
            True,
            {
                "ping_time": 50,
                "range_sample": 50,
            },
        ),
        (
            500,
            4,
            "1.0 Hz-2.0Hz<1.0dB",
            None,
            np.ones((500, 500)) - np.identity(500),
            True,
            {
                "ping_time": 100,
                "range_sample": 100,
            },
        ),
        (
            10000,
            4,
            None,
            '"chan1"-"chan3"< 1.0 dB',
            np.ones((10000, 10000)) - np.identity(10000),
            True,
            {
                "ping_time": 1000,
                "range_sample": 1000,
            },
        ),
    ],
    ids=[
        "freqAB_sel_op_equals",
        "chanAB_sel_op_equals",
        "reverse_freqAB_sel_op_equals",
        "reverse_chanAB_sel_op_equals",
        "freqAB_sel_op_ge",
        "chanAB_sel_op_ge",
        "freqAB_sel_op_greater",
        "chanAB_sel_op_greater",
        "freqAB_sel_op_le",
        "chanAB_sel_op_le",
        "freqAB_sel_op_less",
        "chanAB_sel_op_less",
        # Dask Arrays
        "freqAB_sel_op_equals_dask",
        "chanAB_sel_op_equals_dask",
        "reverse_freqAB_sel_op_equals_dask",
        "reverse_chanAB_sel_op_equals_dask",
        "freqAB_sel_op_ge_dask",
        "chanAB_sel_op_ge_dask",
        "freqAB_sel_op_greater_dask",
        "chanAB_sel_op_greater_dask",
        "freqAB_sel_op_le_dask",
        "chanAB_sel_op_le_dask",
        "freqAB_sel_op_less_dask",
        "chanAB_sel_op_less_dask",
    ],
)
def test_frequency_differencing(
    n: int,
    n_chan_freq: int,
    freqABEq: str,
    chanABEq: str,
    mask_truth: np.ndarray,
    dask_array: bool,
    chunks: dict,
):
    """
    Tests that the output values of ``frequency_differencing`` are what we
    expect, the output is a DataArray, and that the name of the DataArray is correct.

    Parameters
    ----------
    n: int
        The number of rows (``ping_time``) and columns (``range_sample``) of
        each channel matrix
    n_chan_freq: int
        Determines the size of the ``channel`` coordinate and ``frequency_nominal``
        variable. To create mock data with known outcomes for ``frequency_differencing``,
        this value must be greater than or equal to 3.
    freqABEq: string, optional
        The frequency differencing criteria.
    chanABEq: string, optional
        The frequency differencing criteria in terms of channel names where channel names
        in the criteria are enclosed in double quotes.
    mask_truth: np.ndarray
        The truth value for the output mask, provided the given inputs
    dask_array: bool
        The boolean value to decide if the mock Sv Dataset is dask or not
    chunks: dict
        The chunk sizes along ping_time and range_sample dimension
    """

    # obtain mock Sv Dataset
    mock_Sv_ds = get_mock_freq_diff_data(
        n,
        n_chan_freq,
        add_chan=True,
        add_freq_nom=True,
        dask_array=dask_array,
        chunks=chunks,
    )

    if dask_array:
        assert mock_Sv_ds["Sv"].chunks != None

    # obtain the frequency-difference mask for mock_Sv_ds
    out = ep.mask.frequency_differencing(
        source_Sv=mock_Sv_ds, storage_options={}, freqABEq=freqABEq, chanABEq=chanABEq
    )

    if dask_array:
        # ensure that the output values are correct
        assert np.all(out.data.compute() == mask_truth)
    else:
        # ensure that the output values are correct
        assert np.all(out == mask_truth)

    # ensure that the output is a DataArray
    assert isinstance(out, xr.DataArray)

    # test that the output DataArray is correctly names
    assert out.name == "mask"


@pytest.mark.parametrize(
    ("n", "n_chan", "mask_np", "mask_file", "storage_options_mask"),
    [
        (5, 1, np.identity(5), None, {}),
        (5, 1, [np.identity(5), np.identity(5)], [None, None], {}),
        (5, 1, [np.identity(5), np.identity(5)], [None, None], [{}, {}]),
        (5, 1, np.identity(5), "path/to/mask.zarr", {}),
        (5, 1, [np.identity(5), np.identity(5)], ["path/to/mask0.zarr", "path/to/mask1.zarr"], {}),
        (5, 1, np.identity(5), pathlib.Path("path/to/mask.zarr"), {}),
        (
            5,
            1,
            [np.identity(5), np.identity(5), np.identity(5)],
            [None, "path/to/mask0.zarr", pathlib.Path("path/to/mask1.zarr")],
            {},
        ),
    ],
    ids=[
        "mask_da",
        "mask_list_da_single_storage",
        "mask_list_da_list_storage",
        "mask_str_path",
        "mask_list_str_path",
        "mask_pathlib",
        "mask_mixed_da_str_pathlib",
    ],
)
def test_validate_and_collect_mask_input(
    n: int,
    n_chan: int,
    mask_np: Union[np.ndarray, List[np.ndarray]],
    mask_file: Optional[Union[str, pathlib.Path, List[Union[str, pathlib.Path]]]],
    storage_options_mask: Union[dict, List[dict]],
):
    """
    Tests the allowable types for the mask input and corresponding storage options.

    Parameters
    ----------
    n: int
        The number of rows (``x``) and columns (``y``) of
        each channel matrix
    n_chan: int
        Determines the size of the ``channel`` coordinate
    mask_np: np.ndarray or list of np.ndarray
        The mask(s) that should be applied to ``var_name``
    mask_file: str or list of str, optional
        If provided, the ``mask`` input will be written to a temporary directory
        with file name ``mask_file``. This will then be used in ``apply_mask``.
    storage_options_mask: dict or list of dict, default={}
        Any additional parameters for the storage backend, corresponding to the
        path provided for ``mask``

    Notes
    -----
    The input for ``storage_options_mask`` will only contain the value `{}` or a list of
    empty dictionaries as other options are already tested in
    ``test_utils_io.py::test_validate_output_path`` and are therefore not included here.
    """

    # construct channel values
    chan_vals = ["chan" + str(i) for i in range(1, n_chan + 1)]

    # create coordinates that will be used by all DataArrays created
    coords = {
        "channel": ("channel", chan_vals, {"long_name": "channel name"}),
        "ping_time": np.arange(n),
        "range_sample": np.arange(n),
    }

    # create input mask and obtain temporary directory, if it was created
    mask, _ = create_input_mask(mask_np, mask_file, coords)

    mask_out = _validate_and_collect_mask_input(
        mask=mask, storage_options_mask=storage_options_mask
    )

    if isinstance(mask_out, list):
        for ind, da in enumerate(mask_out):
            # create known solution for mask
            mask_da = xr.DataArray(
                data=[mask_np[ind].astype(bool) for i in range(n_chan)], coords=coords, name="mask_" + str(ind)
            )

            assert da.identical(mask_da)
    else:
        # create known solution for mask
        mask_da = xr.DataArray(data=[mask_np.astype(bool) for i in range(n_chan)], coords=coords, name="mask_0")
        assert mask_out.identical(mask_da)


@pytest.mark.parametrize(
    ("mask_list"),
    [
    pytest.param(
        [xr.DataArray([np.identity(4)], dims=['channel', 'ping_time', 'depth'],
                       coords={'channel': ['channel_0']})]
    ),
    pytest.param(
        [xr.DataArray([np.identity(4), np.identity(4)], dims=['channel', 'ping_time', 'depth'],
                       coords={'channel': ['channel_0', 'channel_1']})]
    ),
    pytest.param(
        [xr.DataArray([np.identity(4), np.identity(4)], dims=['channel', 'ping_time', 'depth'],
                       coords={'channel': ['channel_0', 'channel_1']}),
        xr.DataArray([np.identity(4), np.identity(4)], dims=['channel', 'ping_time', 'depth'],
                       coords={'channel': ['channel_0', 'channel_1']})]
    ),
    pytest.param(
        [xr.DataArray([np.identity(3), np.identity(3)], dims=['channel', 'ping_time', 'depth'],
                       coords={'channel': ['channel_0', 'channel_1']}),
        xr.DataArray([np.identity(4), np.identity(4)], dims=['channel', 'ping_time', 'depth'],
                       coords={'channel': ['channel_0', 'channel_1']})],
        marks=pytest.mark.xfail(
            strict=True,
            reason="This should fail because the channel dims are not uniform."
        ))
    ],
    ids=["single_channel_mask", "double_channel", "double_channel_double_masks",
         "inconsistent_channels_across_two_masks"]
)
def test_multi_mask_validate_and_collect_mask(mask_list: List[xr.DataArray]):
    """
    Tests the allowable types and dimensions for multimask input.

    Parameters
    ----------
    mask_list: List[xr.DataArray]
        Multimask input to be tested in validate and collect mask input.
    """

    _validate_and_collect_mask_input(mask=mask_list, storage_options_mask={})


@pytest.mark.parametrize(
    ("n", "n_chan", "var_name", "fill_value"),
    [
        pytest.param(4, 2, 2.0, np.nan,
                     marks=pytest.mark.xfail(strict=True,
                                             reason="This should fail because the var_name is not a string.")),
        pytest.param(4, 2, "var3", np.nan,
                     marks=pytest.mark.xfail(strict=True,
                                             reason="This should fail because mock_ds will "
                                                    "not have var_name=var3 in it.")),
        pytest.param(4, 2, "var2", "1.0",
                     marks=pytest.mark.xfail(strict=True,
                                             reason="This should fail because fill_value is an incorrect type.")),
        (4, 2, "var1", 1),
        (4, 2, "var1", 1.0),
        pytest.param(2, 1, "var1", np.identity(2)[None, :],
                     marks=pytest.mark.xfail(strict=True,
                     reason="This should fail because fill_value is an incorrect type.")),
        (2, 1, "var1", xr.DataArray(data=np.array([[[1.0, 0], [0, 1]]]),
                                    coords={"channel": ["chan1"], "ping_time": [0, 1], "depth": [0, 1]})
         ),          
        pytest.param(4, 2, "var2",
                     xr.DataArray(data=np.array([[1.0, 0], [0, 1]]),
                                  coords={"ping_time": [0, 1], "range_sample": [0, 1]}),
                     marks=pytest.mark.xfail(strict=True,
                                             reason="This should fail because fill_value is not the right shape.")),
    ],
    ids=["wrong_var_name_type", "no_var_name_ds", "wrong_fill_value_type", "fill_value_int",
         "fill_value_float", "fill_value_np_array", "fill_value_DataArray",
         "fill_value_DataArray_wrong_shape"]
)
def test_check_var_name_fill_value(
    n: int, n_chan: int, var_name: str, fill_value: Union[int, float, np.ndarray, xr.DataArray]
):
    """
    Ensures that the function ``_check_var_name_fill_value`` is behaving as expected.

    Parameters
    ----------
    n: int
        The number of rows (``x``) and columns (``y``) of
        each channel matrix
    n_chan: int
        Determines the size of the ``channel`` coordinate
    var_name: {"var1", "var2"}
        The variable name in the mock Dataset to apply the mask to
    fill_value: int, float, np.ndarray, or xr.DataArray
        Value(s) at masked indices
    """

    # obtain mock Dataset containing var_name
    mock_ds = get_mock_source_ds_apply_mask(n, n_chan, is_delayed=False)

    _check_var_name_fill_value(source_ds=mock_ds, var_name=var_name, fill_value=fill_value)


@pytest.mark.parametrize(
    (
        "n",
        "n_chan",
        "var_name",
        "mask",
        "mask_file",
        "fill_value",
        "is_delayed",
        "var_masked_truth",
        "no_channel",
    ),
    [
        # single_mask_default_fill
        (
            2,
            1,
            "var1",
            np.identity(2),
            None,
            np.nan,
            False,
            np.array([[1, np.nan], [np.nan, 1]]),
            False,
        ),
        # single_mask_default_fill_no_channel
        (
            2,
            1,
            "var1",
            np.identity(2),
            None,
            np.nan,
            False,
            np.array([[1, np.nan], [np.nan, 1]]),
            True,
        ),
        # single_mask_float_fill
        (2, 1, "var1", np.identity(2), None, 2.0, False, np.array([[1, 2.0], [2.0, 1]]), False),
        # single_mask_np_array_fill
        pytest.param(
            2, 1, "var1", np.identity(2), None, np.array([[[np.nan, np.nan], [np.nan, np.nan]]]),
            False, np.array([[1, np.nan], [np.nan, 1]]), False,
            marks=pytest.mark.xfail(strict=True,
            reason="This should fail because fill_value is an incorrect type.")),
        # single_mask_DataArray_fill
        (
            2,
            1,
            "var1",
            np.identity(2),
            None,
            xr.DataArray(
                data=np.array([[[np.nan, np.nan], [np.nan, np.nan]]]),
                coords={"channel": ["chan1"], "ping_time": [0, 1], "range_sample": [0, 1]},
            ),
            False,
            np.array([[1, np.nan], [np.nan, 1]]),
            False,
        ),
        # list_mask_all_np
        (
            2,
            1,
            "var1",
            [np.identity(2), np.array([[0, 1], [0, 1]])],
            [None, None],
            2.0,
            False,
            np.array([[2.0, 2.0], [2.0, 1]]),
            False,
        ),
        # single_mask_ds_delayed
        (2, 1, "var1", np.identity(2), None, 2.0, True, np.array([[1, 2.0], [2.0, 1]]), False),
        # single_mask_as_path
        (
            2,
            1,
            "var1",
            np.identity(2),
            "test.zarr",
            2.0,
            True,
            np.array([[1, 2.0], [2.0, 1]]),
            False,
        ),
        # list_mask_all_path
        (
            2,
            1,
            "var1",
            [np.identity(2), np.array([[0, 1], [0, 1]])],
            ["test0.zarr", "test1.zarr"],
            2.0,
            False,
            np.array([[2.0, 2.0], [2.0, 1]]),
            False,
        ),
        # list_mask_some_path
        (
            2,
            1,
            "var1",
            [np.identity(2), np.array([[0, 1], [0, 1]])],
            ["test0.zarr", None],
            2.0,
            False,
            np.array([[2.0, 2.0], [2.0, 1]]),
            False,
        ),
    ],
    ids=[
        "single_mask_default_fill",
        "single_mask_default_fill_no_channel",
        "single_mask_float_fill",
        "single_mask_np_array_fill",
        "single_mask_DataArray_fill",
        "list_mask_all_np",
        "single_mask_ds_delayed",
        "single_mask_as_path",
        "list_mask_all_path",
        "list_mask_some_path",
    ],
)
def test_apply_mask(
    n: int,
    n_chan: int,
    var_name: str,
    mask: Union[np.ndarray, List[np.ndarray]],
    mask_file: Optional[Union[str, List[str]]],
    fill_value: Union[int, float, np.ndarray, xr.DataArray],
    is_delayed: bool,
    var_masked_truth: np.ndarray,
    no_channel: bool,
):
    """
    Ensures that ``apply_mask`` functions correctly.

    Parameters
    ----------
    n: int
        The number of rows (``x``) and columns (``y``) of
        each channel matrix
    n_chan: int
        Determines the size of the ``channel`` coordinate
    var_name: {"var1", "var2"}
        The variable name in the mock Dataset to apply the mask to
    mask: np.ndarray or list of np.ndarray
        The mask(s) that should be applied to ``var_name``
    mask_file: str or list of str, optional
        If provided, the ``mask`` input will be written to a temporary directory
        with file name ``mask_file``. This will then be used in ``apply_mask``.
    fill_value: int, float, np.ndarray, or xr.DataArray
        Value(s) at masked indices
    var_masked_truth: np.ndarray
        The true value of ``var_name`` values after the mask has been applied
    is_delayed: bool
        If True, makes all variables in constructed mock Dataset Dask arrays,
        else they will be in-memory arrays
    """

    # obtain mock Dataset containing var_name
    mock_ds = get_mock_source_ds_apply_mask(n, n_chan, is_delayed)

    # create input mask and obtain temporary directory, if it was created
    mask, temp_dir = create_input_mask(mask, mask_file, mock_ds[var_name].coords)

    # create DataArray form of the known truth value
    var_masked_truth = xr.DataArray(
        data=np.stack([var_masked_truth for i in range(n_chan)]),
        coords=mock_ds[var_name].coords,
        attrs=mock_ds[var_name].attrs,
    )
    var_masked_truth.name = mock_ds[var_name].name

    if no_channel:
        mock_ds = mock_ds.isel(channel=0)
        mask = mask.isel(channel=0)
        var_masked_truth = var_masked_truth.isel(channel=0)

    # apply the mask to var_name
    masked_ds = echopype.mask.apply_mask(
        source_ds=mock_ds,
        var_name=var_name,
        mask=mask,
        fill_value=fill_value,
        storage_options_ds={},
        storage_options_mask={},
    )

    # check that masked_ds[var_name] == var_masked_truth
    assert masked_ds[var_name].equals(var_masked_truth)

    # check that the output Dataset has lazy elements, if the input was lazy
    if is_delayed:
        assert isinstance(masked_ds[var_name].data, dask.array.Array)

    if temp_dir:
        # remove the temporary directory, if it was created
        temp_dir.cleanup()


def test_apply_mask_NaN_elements():
    """
    Make sure NaNs are rejected in masks.
    """
    arr_mask = np.identity(3)
    arr_mask = np.where(arr_mask==1, 1, np.nan)

    da_mask = xr.DataArray(
        arr_mask,
        coords={"ping_time": np.arange(3), "depth": np.arange(3)},
    )
    ds_data = xr.DataArray(
        np.random.rand(2, 3, 3),
        coords={"channel": ["ch1", "ch2"], "ping_time": np.arange(3), "depth": np.arange(3)},
    )
    ds_data.name = "Sv"
    ds_data = ds_data.to_dataset()
    
    # Expect TypeError when mask contains NaN values
    with pytest.raises(TypeError, match="Mask cannot contain NaN"):
        ep.mask.apply_mask(source_ds=ds_data, mask=da_mask)
    

@pytest.mark.integration
@pytest.mark.parametrize(
    ("source_has_ch", "mask", "truth_da"),
    [   
        # source_with_ch_mask_list_with_ch
        (True, [
        xr.DataArray(
            np.array([np.identity(2), np.identity(2)]),
            coords={"channel": ["chan1", "chan2"], "ping_time": np.arange(2), "depth": np.arange(2)},
            attrs={"long_name": "mask_with_channel"},
        ),
        xr.DataArray(
            np.array([np.zeros_like(np.identity(2))]),
            coords={"channel": ["chan3"], "ping_time": np.arange(2), "depth": np.arange(2)},
            attrs={"long_name": "mask_with_channel"},
        ),
        ],
        xr.DataArray(
            np.array([[[1, np.nan], [np.nan, 1]],
                     [[1, np.nan], [np.nan, 1]],
                     [[np.nan, np.nan], [np.nan, np.nan]]]),
            coords={"channel": ["chan1", "chan2", "chan3"],
                    "ping_time": np.arange(2), "depth": np.arange(2)},
        )),

        # source_with_ch_mask_list_with_ch_fail_different_channel_lengths
        (True, [
        xr.DataArray(
            np.array([np.identity(2)]),
            coords={"channel": ["chan1"], "ping_time": np.arange(2), "depth": np.arange(2)},
            attrs={"long_name": "mask_with_channel"},
        ),
        xr.DataArray(
            np.array([np.zeros_like(np.identity(2))]),
            coords={"channel": ["chan3"], "ping_time": np.arange(2), "depth": np.arange(2)},
            attrs={"long_name": "mask_with_channel"},
        ),
        ],
        None),

        # source_with_ch_mask_with_ch
        (True,
        xr.DataArray(
            np.array([np.identity(2), np.identity(2), np.ones_like(np.identity(2))]),
            coords={"channel": ["chan1", "chan2", "chan3"], "ping_time": np.arange(2), "depth": np.arange(2)},
            attrs={"long_name": "mask_with_channel"},
        ),
        xr.DataArray(
            np.array([[[1, np.nan], [np.nan, 1]],
                     [[1, np.nan], [np.nan, 1]],
                     [[1, 1], [1, 1]]]),
            coords={"channel": ["chan1", "chan2", "chan3"],
                    "ping_time": np.arange(2), "depth": np.arange(2)},
        )),

        # source_with_ch_mask_no_ch
        (True, xr.DataArray(
            np.identity(2),
            coords={"ping_time": np.arange(2), "depth": np.arange(2)},
            attrs={"long_name": "mask_no_channel"},
        ),
        xr.DataArray(
            np.array([[[ 1, np.nan], [np.nan,  1]],
                      [[ 1, np.nan], [np.nan,  1]],
                      [[ 1, np.nan], [np.nan,  1]]]),
            coords={"channel": ["chan1", "chan2", "chan3"],
                    "ping_time": np.arange(2), "depth": np.arange(2)},
        )),

        # source_no_ch_mask_with_ch_fail
        (False, xr.DataArray(
            np.array([np.identity(2)]),
            coords={"channel": ["chan1"], "ping_time": np.arange(2), "depth": np.arange(2)},
            attrs={"long_name": "mask_with_channel"},
        ),
        None),

        # source_no_ch_mask_no_ch
        (False, xr.DataArray(
            np.identity(2),
            coords={"ping_time": np.arange(2), "depth": np.arange(2)},
            attrs={"long_name": "mask_no_channel"},
        ),
        xr.DataArray(
            np.array([[1, np.nan], [np.nan, 1]]),
            coords={"ping_time": np.arange(2), "depth": np.arange(2)}
        )),

        # source_no_ch_mask_no_ch_fail_different_ping_time_depth_shape
        (False, xr.DataArray(
            np.zeros((3, 1)),
            coords={"ping_time": np.arange(3), "depth": np.arange(1)},
            attrs={"long_name": "mask_no_channel"},
        ),
        None),
    ],
    ids=[
        "source_with_ch_mask_list_with_ch",
        "source_with_ch_mask_list_with_ch_fail_different_channel_lengths",
        "source_with_ch_mask_with_ch",
        "source_with_ch_mask_no_ch",
        "source_no_ch_mask_with_ch_fail",
        "source_no_ch_mask_no_ch",
        "source_no_ch_mask_no_ch_fail_different_ping_time_depth_shape",
    ]
)
def test_apply_mask_channel_variation(source_has_ch, mask, truth_da):

    # Create source dataset
    source_ds = get_mock_source_ds_apply_mask(2, 3, False)
    var_name = "var1"

    if truth_da is None:
        # Attempt to apply mask w/ 'bad' shapes and check for raised ValueError
        with pytest.raises(ValueError):
            if source_has_ch:
                masked_ds = echopype.mask.apply_mask(source_ds,
                                                    mask,
                                                    var_name
                                                    )
            else:
                source_ds[f"{var_name}_ch0"] = source_ds[var_name].isel(channel=0).squeeze()
                var_name = f"{var_name}_ch0"
                masked_ds = echopype.mask.apply_mask(source_ds,
                                                    mask,
                                                    var_name
                                                    )
    else:
        # Apply mask and check matching truth_da
        if source_has_ch:
            masked_ds = echopype.mask.apply_mask(source_ds,
                                                mask,
                                                var_name
                                                )
        else:
            source_ds[f"{var_name}_ch0"] = source_ds[var_name].isel(channel=0).squeeze()
            var_name = f"{var_name}_ch0"
            masked_ds = echopype.mask.apply_mask(source_ds,
                                                mask,
                                                var_name
                                                )
        
        # Check mask to match truth
        print(masked_ds[var_name])
        print(truth_da)
        assert masked_ds[var_name].equals(truth_da)


@pytest.mark.integration
@pytest.mark.parametrize(
    "range_var, use_multi_channel_mask", [
        ("echo_range", True),
        ("echo_range", False),
        ("depth", True),
        ("depth", False),
    ]
)
def test_apply_mask_dims_using_MVBS(range_var, use_multi_channel_mask, ek60_path):
    """
    Check for correct values and dimensions when using `apply_mask` to apply
    frequency differencing masks to MVBS.
    """
    # Parse Raw File
    ed = ep.open_raw(
        raw_file=ek60_path / "DY1801_EK60-D20180211-T164025.raw",
        sonar_model="EK60"
    )

    # Compute Sv
    ds_Sv = ep.calibrate.compute_Sv(ed)

    if range_var == "depth":
        # Add depth
        ds_Sv = ep.consolidate.add_depth(ds_Sv)

    # Compute MVBS
    MVBS = ep.commongrid.compute_MVBS(
        ds_Sv=ds_Sv,
        range_var=range_var,
        range_bin="1m",
        ping_time_bin="10s"
    )

    if use_multi_channel_mask:
        # Create two random bit masks
        mask = [
            xr.DataArray(
                np.random.randint(2,size=(len(MVBS["ping_time"]),len(MVBS[range_var]))),
                dims=("ping_time", range_var),
            ).expand_dims(dim={"channel": MVBS["channel"][0:2].data}),
            xr.DataArray(
                np.random.randint(2,size=(len(MVBS["ping_time"]),len(MVBS[range_var]))),
                dims=("ping_time", range_var),
            ).expand_dims(dim={"channel": MVBS["channel"][2:6].data}),
        ]

        # Apply mask on MVBS
        MVBS_masked = ep.mask.apply_mask(MVBS, mask)

        # Check masked MVBS values
        assert np.allclose(
            xr.where(mask[0], MVBS["Sv"].isel(channel=slice(0,2)), np.nan),
            MVBS_masked["Sv"].isel(channel=slice(0,2)),
            equal_nan=True
        )
        assert np.allclose(
            xr.where(mask[1], MVBS["Sv"].isel(channel=slice(2,6)), np.nan),
            MVBS_masked["Sv"].isel(channel=slice(2,6)),
            equal_nan=True
        )
    else:
        # Create random bit mask
        mask = xr.DataArray(
            np.random.randint(2,size=(len(MVBS["ping_time"]),len(MVBS[range_var]))),
            dims=("ping_time", range_var),
        )

        # Apply mask on MVBS
        MVBS_masked = ep.mask.apply_mask(MVBS, mask)

        # Check masked MVBS values
        assert np.allclose(
            xr.where(
                mask.expand_dims(dim={"channel": MVBS["channel"].data}),
                MVBS["Sv"],
                np.nan
            ),
            MVBS_masked["Sv"],
            equal_nan=True
        )


    # Check dimensions
    assert MVBS_masked["Sv"].dims == ("channel", "ping_time", range_var)


@pytest.mark.unit
def test_validate_source_ds_and_check_mask_dim_alignment(ek60_path):
    """
    Tests that ValueErrors are raised for `_validate_source_ds_and_check_mask_dim_alignment`.
    """
    # Parse Raw File
    ed = ep.open_raw(
        raw_file=ek60_path / "DY1801_EK60-D20180211-T164025.raw",
        sonar_model="EK60"
    )

    # Compute Sv
    ds_Sv = ep.calibrate.compute_Sv(ed)

    # Compute MVBS
    MVBS = ep.commongrid.compute_MVBS(
        ds_Sv=ds_Sv,
        range_bin="1m",
        ping_time_bin="10s"
    )

    # Create random bit mask
    mask = xr.DataArray(
        np.random.randint(2,size=(len(MVBS["ping_time"]),len(MVBS["echo_range"]))),
        dims=("ping_time", "echo_range"),
    )

    # Test that ValueError is raised when diff is missing `ping_time` but
    # MVBS has `ping_time`
    with pytest.raises(ValueError):
        _check_mask_dim_alignment(
            MVBS,
            mask.isel(ping_time=0).drop_vars("ping_time"),
            "Sv"
        )

    # Test that ValueError is raised when MVBS has no `channel` dimension
    # and diff has `channel` dimension
    with pytest.raises(ValueError):
        _check_mask_dim_alignment(
            MVBS.isel(channel=0),
            mask.expand_dims(dim={"channel": MVBS["channel"].data}),
            "Sv"
        )

@pytest.mark.unit        
def test_apply_mask_non_boolean_error():
    # Create a test dataset
    ds = xr.Dataset(
        {"Sv": (("ping_time", "range_sample"), np.random.rand(5, 10))},
        coords={"ping_time": np.arange(5), "range_sample": np.arange(10)}
    )

    # Create an invalid (non-boolean) mask
    invalid_mask = xr.DataArray(np.random.rand(5, 10), dims=("ping_time", "range_sample"))

    # Expect TypeError due to non-boolean mask
    with pytest.raises(TypeError, match=r"Mask must be boolean \(True/False or 1/0\)"):
        echopype.mask.apply_mask(ds, invalid_mask)


@pytest.mark.parametrize(
    ("mask_input", "storage_options", "should_pass", "test_description"),
    [
        # Valid dimension orders - 2D cases
        (xr.DataArray(np.ones((5, 5)), 
                     dims=("ping_time", "range_sample"),
                     coords={"ping_time": np.arange(5), "range_sample": np.arange(5)}),
         {}, True, "2D_standard_order"),
        
        (xr.DataArray(np.ones((5, 5)), 
                     dims=("range_sample", "ping_time"),
                     coords={"ping_time": np.arange(5), "range_sample": np.arange(5)}),
         {}, True, "2D_reversed_order"),
        
        # Valid dimension orders - 3D cases with channel
        (xr.DataArray(np.ones((2, 5, 5)), 
                     dims=("channel", "ping_time", "range_sample"),
                     coords={"channel": ["chan1", "chan2"], "ping_time": np.arange(5), "range_sample": np.arange(5)}),
         {}, True, "3D_channel_first"),
        
        (xr.DataArray(np.ones((5, 2, 5)), 
                     dims=("ping_time", "channel", "range_sample"),
                     coords={"channel": ["chan1", "chan2"], "ping_time": np.arange(5), "range_sample": np.arange(5)}),
         {}, True, "3D_channel_middle"),
        
        # List of masks with different orders
        ([xr.DataArray(np.ones((5, 5)), 
                      dims=("ping_time", "range_sample"),
                      coords={"ping_time": np.arange(5), "range_sample": np.arange(5)}),
          xr.DataArray(np.ones((5, 5)), 
                      dims=("range_sample", "ping_time"),
                      coords={"ping_time": np.arange(5), "range_sample": np.arange(5)})],
         [{}, {}], True, "list_different_2D_orders"),
        
        ([xr.DataArray(np.ones((1, 5, 5)), 
                      dims=("channel", "ping_time", "depth"),
                      coords={"channel": ["chan1"], "ping_time": np.arange(5), "depth": np.arange(5)}),
          xr.DataArray(np.ones((5, 1, 5)), 
                      dims=("ping_time", "channel", "depth"),
                      coords={"channel": ["chan1"], "ping_time": np.arange(5), "depth": np.arange(5)})],
         {}, True, "list_different_3D_orders"),
        
    ],
    ids=[
        "2D_standard_order",
        "2D_reversed_order", 
        "3D_channel_first",
        "3D_channel_middle",
        "list_different_2D_orders",
        "list_different_3D_orders",
    ],
)
def test_validate_and_collect_mask_input_comprehensive(mask_input, storage_options, should_pass, test_description):
    """
    Comprehensive test for _validate_and_collect_mask_input that covers:
    - Order-independent dimension validation
    - Valid and invalid dimension combinations
    - Channel consistency validation
    - Storage options validation
    - Single masks and lists of masks
    
    Parameters
    ----------
    mask_input: xr.DataArray or list of xr.DataArray
        The mask input to test
    storage_options: dict, list of dict, or invalid type
        Storage options for the mask
    should_pass: bool
        Whether the test should pass or raise an exception
    test_description: str
        Description of what the test case covers
    """
    if should_pass:
        # Should not raise an exception
        result = _validate_and_collect_mask_input(mask_input, storage_options)
        
        if isinstance(mask_input, list):
            assert isinstance(result, list)
            assert len(result) == len(mask_input)
            for i, mask in enumerate(result):
                assert isinstance(mask, xr.DataArray)
                # Verify dimensions are preserved (order-independent)
                assert set(mask.dims) == set(mask_input[i].dims)
        else:
            assert isinstance(result, xr.DataArray)
            # Verify dimensions are preserved (order-independent)
            assert set(result.dims) == set(mask_input.dims)
            
    else:
        # Should raise ValueError or TypeError
        with pytest.raises((ValueError, TypeError)):
            _validate_and_collect_mask_input(mask_input, storage_options)

@pytest.mark.parametrize(
    ("mask_type", "test_values", "expected_min", "expected_max", "test_description"),
    [
        # Identity mask - only diagonal values preserved
        ("identity", 
         np.array([[[1.0, 2.0], [3.0, 4.0]], [[5.0, 6.0], [7.0, 8.0]]]),
         1.0, 8.0, "identity_mask_diagonal_values"),
        
        # All-ones mask - all values preserved
        ("all_ones",
         np.array([[[0.5, 1.5], [2.5, 3.5]], [[4.5, 5.5], [6.5, 7.5]]]),
         0.5, 7.5, "all_ones_mask_full_range"),
         
        # Partial mask - mixed pattern
        ("partial",
         np.array([[[100.0, 200.0], [300.0, 400.0]], [[500.0, 600.0], [700.0, 800.0]]]),
         100.0, 800.0, "partial_mask_mixed_values"),
         
        # Negative values with identity mask
        ("identity",
         np.array([[[-8.0, -6.0], [-4.0, -2.0]], [[-1.0, 1.0], [2.0, 4.0]]]),
         -8.0, 4.0, "negative_values_range"),
         
        # Precision test - values requiring rounding
        ("all_ones",
         np.array([[[1.23456, 2.98765], [3.14159, 4.87654]]]),
         1.23, 4.88, "rounding_precision_test"),
         
        # Single channel test
        ("identity",
         np.array([[[10.5, 20.5], [30.5, 40.5]]]),
         10.5, 40.5, "single_channel_test"),
    ],
    ids=[
        "identity_mask_diagonal",
        "all_ones_full_range", 
        "partial_mask_mixed",
        "negative_values",
        "precision_rounding",
        "single_channel",
    ],
)
def test_apply_mask_actual_range_comprehensive(mask_type, test_values, expected_min, expected_max, test_description):
    """
    Comprehensive test for actual_range attribute calculation in masked datasets.
    Tests various masking scenarios, value ranges, precision, and edge cases.
    """
    # Determine dataset dimensions based on test_values shape
    n_chan = test_values.shape[0]
    n_dim = test_values.shape[1]
    
    # Create source dataset
    source_ds = get_mock_source_ds_apply_mask(n_dim, n_chan, False)
    var_name = "var1"
    
    # Set test values
    source_ds[var_name].values = test_values
    
    # Create mask based on type
    if mask_type == "identity":
        mask = xr.DataArray(
            np.identity(n_dim),
            coords={"ping_time": np.arange(n_dim), "depth": np.arange(n_dim)},
        )
    elif mask_type == "all_ones":
        mask = xr.DataArray(
            np.ones((n_dim, n_dim)),
            coords={"ping_time": np.arange(n_dim), "depth": np.arange(n_dim)},
        )
    elif mask_type == "all_zeros":
        mask = xr.DataArray(
            np.zeros((n_dim, n_dim)),
            coords={"ping_time": np.arange(n_dim), "depth": np.arange(n_dim)},
        )
    elif mask_type == "partial":
        # Create a partial mask pattern
        partial_pattern = np.array([[1, 0], [1, 1]]) if n_dim == 2 else np.ones((n_dim, n_dim))
        partial_pattern[0, 1] = 0  # Always mask at least one element
        mask = xr.DataArray(
            partial_pattern,
            coords={"ping_time": np.arange(n_dim), "depth": np.arange(n_dim)},
        )
    
    # Apply mask
    masked_ds = echopype.mask.apply_mask(source_ds, mask, var_name)
    
    # Verify actual_range attribute exists and has correct structure
    actual_range = masked_ds[var_name].attrs.get("actual_range")
    assert actual_range is not None, f"actual_range missing for {test_description}"
    assert isinstance(actual_range, list), f"actual_range should be list for {test_description}"
    assert len(actual_range) == 2, f"actual_range should have 2 elements for {test_description}"
    
    # Validate actual_range values based on expected behavior
    if expected_min is None and expected_max is None:
        # All values masked - should result in NaN or inf values
        assert (np.isnan(actual_range[0]) or np.isinf(actual_range[0])), \
            f"Min should be NaN/inf when all masked for {test_description}"
        assert (np.isnan(actual_range[1]) or np.isinf(actual_range[1])), \
            f"Max should be NaN/inf when all masked for {test_description}"
    else:
        # Verify calculated min/max match expected values (with rounding to 2 decimal places)
        expected_min_rounded = round(float(expected_min), 2)
        expected_max_rounded = round(float(expected_max), 2)
        
        assert actual_range[0] == expected_min_rounded, \
            f"Expected min {expected_min_rounded}, got {actual_range[0]} for {test_description}"
        assert actual_range[1] == expected_max_rounded, \
            f"Expected max {expected_max_rounded}, got {actual_range[1]} for {test_description}"
        
        # Verify that actual_range reflects only non-masked values
        masked_values = masked_ds[var_name].values
        valid_values = masked_values[~np.isnan(masked_values)]
        
        if len(valid_values) > 0:
            actual_min_from_data = round(float(np.min(valid_values)), 2)
            actual_max_from_data = round(float(np.max(valid_values)), 2)
            
            assert actual_range[0] == actual_min_from_data, \
                f"actual_range min doesn't match data min for {test_description}"
            assert actual_range[1] == actual_max_from_data, \
                f"actual_range max doesn't match data max for {test_description}"
<<<<<<< HEAD


@pytest.mark.integration
@pytest.mark.parametrize(
    ("dtype", "func"),
    [
        ("int", "logical-AND"),
        ("int", "logical-OR"),
        ("bool", "logical-AND"),
        ("bool", "logical-OR"),
    ]
)
def test_regrid_mask_2D(dtype, func):
    """
    Test mask regridding for a 2D array by checking logical-AND and logical-OR outputs.
    """
    # Create mask
    input_array = np.array(
        [
            [True, True, False, False],
            [True, True, False, False],
            [False, False, True, True],
            [False, False, True, False],
        ]
    )
    if func == "logical-AND":
        expected_array = np.array(
            [
                [True,  False],
                [False, False],
            ]
        )
    elif func == "logical-OR":
        expected_array = np.array(
            [
                [True,  False],
                [False, True],
            ]
        )
    if dtype == "int":
        input_array = input_array.astype(np.int64)
        expected_array = expected_array.astype(np.int64)
    mask = xr.DataArray(
        input_array,
        dims=("ping_time", "depth"),
    )
    mask = mask.assign_coords(
        {
            "ping_time": pd.to_datetime(
                [
                    "2020-01-01T01:00:10.000000000",
                    "2020-01-01T01:00:20.000000000",
                    "2020-01-01T01:00:30.000000000",
                    "2020-01-01T01:00:39.000000000",
                ]
            ),
            "depth": [10, 20, 30, 39]
        }
    )

    # Regrid mask
    mask_regridded_da = regrid_mask(
        mask,
        range_var = "depth",
        range_bin="20m",
        ping_time_bin="20s",
        func=func,
    )

    # Check that expected result is what is received
    mask_expected_da = xr.DataArray(
        expected_array,
        dims=("ping_time", "depth"),
    )
    mask_expected_da = mask_expected_da.assign_coords(
        {
            "ping_time": pd.to_datetime(
                [
                    "2020-01-01T01:00:00.000000000",
                    "2020-01-01T01:00:20.000000000",
                ]
            ),
            "depth": [0, 20]
        }
    )
    assert mask_regridded_da.equals(mask_expected_da)


@pytest.mark.integration
def test_regrid_mask_3D():
    """
    Test mask regridding for a 3D array.
    """
    # Create mask
    mask = xr.DataArray(
        np.array(
            [
                [
                    [True, True, False, False],
                    [True, True, False, False],
                    [False, False, True, True],
                    [False, False, True, False],
                ],
                [
                    [False, True, False, False],
                    [True, True, False, False],
                    [False, False, True, True],
                    [False, False, True, True],
                ]
            ]
        ),
        dims=("region_id", "ping_time", "depth"),
    )
    mask = mask.assign_coords(
        {
            "region_id": [1, 2],
            "ping_time": pd.to_datetime(
                [
                    "2020-01-01T01:00:10.000000000",
                    "2020-01-01T01:00:20.000000000",
                    "2020-01-01T01:00:30.000000000",
                    "2020-01-01T01:00:39.000000000",
                ]
            ),
            "depth": [10, 20, 30, 39],
        }
    )

    # Regrid mask
    mask_regridded_da = regrid_mask(
        mask,
        range_var = "depth",
        range_bin="20m",
        ping_time_bin="20s",
        third_dim="region_id",
        func="logical-AND",
    )

    # Check that expected result is what is received
    mask_expected_da = xr.DataArray(
        np.array(
            [
                [
                    [True, False],
                    [False, False],
                ],
                [
                    [False, False],
                    [False, True],
                ]
            ]
        ),
        dims=("region_id", "ping_time", "depth"),
    )
    mask_expected_da = mask_expected_da.assign_coords(
        {
            "region_id": [1, 2],
            "ping_time": pd.to_datetime(
                [
                    "2020-01-01T01:00:00.000000000",
                    "2020-01-01T01:00:20.000000000",
                ]
            ),
            "depth": [0, 20]
        }
    )
    assert mask_regridded_da.equals(mask_expected_da)


@pytest.mark.integration
def test_regrid_mask_errors():
    "Test that errors are raised correctly."

    # Create valid mask
    input_array = np.array(
        [
            [True, True, False, False],
            [True, True, False, False],
            [False, False, True, True],
            [False, False, True, False],
        ]
    )
    mask = xr.DataArray(
        input_array,
        dims=("ping_time", "depth"),
    )
    mask = mask.assign_coords(
        {
            "ping_time": pd.to_datetime(
                [
                    "2020-01-01T01:00:10.000000000",
                    "2020-01-01T01:00:20.000000000",
                    "2020-01-01T01:00:30.000000000",
                    "2020-01-01T01:00:39.000000000",
                ]
            ),
            "depth": [10, 20, 30, 39]
        }
    )

    # Test errors

    with pytest.raises(ValueError, match = "Passing in reindex=.*only allowed when method='map_reduce'"):
        regrid_mask(
            mask,
            method = "blockwise",
            reindex = False
        )

    with pytest.raises(TypeError, match = "ping_time_bin must be a string"):
        regrid_mask(
            mask,
            ping_time_bin = 20
        )

    with pytest.raises(ValueError, match = r"Mask must contain \(range_var, ping_time\) dimensions\."):
        regrid_mask(
            mask,
            range_var = "invalid_range_var",
        )

    with pytest.raises(ValueError, match = "'func' must be 'logical-AND' or 'logical-OR'."):
        regrid_mask(
            mask,
            func = "invalid_func"
        )

    with pytest.raises(ValueError, match = "Mask must have only 2 dimensions unless 'third_dim' is specified."):
        regrid_mask(
            mask.expand_dims("region_id"),
            third_dim = None,
        )
    
    with pytest.raises(ValueError, match = f"Mask must contain 'region_id' as dimension."):
        regrid_mask(
            mask,
            third_dim = "region_id",
        )

    with pytest.raises(ValueError, match = f"Mask must have only 3 dimensions."):
        regrid_mask(
            mask.expand_dims("region_id_1").expand_dims("region_id_2"),
            third_dim = "region_id_1",
        )

    # Create invalid mask
    input_invalid_array = np.array(
        [
            [1, 1, 0, 5], # 5 is invalid for binary mask
            [1, 1, 0, 0],
            [0, 0, 1, 1],
            [0, 0, 1, np.nan], # NaN also invalid for binary mask
        ]
    )
    invalid_mask = xr.DataArray(
        input_invalid_array,
        dims=("ping_time", "depth"),
    )
    invalid_mask = invalid_mask.assign_coords(
        {
            "ping_time": pd.to_datetime(
                [
                    "2020-01-01T01:00:10.000000000",
                    "2020-01-01T01:00:20.000000000",
                    "2020-01-01T01:00:30.000000000",
                    "2020-01-01T01:00:39.000000000",
                ]
            ),
            "depth": [10, 20, 30, 39]
        }
    )

    # Test invalid mask
    with pytest.raises(ValueError, match = "Mask must be binary True/False or 1/0."):
        regrid_mask(
            invalid_mask,
        )
=======
                

### add test for seafloor

def _make_ds_Sv_depth(n_ping=100, n_range=40, channel="chan1", dz=1.0, var_name="Sv_corrected"):
    """Build a dataset with Sv and a channelized depth grid."""
    ping = np.arange(n_ping)
    rs   = np.arange(n_range)
    depth_1d = rs * dz  # depth increases with range_sample
    depth_2d = np.tile(depth_1d, (n_ping, 1))  # (ping_time, range_sample)

    ds = xr.Dataset()
    ds[var_name] = xr.DataArray(
        data=np.full((1, n_ping, n_range), -120.0, dtype=float),
        dims=("channel", "ping_time", "range_sample"),
        coords={"channel": [channel], "ping_time": ping, "range_sample": rs},
    )
    # make depth have a channel dimension so .sel(channel=...) works
    ds["depth"] = xr.DataArray(
        data=depth_2d,
        dims=("ping_time", "range_sample"),
        coords={"ping_time": ping, "range_sample": rs},
    ).expand_dims({"channel": [channel]}).transpose("channel", "ping_time", "range_sample")

    return ds

@pytest.mark.unit
def test_detect_basic_return():
    ds = _make_ds_Sv_depth()

    # make a sloped bottom band that gets shallower with time
    n_ping = ds.sizes["ping_time"]
    thickness = 3
    start0 = 22
    slope = -0.02  # bins per ping (negative = shallower with time)

    starts = np.clip(
        start0 + np.round(slope * np.arange(n_ping)).astype(int),
        0,
        ds.sizes["range_sample"] - thickness
    )

    # fill fake depth with a little noise
    rng = np.random.default_rng(42)
    sigma = 0.7
    for j, s in enumerate(starts):
        noise = rng.normal(0.0, sigma, size=thickness)
        ds["Sv_corrected"].isel(
            channel=0, ping_time=j, range_sample=slice(s, s + thickness)
        )[:] = -35.0 + noise

    # Call dispatcher (basic)
    basic_depth = detect_seafloor(
        ds,
        method="basic",
        params={
            "var_name": "Sv_corrected",
            "channel": "chan1",
            "threshold": (-50.0, -20.0),
            "offset_m": 0.3,
            "bin_skip_from_surface": 2,
        },
    )

    # Assertions
    assert isinstance(basic_depth, xr.DataArray)
    assert basic_depth.name == "bottom_depth"
    assert basic_depth.dims == ("ping_time",)
    assert np.array_equal(basic_depth["ping_time"], ds["ping_time"])

    idx = xr.DataArray(
        starts, 
        dims=["ping_time"], 
        coords={"ping_time": ds["ping_time"]}
    )

    # Depth at those first bright bins, one value per ping
    depth_at_starts = ds["depth"].isel(range_sample=idx)

    # Expected detector output (subtract the offset in meters)
    expected_depth = depth_at_starts.values - 0.3

    # Compare to the algorithm’s result
    assert np.allclose(basic_depth.values, expected_depth, atol=1e-6)

@pytest.mark.unit
def test_detect_basic_no_detection_defaults_to_bin_skip():
    ds = _make_ds_Sv_depth(n_ping=50, n_range=30, channel="chan1", dz=1.0, var_name="Sv_corrected")
    ds["Sv_corrected"][:] = -120.0  # nothing within (-50, -20) => no detection

    out = detect_seafloor(
        ds,
        method="basic",
        params={
            "var_name": "Sv_corrected",
            "channel": "chan1",
            "threshold": (-50.0, -20.0),
            "offset_m": 0.3,
            "bin_skip_from_surface": 10,
        },
    )

    assert out.dims == ("ping_time",)

    # Expected = depth at bin 10 (1 sample_range/bin) minus offset, constant across pings
    expected_const = ds["depth"].isel(ping_time=0, range_sample=10).item() - 0.3
    expected = np.full(ds.sizes["ping_time"], expected_const)
    np.testing.assert_allclose(out.values, expected, atol=1e-6)


@pytest.mark.xfail(strict=False, reason="Method may not be implemented yet (#1522)")
def test_detect_seafloor_unknown_method_raises():
    """Expect a ValueError for an unknown method (via dispatcher, if present)."""
    from importlib import import_module

    api = import_module("echopype.mask.seafloor_detection.api")  # will raise if not present
    ds = _make_ds_Sv_depth()
    with pytest.raises(ValueError, match="Unsupported.*method"):
        api.detect_seafloor(
            ds,
            method="__bad_method__",
            params={"var_name": "Sv_corrected", "channel": "59006-125-2"},
        )

@pytest.mark.unit
def test_blackwell_vs_basic_close_local(ek80_path):
    """Blackwell vs basic using local test data"""

    raw_path = ek80_path / "ncei-wcsd/SH2306/Hake-D20230811-T165727.raw"

    if not raw_path.is_file():
        pytest.skip(f"Missing EK80 RAW: {raw_path}")

    ed = ep.open_raw(raw_path, sonar_model="EK80")
    ds_Sv = ep.calibrate.compute_Sv(ed, waveform_mode="CW", encode_mode="power")
    ds_Sv = ep.consolidate.add_depth(ds_Sv, ed, depth_offset=9.8)

    # Pick an available channel
    sel_channel = "WBT 400142-15 ES70-7C_ES"

    # attach angles (required by Blackwell)
    angle_along = ed["Sonar/Beam_group1"]["angle_alongship"]
    angle_athwart = ed["Sonar/Beam_group1"]["angle_athwartship"]
    ds_Sv = ds_Sv.assign(
        angle_alongship=angle_along,
        angle_athwartship=angle_athwart,
    )
    
    blackwell_depth = detect_seafloor(
        ds=ds_Sv,
        method="blackwell",
        params={
            "channel": sel_channel,
            "threshold": [-40, 702, 282],
            "offset": 0.3,
            "r0": 10,
            "r1": 1000,
            "wtheta": 28,
            "wphi": 52,
        },
    )

    basic_depth = detect_seafloor(
        ds_Sv,
        method="basic",
        params={
            "var_name": "Sv",
            "channel": sel_channel,
            "threshold": (-40, -20),
            "offset_m": 0.3,
            "bin_skip_from_surface": 200,
        },
    )

    assert isinstance(blackwell_depth, xr.DataArray)
    assert blackwell_depth.dims == ("ping_time",)
    assert basic_depth.dims == ("ping_time",)
    assert np.array_equal(blackwell_depth["ping_time"], basic_depth["ping_time"])

    b = blackwell_depth.values
    c = basic_depth.values
    m = np.isfinite(b) & np.isfinite(c)
    assert m.any(), "No overlapping finite detections to compare."
    mad = np.median(np.abs(b[m] - c[m]))
    assert mad < 5.0, f"Median abs diff too large: {mad:.2f} m"


### add test for schoal

def _make_ds_Sv(n_ping=6, n_range=8, channels=("chan1",)):
    coords = {"ping_time": np.arange(n_ping), "range_sample": np.arange(n_range)}
    if channels is None:
        da = xr.DataArray(np.zeros((n_ping, n_range), float),
                          dims=("ping_time", "range_sample"), coords=coords,
                          name="Sv_corrected")
    else:
        da = xr.DataArray(np.zeros((len(channels), n_ping, n_range), float),
                          dims=("channel", "ping_time", "range_sample"),
                          coords={**coords, "channel": list(channels)},
                          name="Sv_corrected")
    return da.to_dataset()

@pytest.mark.unit
@pytest.mark.xfail(reason="Unknown-method, raises an error")
def test_detect_shoals_unknown_method_raises():
    ds = _make_ds_Sv(n_ping=2, n_range=2, channels=("59006-125-2",))
    detect_shoal(
        ds,
        method="__error__",
        params={"var_name": "Sv_corrected", "channel": "59006-125-2"},
    )

@pytest.mark.unit
def test_weill_basic_gaps_and_sizes():
    """
    Weill: thresholding + vertical/horizontal gap filling in index space.
    """
    ds = _make_ds_Sv(n_ping=20, n_range=8, channels=("59006-125-2",))

    # Background below threshold
    ds["Sv_corrected"][:] = -90.0

    # Vertical pillar at ping 2 with a vertical gap of size 2 (missing 3 and 4)
    ds["Sv_corrected"].loc[dict(channel="59006-125-2", ping_time=2, range_sample=[1,2,5,6])] = -60.0

    # Horizontal bar deeper at range=7
    ds["Sv_corrected"].loc[dict(channel="59006-125-2", ping_time=[0,1,3,4], range_sample=7)] = -55.0

    # 2x2 at top-left corner, far from both features
    ds["Sv_corrected"].loc[dict(channel="59006-125-2", ping_time=[14,15], range_sample=[0,1])] = -57.0

    # detect
    mask = detect_shoal(
        ds,
        method="weill",
        params={
            "var_name": "Sv_corrected",
            "channel": "59006-125-2",
            "thr": -70,
            "maxvgap": 2,
            "maxhgap": 1,
            "minvlen": 2,
            "minhlen": 2,
        },
    )

    # shape/dtype/dims
    n_ping = ds.sizes["ping_time"]
    n_range = ds.sizes["range_sample"]

    assert mask.dims == ("ping_time", "range_sample")
    assert mask.dtype == bool
    assert mask.sizes["ping_time"] == n_ping and mask.sizes["range_sample"] == n_range

    # Vertical column at ping=2: expect True from range 1..7 now (row-7 fill bridges at j=2)
    col2 = mask.sel(ping_time=2).values
    expected_col2 = np.zeros(n_range, dtype=bool)
    expected_col2[1:8] = True
    np.testing.assert_array_equal(col2, expected_col2)

    # Horizontal row at range=7: expect True at pings 0..4 (with ping 2 filled)
    row7 = mask.sel(range_sample=7).values
    expected_row7 = np.zeros(n_ping, dtype=bool)
    expected_row7[[0, 1, 2, 3, 4]] = True
    np.testing.assert_array_equal(row7, expected_row7)

    # The far 2x2 at (ping 14..15, range 0..1) detected with vlen = 2
    blob = mask.sel(ping_time=[14, 15], range_sample=[0, 1]).values
    assert blob.any()
    
    mask = detect_shoal(
        ds,
        method="weill",
        params={
            "var_name": "Sv_corrected",
            "channel": "59006-125-2",
            "thr": -70,
            "maxvgap": 2,
            "maxhgap": 1,
            "minvlen": 3, # to not detect the 2*2
            "minhlen": 3, # to not detect the 2*2
        },
    )
        
    blob = mask.sel(ping_time=[14, 15], range_sample=[0, 1]).values
    assert not blob.any()
    

@pytest.mark.unit
def test_weill_dispatcher_and_coords():
    ds = _make_ds_Sv(n_ping=8, n_range=8, channels=("59006-125-2",))
    ds["Sv_corrected"][:] = -90.0
    ds["Sv_corrected"].loc[dict(channel="59006-125-2", ping_time=[1,2], range_sample=[1,2])] = -60.0

    mask = detect_shoal(
        ds,
        method="weill",
        params={
            "var_name": "Sv_corrected",
            "channel": "59006-125-2",
            "thr": -70,
            "maxvgap": 1,
            "maxhgap": 1,
            "minvlen": 1,
            "minhlen": 1,
        },
    )

    assert mask.dims == ("ping_time", "range_sample")
    assert np.array_equal(mask.coords["ping_time"], ds["ping_time"])
    assert np.array_equal(mask.coords["range_sample"], ds["range_sample"])

    expected = np.zeros((ds.sizes["ping_time"], ds.sizes["range_sample"]), dtype=bool)
    expected[1:3, 1:3] = True
    np.testing.assert_array_equal(mask.values, expected)

@pytest.mark.unit
def test_echoview_mincan_no_linking():
    """
    Basic Echoview mask test: create two bright blocks, run detection, check
    both are found and remain separate (two connected components).
    """
    ds = _make_ds_Sv(n_ping=15, n_range=12, channels=("59006-125-2",))
    ds["Sv_corrected"][:] = -90.0  # background < thr (not kept)

    # Small 2x2
    ds["Sv_corrected"].loc[dict(channel="59006-125-2", ping_time=[1,2], range_sample=[1,2])] = -60.0
    # Large 3x3 moved to range 4..6 (gap at range=3)
    ds["Sv_corrected"].loc[dict(channel="59006-125-2", ping_time=[2,3,4], range_sample=[4,5,6])] = -60.0

    mask = detect_shoal(
        ds,
        method="echoview",
        params={
            "var_name": "Sv_corrected",
            "channel": "59006-125-2",
            "idim": np.arange(ds.sizes["range_sample"] + 1),   # 0..6 (range edges)
            "jdim": np.arange(ds.sizes["ping_time"] + 1),      # 0..6 (ping edges)
            "thr": -70,
            "mincan": (2, 2),
            "maxlink": (1, 1),
            "minsho": (2, 2),
        },
    )
    
    ####### asserts 
    assert mask.dims == ("ping_time", "range_sample")

    # 3x3 block must be fully present (pings 2..4, ranges 4..6)
    for p in [2, 3, 4]:
        for r in [4, 5, 6]:
            assert bool(mask.sel(ping_time=p, range_sample=r)), f"Expected True at ({p},{r})"

    # 2x2 block must also be present (pings 1..2, ranges 1..2)
    for p in [1, 2]:
        for r in [1, 2]:
            assert bool(mask.sel(ping_time=p, range_sample=r)), f"Expected True at ({p},{r})"

    # Label the mask and confirm they are separate components (not connected)
    _, nlab = ndi.label(mask.values, structure=np.ones((3, 3), dtype=bool))
    assert nlab == 2
>>>>>>> ebe1d447
<|MERGE_RESOLUTION|>--- conflicted
+++ resolved
@@ -18,8 +18,6 @@
     _check_freq_diff_source_Sv,
 )
 
-<<<<<<< HEAD
-=======
 # for seafloor
 from echopype.mask import detect_seafloor
 
@@ -36,7 +34,6 @@
 def ek80_path(test_path):
     return test_path["EK80"]
 
->>>>>>> ebe1d447
 def get_mock_freq_diff_data(
     n: int,
     n_chan_freq: int,
@@ -1650,7 +1647,6 @@
                 f"actual_range min doesn't match data min for {test_description}"
             assert actual_range[1] == actual_max_from_data, \
                 f"actual_range max doesn't match data max for {test_description}"
-<<<<<<< HEAD
 
 
 @pytest.mark.integration
@@ -1928,7 +1924,6 @@
         regrid_mask(
             invalid_mask,
         )
-=======
                 
 
 ### add test for seafloor
@@ -2289,5 +2284,4 @@
 
     # Label the mask and confirm they are separate components (not connected)
     _, nlab = ndi.label(mask.values, structure=np.ones((3, 3), dtype=bool))
-    assert nlab == 2
->>>>>>> ebe1d447
+    assert nlab == 2