--- conflicted
+++ resolved
@@ -23,13 +23,8 @@
 
     testDS = xr.Dataset(
         data_vars=dict(
-<<<<<<< HEAD
             Sv=(["frequency", "ping_time", "range_sample"], Sv),
-            range=(["frequency", "ping_time", "range_sample"], range),
-=======
-            Sv=(["frequency", "ping_time", "range_bin"], Sv),
-            echo_range=(["frequency", "ping_time", "range_bin"], echo_range),
->>>>>>> 1afc16ae
+            echo_range=(["frequency", "ping_time", "range_sample"], echo_range),
         ),
         coords={
             'frequency': xr.DataArray(
