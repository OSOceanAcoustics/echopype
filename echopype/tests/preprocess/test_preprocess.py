--- conflicted
+++ resolved
@@ -103,13 +103,8 @@
     ds_Sv = Sv.to_dataset()
 
     ds_Sv = ds_Sv.assign(
-<<<<<<< HEAD
-        range=xr.DataArray(
+        echo_range=xr.DataArray(
             np.array([[np.linspace(0, 10, nrange_samples)] * npings]),
-=======
-        echo_range=xr.DataArray(
-            np.array([[np.linspace(0, 10, nrange_bins)] * npings]),
->>>>>>> 1afc16ae
             coords=Sv.coords,
         )
     )
@@ -145,13 +140,8 @@
     ds_Sv = Sv.to_dataset()
     # Attach required echo_range and sound_absorption values
     ds_Sv = ds_Sv.assign(
-<<<<<<< HEAD
-        range=xr.DataArray(
+        echo_range=xr.DataArray(
             np.array([[np.linspace(0, 3, nrange_samples)] * npings]),
-=======
-        echo_range=xr.DataArray(
-            np.array([[np.linspace(0, 3, nrange_bins)] * npings]),
->>>>>>> 1afc16ae
             coords=Sv.coords,
         )
     )
@@ -266,13 +256,8 @@
     Sv.name = "Sv"
     ds_Sv = Sv.to_dataset()
     ds_Sv = ds_Sv.assign(
-<<<<<<< HEAD
-        range=xr.DataArray(
+        echo_range=xr.DataArray(
             np.array([[np.linspace(0, 10, nrange_samples)] * npings] * nfreq),
-=======
-        echo_range=xr.DataArray(
-            np.array([[np.linspace(0, 10, nrange_bins)] * npings] * nfreq),
->>>>>>> 1afc16ae
             coords=Sv.coords,
         )
     )
