from textwrap import dedent
<<<<<<< HEAD
from pathlib import Path
import echopype
=======
>>>>>>> b1f91978

import fsspec

from echopype.testing import TEST_DATA_FOLDER
from echopype.echodata import EchoData
from echopype import open_converted

import pytest
import xarray as xr

ek60_path = TEST_DATA_FOLDER / "ek60"
ek80_path = TEST_DATA_FOLDER / "ek80"
azfp_path = TEST_DATA_FOLDER / "azfp"
ad2cp_path = TEST_DATA_FOLDER / "ad2cp"


class TestEchoData:
    converted_zarr = (
        ek60_path / "ncei-wcsd" / "Summer2017-D20170615-T190214.zarr"
    )

    def test_constructor(self):
        ed = EchoData(converted_raw_path=self.converted_zarr)
        expected_groups = [
            'top',
            'environment',
            'platform',
            'provenance',
            'sonar',
            'beam',
            'vendor',
        ]

        assert ed.sonar_model == 'EK60'
        assert ed.converted_raw_path == self.converted_zarr
        assert ed.storage_options == {}
        for group in expected_groups:
            assert isinstance(getattr(ed, group), xr.Dataset)

    def test_repr(self):
        zarr_path_string = str(self.converted_zarr.absolute())
        expected_repr = dedent(
            f"""\
            EchoData: standardized raw data from {zarr_path_string}
              > top: (Top-level) contains metadata about the SONAR-netCDF4 file format.
              > environment: (Environment) contains information relevant to acoustic propagation through water.
              > platform: (Platform) contains information about the platform on which the sonar is installed.
              > nmea: (Platform/NMEA) contains information specific to the NMEA protocol.
              > provenance: (Provenance) contains metadata about how the SONAR-netCDF4 version of the data were obtained.
              > sonar: (Sonar) contains specific metadata for the sonar system.
              > beam: (Beam) contains backscatter data and other beam or channel-specific data.
              > vendor: (Vendor specific) contains vendor-specific information about the sonar and the data."""
        )
        ed = EchoData(converted_raw_path=self.converted_zarr)
        actual = "\n".join(x.rstrip() for x in repr(ed).split("\n"))
        assert expected_repr == actual


@pytest.mark.parametrize(
    "converted_zarr",
    [
        (ek60_path / "ncei-wcsd" / "Summer2017-D20170615-T190214.zarr"),
        str(ek60_path / "ncei-wcsd" / "Summer2017-D20170615-T190214.zarr"),
        (
            ek60_path / "ncei-wcsd" / "Summer2017-D20170615-T190214.nc"
        ),  # netcdf test
        "s3://data/ek60/ncei-wcsd/Summer2017-D20170615-T190214.nc",  # netcdf test
        "http://localhost:8080/data/ek60/ncei-wcsd/Summer2017-D20170615-T190214.zarr",
        "s3://data/ek60/ncei-wcsd/Summer2017-D20170615-T190214.zarr",
        fsspec.get_mapper(
            "s3://data/ek60/ncei-wcsd/Summer2017-D20170615-T190214.zarr",
            **dict(
                client_kwargs=dict(endpoint_url="http://localhost:9000/"),
                key="minioadmin",
                secret="minioadmin",
            ),
        ),
    ],
)
def test_open_converted(
    converted_zarr,
    minio_bucket  # noqa
):
    def _check_path(zarr_path):
        storage_options = {}
        if zarr_path.startswith("s3://"):
            storage_options = dict(
                client_kwargs=dict(endpoint_url="http://localhost:9000/"),
                key="minioadmin",
                secret="minioadmin",
            )
        return storage_options

    storage_options = {}
    if not isinstance(converted_zarr, fsspec.FSMap):
        storage_options = _check_path(str(converted_zarr))

    try:
        ed = open_converted(converted_zarr, storage_options=storage_options)
        assert isinstance(ed, EchoData) is True
    except Exception as e:
        if (
            isinstance(converted_zarr, str)
            and converted_zarr.startswith("s3://")
            and converted_zarr.endswith(".nc")
        ):
            assert isinstance(e, ValueError) is True


@pytest.mark.parametrize(
    ("filepath", "sonar_model", "azfp_xml_path", "azfp_cal_type", "ek_waveform_mode", "ek_encode_mode"),
    [
        (ek60_path / "ncei-wcsd" / "Summer2017-D20170615-T190214.raw", "EK60", None, None, "CW", "complex"),
        (ek80_path / "D20190822-T161221.raw", "EK80", None, None, "CW", "power"),
        (ek80_path / "D20170912-T234910.raw", "EK80", None, None, "BB", "complex"),
        (azfp_path / "ooi" / "17032923.01A", "AZFP", azfp_path / "ooi" / "17032922.XML", "Sv", None, None),
        (azfp_path / "ooi" / "17032923.01A", "AZFP", azfp_path / "ooi" / "17032922.XML", "Sp", None, None),
        (ad2cp_path / "raw" / "090" / "rawtest.090.00001.ad2cp", "AD2CP", None, None, None, None)
    ]
)
def test_compute_range(filepath, sonar_model, azfp_xml_path, azfp_cal_type, ek_waveform_mode, ek_encode_mode):
    ed = echopype.open_raw(filepath, sonar_model, azfp_xml_path)
    env_params = {"sound_speed": 343}

    if sonar_model == "AD2CP":
        try:
            ed.compute_range(env_params, ek_waveform_mode="CW", azfp_cal_type="Sv")
        except ValueError:
            return
        else:
            raise AssertionError
    else:
        range = ed.compute_range(env_params, azfp_cal_type, ek_waveform_mode, )
        assert isinstance(range, xr.DataArray)<|MERGE_RESOLUTION|>--- conflicted
+++ resolved
@@ -1,12 +1,8 @@
 from textwrap import dedent
-<<<<<<< HEAD
-from pathlib import Path
-import echopype
-=======
->>>>>>> b1f91978
 
 import fsspec
 
+import echopype
 from echopype.testing import TEST_DATA_FOLDER
 from echopype.echodata import EchoData
 from echopype import open_converted
