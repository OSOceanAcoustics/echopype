--- conflicted
+++ resolved
@@ -227,19 +227,8 @@
         ek_encode_mode=range_kwargs.get('encode_mode', 'power'),
     )
 
-<<<<<<< HEAD
-    # get sorted indices of all frequency_nominal values. This is necessary
-    # because the frequency_nominal values are not always in ascending order.
-    sorted_freq_ind = np.argsort(echodata.vendor.frequency_nominal)
-
-    # choose those sorted_freq_ind that correspond to the channels in range_in_meter
-    sorted_freq_ind = sorted_freq_ind.sel(channel=range_in_meter.channel)
-
-    single_array = range_in_meter.isel(channel=sorted_freq_ind[0], ping_time=0).values
-=======
     single_array = range_in_meter.sel(channel='GPT  18 kHz 009072058c8d 1-1 ES18-11',
                                       ping_time='2017-07-19T21:13:47.984999936').values
->>>>>>> 38c3de4e
     no_input_water_level = False
 
     if isinstance(water_level, list):
@@ -249,21 +238,13 @@
 
     if isinstance(water_level, xr.DataArray):
         if 'channel' in water_level.dims:
-<<<<<<< HEAD
-            original_array = single_array + water_level.isel(channel=sorted_freq_ind[0]).values
-=======
             original_array = single_array + water_level.isel(channel=0).values
->>>>>>> 38c3de4e
     elif isinstance(water_level, bool) and water_level is True:
         if no_input_water_level is False:
             original_array = (
                 single_array
-<<<<<<< HEAD
-                + echodata.platform.water_level.isel(channel=sorted_freq_ind[0], ping_time=0).values
-=======
                 + echodata.platform.water_level.sel(channel='GPT  18 kHz 009072058c8d 1-1 ES18-11',
                                                     ping_time='2017-07-19T21:13:47.984999936').values
->>>>>>> 38c3de4e
             )
         else:
             original_array = single_array
@@ -294,12 +275,8 @@
         assert str(e) == 'Water level must have any of these dimensions: channel, ping_time, range_sample'  # noqa
 
     if isinstance(results, xr.DataArray):
-<<<<<<< HEAD
-        final_array = results.isel(channel=sorted_freq_ind[0], ping_time=0).values
-=======
         final_array = results.sel(channel='GPT  18 kHz 009072058c8d 1-1 ES18-11',
                                   ping_time='2017-07-19T21:13:47.984999936').values
->>>>>>> 38c3de4e
 
         assert np.array_equal(original_array, final_array)
 
@@ -329,27 +306,12 @@
     ds = Sv.set_coords('echo_range')
     range_in_meter = ds.echo_range
 
-<<<<<<< HEAD
-    # get sorted indices of all frequency_nominal values. This is necessary
-    # because the frequency_nominal values are not always in ascending order.
-    sorted_freq_ind = np.argsort(echodata.vendor.frequency_nominal)
-
-    # choose those sorted_freq_ind that correspond to the channels in range_in_meter
-    sorted_freq_ind = sorted_freq_ind.sel(channel=range_in_meter.channel)
-
-    single_array = range_in_meter.isel(channel=sorted_freq_ind[0], ping_time=0).values
-
-    if isinstance(water_level, xr.DataArray):
-        if 'channel' in water_level.dims:
-            original_array = single_array + water_level.isel(channel=sorted_freq_ind[0]).values
-=======
     single_array = range_in_meter.sel(channel='GPT  18 kHz 009072058c8d 1-1 ES18-11',
                                       ping_time='2017-07-19T21:13:47.984999936').values
 
     if isinstance(water_level, xr.DataArray):
         if 'channel' in water_level.dims:
             original_array = single_array + water_level.isel(channel=0).values
->>>>>>> 38c3de4e
     elif not isinstance(water_level, bool) and isinstance(water_level, (int, float)):
         original_array = single_array + water_level
     else:
@@ -375,11 +337,7 @@
         assert str(e) == 'Water level must have any of these dimensions: channel, ping_time, range_sample'  # noqa
 
     if isinstance(results, xr.DataArray):
-<<<<<<< HEAD
-        final_array = results.isel(channel=sorted_freq_ind[0], ping_time=0).values
-=======
         final_array = results.sel(channel='GPT  18 kHz 009072058c8d 1-1 ES18-11',
                                   ping_time='2017-07-19T21:13:47.984999936').values
->>>>>>> 38c3de4e
 
         assert np.array_equal(original_array, final_array)