"""
Utilities for calculating seawater acoustic properties.
"""
import numpy as np


def calc_sound_speed(temperature=27, salinity=35, pressure=10, formula_source="Mackenzie"):
    """
    Calculate sound speed in [m/s].

    Parameters
    ----------
    temperature: num
        temperature [deg C]
    salinity: num
        salinity [PSU, part per thousand]
    pressure: num
        pressure [dbars]

    formula_source: str, {"Mackenzie", "AZFP"}
        Source of formula used to calculate sound speed.
        "Mackenzie" (default) uses the formula from Mackenzie 1981
        (see Notes below) as implemented in ``arlpy`` package.
        "AZFP" uses the formula supplied in the AZFP Matlab code.

    Returns
    -------
    Sound speed [m/s] for each input temperature value.

    Notes
    -----
    Mackenzie KV (1981) Nine‐term equation for sound speed in the oceans.
    The Journal of the Acoustical Society of America, 70(3), 807–812.
    https://doi.org/10.1121/1.386920
    The ranges of validity encompass the following:
    temperature −2 to 30 °C, salinity 30 to 40 ppt, and depth 0 to 8000 m.
    """
    if formula_source == "Mackenzie":
        ss = (
            1448.96
            + 4.591 * temperature
            - 5.304e-2 * temperature**2
            + 2.374e-4 * temperature**3
        )
<<<<<<< HEAD
        ss += 1.340 * (salinity - 35) + 1.630e-2 * pressure + 1.675e-7 * pressure ** 2
        ss += (
            -1.025e-2 * temperature * (salinity - 35)
            - 7.139e-13 * temperature * pressure ** 3
        )
=======
        ss += 1.340 * (salinity - 35) + 1.630e-2 * pressure + 1.675e-7 * pressure**2
        ss += -1.025e-2 * temperature * (salinity - 35) - 7.139e-13 * temperature * pressure**3
>>>>>>> dc555023
    elif formula_source == "AZFP":
        z = temperature / 10
        ss = (
            1449.05
            + z * (45.7 + z * (-5.21 + 0.23 * z))
            + (1.333 + z * (-0.126 + z * 0.009)) * (salinity - 35.0)
            + (pressure / 1000) * (16.3 + 0.18 * (pressure / 1000))
        )
    else:
        ValueError("Unknown formula source")
    return ss


def calc_absorption(
    frequency,
    temperature=27,
    salinity=35,
    pressure=10,
    pH=8.1,
    formula_source="AM",
):
    """
    Calculate sea water absorption in units [dB/m].

    Parameters
    ----------
    frequency: int or numpy array
        frequency [Hz]
    temperature: num
        temperature [deg C]
    salinity: num
        salinity [PSU, part per thousand]
    pressure: num
        pressure [dbars]
    pH: num
        pH of water
    formula_source: str, {"AM", "FG", "AZFP"}
        Source of formula used to calculate sound speed.
        "AM" (default) uses the formula from Ainslie and McColm (1998).
        "FG" uses the formula from Francois and Garrison (1982).
        "AZFP" uses the the formula supplied in the AZFP Matlab code.
        See Notes below for the references.

    Returns
    -------
    Sea water absorption [dB/m].

    Notes
    -----
    Ainslie MA, McColm JG. (1998). A simplified formula for viscous
    and chemical absorption in sea water.
    The Journal of the Acoustical Society of America, 103(3), 1671–1672.
    https://doi.org/10.1121/1.421258

    Francois RE, Garrison GR. (1982). Sound absorption based on
    ocean measurements. Part II: Boric acid contribution and equation
    for total absorption.
    The Journal of the Acoustical Society of America, 72(6), 1879–1890.
    https://doi.org/10.1121/1.388673

    The accuracy of the simplified formula from Ainslie & McColm 1998
    compared with the original complicated formula from Francois & Garrison 1982
    was demonstrated between 100 Hz and 1 MHz.
    """
    if formula_source == "FG":
        f = frequency / 1000.0  # convert from Hz to kHz due to formula
        c = 1412.0 + 3.21 * temperature + 1.19 * salinity + 0.0167 * pressure
        A1 = 8.86 / c * 10 ** (0.78 * pH - 5)
        P1 = 1.0
        f1 = 2.8 * np.sqrt(salinity / 35) * 10 ** (4 - 1245 / (temperature + 273))
        A2 = 21.44 * salinity / c * (1 + 0.025 * temperature)
<<<<<<< HEAD
        P2 = 1.0 - 1.37e-4 * pressure + 6.2e-9 * pressure ** 2
        f2 = (
            8.17
            * 10 ** (8 - 1990 / (temperature + 273))
            / (1 + 0.0018 * (salinity - 35))
        )
        P3 = 1.0 - 3.83e-5 * pressure + 4.9e-10 * pressure ** 2
=======
        P2 = 1.0 - 1.37e-4 * pressure + 6.2e-9 * pressure**2
        f2 = 8.17 * 10 ** (8 - 1990 / (temperature + 273)) / (1 + 0.0018 * (salinity - 35))
        P3 = 1.0 - 3.83e-5 * pressure + 4.9e-10 * pressure**2
>>>>>>> dc555023
        if temperature < 20:
            A3 = (
                4.937e-4
                - 2.59e-5 * temperature
                + 9.11e-7 * temperature ** 2
                - 1.5e-8 * temperature ** 3
            )
        else:
            A3 = (
                3.964e-4
                - 1.146e-5 * temperature
                + 1.45e-7 * temperature ** 2
                - 6.5e-10 * temperature ** 3
            )
        a = (
            A1 * P1 * f1 * f ** 2 / (f ** 2 + f1 ** 2)
            + A2 * P2 * f2 * f ** 2 / (f ** 2 + f2 ** 2)
            + A3 * P3 * f ** 2
        )
        sea_abs = a / 1000  # formula output is in unit [dB/km]

    elif formula_source == "AM":
        freq = frequency / 1000
        D = pressure / 1000
        f1 = 0.78 * np.sqrt(salinity / 35) * np.exp(temperature / 26)
        f2 = 42 * np.exp(temperature / 17)
<<<<<<< HEAD
        a1 = (
            0.106
            * (f1 * (freq ** 2))
            / ((f1 ** 2) + (freq ** 2))
            * np.exp((pH - 8) / 0.56)
        )
=======
        a1 = 0.106 * (f1 * (freq**2)) / ((f1**2) + (freq**2)) * np.exp((pH - 8) / 0.56)
>>>>>>> dc555023
        a2 = (
            0.52
            * (1 + temperature / 43)
            * (salinity / 35)
            * (f2 * (freq ** 2))
            / ((f2 ** 2) + (freq ** 2))
            * np.exp(-D / 6)
        )
        a3 = 0.00049 * freq ** 2 * np.exp(-(temperature / 27 + D))
        sea_abs = (a1 + a2 + a3) / 1000  # convert to db/m from db/km

    elif formula_source == "AZFP":
        temp_k = temperature + 273.0
        f1 = 1320.0 * temp_k * np.exp(-1700 / temp_k)
        f2 = 1.55e7 * temp_k * np.exp(-3052 / temp_k)

        # Coefficients for absorption calculations
        k = 1 + pressure / 10.0
        a = 8.95e-8 * (1 + temperature * (2.29e-2 - 5.08e-4 * temperature))
        b = (
            (salinity / 35.0)
            * 4.88e-7
            * (1 + 0.0134 * temperature)
            * (1 - 0.00103 * k + 3.7e-7 * k ** 2)
        )
        c = (
            4.86e-13
            * (1 + temperature * (-0.042 + temperature * (8.53e-4 - temperature * 6.23e-6)))
            * (1 + k * (-3.84e-4 + k * 7.57e-8))
        )
        if salinity == 0:
            sea_abs = c * frequency ** 2
        else:
            sea_abs = (
                (a * f1 * frequency ** 2) / (f1 ** 2 + frequency ** 2)
                + (b * f2 * frequency ** 2) / (f2 ** 2 + frequency ** 2)
                + c * frequency ** 2
            )
    else:
        ValueError("Unknown formula source")

    return sea_abs<|MERGE_RESOLUTION|>--- conflicted
+++ resolved
@@ -42,16 +42,8 @@
             - 5.304e-2 * temperature**2
             + 2.374e-4 * temperature**3
         )
-<<<<<<< HEAD
-        ss += 1.340 * (salinity - 35) + 1.630e-2 * pressure + 1.675e-7 * pressure ** 2
-        ss += (
-            -1.025e-2 * temperature * (salinity - 35)
-            - 7.139e-13 * temperature * pressure ** 3
-        )
-=======
         ss += 1.340 * (salinity - 35) + 1.630e-2 * pressure + 1.675e-7 * pressure**2
         ss += -1.025e-2 * temperature * (salinity - 35) - 7.139e-13 * temperature * pressure**3
->>>>>>> dc555023
     elif formula_source == "AZFP":
         z = temperature / 10
         ss = (
@@ -123,19 +115,9 @@
         P1 = 1.0
         f1 = 2.8 * np.sqrt(salinity / 35) * 10 ** (4 - 1245 / (temperature + 273))
         A2 = 21.44 * salinity / c * (1 + 0.025 * temperature)
-<<<<<<< HEAD
-        P2 = 1.0 - 1.37e-4 * pressure + 6.2e-9 * pressure ** 2
-        f2 = (
-            8.17
-            * 10 ** (8 - 1990 / (temperature + 273))
-            / (1 + 0.0018 * (salinity - 35))
-        )
-        P3 = 1.0 - 3.83e-5 * pressure + 4.9e-10 * pressure ** 2
-=======
         P2 = 1.0 - 1.37e-4 * pressure + 6.2e-9 * pressure**2
         f2 = 8.17 * 10 ** (8 - 1990 / (temperature + 273)) / (1 + 0.0018 * (salinity - 35))
         P3 = 1.0 - 3.83e-5 * pressure + 4.9e-10 * pressure**2
->>>>>>> dc555023
         if temperature < 20:
             A3 = (
                 4.937e-4
@@ -162,16 +144,7 @@
         D = pressure / 1000
         f1 = 0.78 * np.sqrt(salinity / 35) * np.exp(temperature / 26)
         f2 = 42 * np.exp(temperature / 17)
-<<<<<<< HEAD
-        a1 = (
-            0.106
-            * (f1 * (freq ** 2))
-            / ((f1 ** 2) + (freq ** 2))
-            * np.exp((pH - 8) / 0.56)
-        )
-=======
         a1 = 0.106 * (f1 * (freq**2)) / ((f1**2) + (freq**2)) * np.exp((pH - 8) / 0.56)
->>>>>>> dc555023
         a2 = (
             0.52
             * (1 + temperature / 43)
