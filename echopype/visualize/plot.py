import warnings
import matplotlib.pyplot as plt
import matplotlib.cm
import math
import xarray as xr
import numpy as np
from xarray.plot.facetgrid import FacetGrid
from matplotlib.collections import QuadMesh
from typing import Optional, Union, List, TypeVar
from .cm import cmap_d

T = TypeVar('T', int, float)


def _format_axis_label(axis_variable):
    return axis_variable.replace('_', " ").title()


def _set_label(
    fg: Union[FacetGrid, QuadMesh, None] = None,
    frequency: Union[int, float, None] = None,
    col: Optional[str] = None,
):
    props = {'boxstyle': 'square', 'facecolor': 'white', 'alpha': 0.7}
    if isinstance(fg, FacetGrid):
        text_pos = [0.02, 0.06]
        fontsize = 14
        if col == 'quadrant':
            if isinstance(frequency, list) or frequency is None:
                for rl in fg.row_labels:
                    if rl is not None:
                        rl.set_text('')

                for idx, cl in enumerate(fg.col_labels):
                    if cl is not None:
                        cl.set_text(f'Quadrant {fg.col_names[idx]}')

            text_pos = [0.04, 0.06]
            fontsize = 13

        for idx, ax in enumerate(fg.axes.flat):
            name_dicts = fg.name_dicts.flatten()
            if 'frequency' in name_dicts[idx]:
                freq = name_dicts[idx]['frequency']
                if col == 'frequency':
                    ax.set_title('')
            else:
                freq = frequency
                ax.set_title(f'Quadrant {fg.col_names[idx]}')
            ax.text(
                *text_pos,
                f"{int(freq / 1000)} kHz",
                transform=ax.transAxes,
                fontsize=fontsize,
                verticalalignment='bottom',
                bbox=props,
            )
    else:
        if frequency is None:
            raise ValueError(
                'Frequency value is missing for single echogram plotting.'
            )
        ax = fg.axes
        ax.text(
            0.02,
            0.04,
            f"{int(frequency / 1000)} kHz",
            transform=ax.transAxes,
            fontsize=16,
            verticalalignment='bottom',
            bbox=props,
        )
        plt.title('')
        plt.tight_layout()


def _set_plot_defaults(kwargs):
    plot_defaults = {
        'cmap': 'jet',
        'figsize': (15, 10),
        'robust': False,
        'yincrease': False,
        'col_wrap': 1,
    }

    # Set plot defaults if not passed in kwargs
    for k, v in plot_defaults.items():
        if k not in kwargs:
            kwargs[k] = v
        elif k == 'cmap' and k in kwargs:
            cmap = kwargs[k]
            try:
                if cmap in cmap_d:
                    cmap = f'ep.{cmap}'
                    kwargs[k] = cmap
                matplotlib.cm.get_cmap(cmap)
            except:
                import cmocean

                if cmap.startswith('cmo'):
                    _, cmap = cmap.split('.')

                if cmap in cmocean.cm.cmap_d:
                    kwargs[k] = f'cmo.{cmap}'
                else:
                    raise ValueError(f"{cmap} is not a valid colormap.")

    # Remove extra plotting attributes that should be set
    # by echopype devs
    exclude_attrs = ['x', 'y', 'col', 'row']
    for attr in exclude_attrs:
        if attr in kwargs:
            warnings.warn(f"{attr} in kwargs. Removing.")
            kwargs.pop(attr)

    return kwargs


def _plot_echogram(
    ds: xr.Dataset,
    frequency: Union[int, float, List[T], None] = None,
    variable: str = 'backscatter_r',
    xaxis: str = 'ping_time',
    yaxis: str = 'echo_range',
    **kwargs,
) -> Union[FacetGrid, QuadMesh]:
    kwargs = _set_plot_defaults(kwargs)

    row = None
    col = None

    if 'quadrant' in ds[variable].dims:
        col = 'quadrant'
        kwargs.update(
            {
                'figsize': (15, 5),
                'col_wrap': None,
            }
        )
        filtered_ds = np.abs(ds.backscatter_r + 1j * ds.backscatter_i)
    else:
        filtered_ds = ds[variable]

    # perform frequency filtering
    if frequency:
        filtered_ds = filtered_ds.sel(frequency=frequency)
    else:
        # if frequency not provided, use all
        filtered_ds = filtered_ds.sel(frequency=slice(None))

    # figure out frequency size
    # to determine plotting method
    if filtered_ds.frequency.size > 1:
        if col is None:
            col = 'frequency'
        else:
            row = 'frequency'

    filtered_ds[xaxis].attrs = {
        'long_name': filtered_ds[xaxis].attrs.get(
            'long_name', _format_axis_label(xaxis)
        ),
        'units': filtered_ds[xaxis].attrs.get('units', ''),
    }
    filtered_ds[yaxis].attrs = {
        'long_name': filtered_ds[yaxis].attrs.get(
            'long_name', _format_axis_label(yaxis)
        ),
        'units': filtered_ds[yaxis].attrs.get('units', ''),
    }

    plots = []
    if not filtered_ds.frequency.shape:
        if (
            np.any(filtered_ds.isnull()).values == np.array(True)
<<<<<<< HEAD
            and 'range' in filtered_ds.coords
            and 'range_sample' in filtered_ds.dims
=======
            and 'echo_range' in filtered_ds.coords
            and 'range_bin' in filtered_ds.dims
>>>>>>> 1afc16ae
            and variable in ['backscatter_r', 'Sv']
        ):
            # Handle the nans for echodata and Sv
            filtered_ds = filtered_ds.sel(
<<<<<<< HEAD
                range_sample=filtered_ds.range_sample.where(
                    ~filtered_ds.range.isel(ping_time=0).isnull()
=======
                range_bin=filtered_ds.range_bin.where(
                    ~filtered_ds.echo_range.isel(ping_time=0).isnull()
>>>>>>> 1afc16ae
                )
                .dropna(dim='range_sample')
                .data
            )
        plot = filtered_ds.plot.pcolormesh(
            x=xaxis,
            y=yaxis,
            col=col,
            row=row,
            **kwargs,
        )
        _set_label(plot, frequency=frequency, col=col)
        plots.append(plot)
    else:
        # Scale plots
        num_freq = len(filtered_ds.frequency)
        freq_scaling = (-0.06, -0.16)
        figsize_scale = tuple(
            [1 + (scale * num_freq) for scale in freq_scaling]
        )
        new_size = tuple(
            [
                size * figsize_scale[idx]
                for idx, size in enumerate(kwargs.get('figsize'))
            ]
        )
        kwargs.update({'figsize': new_size})

        for f in filtered_ds.frequency:
            d = filtered_ds[filtered_ds.frequency == f.values]
            if (
                np.any(d.isnull()).values == np.array(True)
<<<<<<< HEAD
                and 'range' in d.coords
                and 'range_sample' in d.dims
=======
                and 'echo_range' in d.coords
                and 'range_bin' in d.dims
>>>>>>> 1afc16ae
                and variable in ['backscatter_r', 'Sv']
            ):
                # Handle the nans for echodata and Sv
                d = d.sel(
<<<<<<< HEAD
                    range_sample=d.range_sample.where(
                        ~d.range.sel(frequency=f.values)
=======
                    range_bin=d.range_bin.where(
                        ~d.echo_range.sel(frequency=f.values)
>>>>>>> 1afc16ae
                        .isel(ping_time=0)
                        .isnull()
                    )
                    .dropna(dim='range_sample')
                    .data
                )
            plot = d.plot.pcolormesh(
                x=xaxis,
                y=yaxis,
                col=col,
                row=row,
                **kwargs,
            )
            _set_label(plot, frequency=frequency, col=col)
            plots.append(plot)
    return plots<|MERGE_RESOLUTION|>--- conflicted
+++ resolved
@@ -173,24 +173,14 @@
     if not filtered_ds.frequency.shape:
         if (
             np.any(filtered_ds.isnull()).values == np.array(True)
-<<<<<<< HEAD
-            and 'range' in filtered_ds.coords
+            and 'echo_range' in filtered_ds.coords
             and 'range_sample' in filtered_ds.dims
-=======
-            and 'echo_range' in filtered_ds.coords
-            and 'range_bin' in filtered_ds.dims
->>>>>>> 1afc16ae
             and variable in ['backscatter_r', 'Sv']
         ):
             # Handle the nans for echodata and Sv
             filtered_ds = filtered_ds.sel(
-<<<<<<< HEAD
                 range_sample=filtered_ds.range_sample.where(
-                    ~filtered_ds.range.isel(ping_time=0).isnull()
-=======
-                range_bin=filtered_ds.range_bin.where(
                     ~filtered_ds.echo_range.isel(ping_time=0).isnull()
->>>>>>> 1afc16ae
                 )
                 .dropna(dim='range_sample')
                 .data
@@ -223,24 +213,14 @@
             d = filtered_ds[filtered_ds.frequency == f.values]
             if (
                 np.any(d.isnull()).values == np.array(True)
-<<<<<<< HEAD
-                and 'range' in d.coords
+                and 'echo_range' in d.coords
                 and 'range_sample' in d.dims
-=======
-                and 'echo_range' in d.coords
-                and 'range_bin' in d.dims
->>>>>>> 1afc16ae
                 and variable in ['backscatter_r', 'Sv']
             ):
                 # Handle the nans for echodata and Sv
                 d = d.sel(
-<<<<<<< HEAD
                     range_sample=d.range_sample.where(
-                        ~d.range.sel(frequency=f.values)
-=======
-                    range_bin=d.range_bin.where(
                         ~d.echo_range.sel(frequency=f.values)
->>>>>>> 1afc16ae
                         .isel(ping_time=0)
                         .isnull()
                     )
