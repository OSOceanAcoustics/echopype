import warnings
import matplotlib.pyplot as plt
import matplotlib.cm
import xarray as xr
import numpy as np
from xarray.plot.facetgrid import FacetGrid
from matplotlib.collections import QuadMesh
from typing import Optional, Union, List
from .cm import cmap_d


def _format_axis_label(axis_variable):
    return axis_variable.replace('_', " ").title()


def _set_label(
    fg: Union[FacetGrid, QuadMesh, None] = None,
    channel: Union[str, None] = None,
    col: Optional[str] = None,
):
    props = {'boxstyle': 'square', 'facecolor': 'white', 'alpha': 0.7}
    if isinstance(fg, FacetGrid):
        text_pos = [0.02, 0.06]
        fontsize = 14
        if col == 'beam':
            if isinstance(channel, list) or channel is None:
                for rl in fg.row_labels:
                    if rl is not None:
                        rl.set_text('')

                for idx, cl in enumerate(fg.col_labels):
                    if cl is not None:
                        cl.set_text(f'Beam {fg.col_names[idx]}')

            text_pos = [0.04, 0.06]
            fontsize = 13

        for idx, ax in enumerate(fg.axes.flat):
            name_dicts = fg.name_dicts.flatten()
            if 'channel' in name_dicts[idx]:
                chan = name_dicts[idx]['channel']
                if col == 'channel':
                    ax.set_title('')
            else:
                chan = channel
                ax.set_title(f'Beam {fg.col_names[idx]}')
            ax.text(
                *text_pos,
<<<<<<< HEAD
                f"{chan} kHz",
=======
                chan,
>>>>>>> 38c3de4e
                transform=ax.transAxes,
                fontsize=fontsize,
                verticalalignment='bottom',
                bbox=props,
            )
    else:
        if channel is None:
            raise ValueError(
                'Channel value is missing for single echogram plotting.'
            )
        ax = fg.axes
        ax.text(
            0.02,
            0.04,
            f"{channel} kHz",
            transform=ax.transAxes,
            fontsize=16,
            verticalalignment='bottom',
            bbox=props,
        )
        plt.title('')
        plt.tight_layout()


def _set_plot_defaults(kwargs):
    plot_defaults = {
        'cmap': 'jet',
        'figsize': (15, 10),
        'robust': False,
        'yincrease': False,
        'col_wrap': 1,
    }

    # Set plot defaults if not passed in kwargs
    for k, v in plot_defaults.items():
        if k not in kwargs:
            kwargs[k] = v
        elif k == 'cmap' and k in kwargs:
            cmap = kwargs[k]
            try:
                if cmap in cmap_d:
                    cmap = f'ep.{cmap}'
                    kwargs[k] = cmap
                matplotlib.cm.get_cmap(cmap)
            except:
                import cmocean

                if cmap.startswith('cmo'):
                    _, cmap = cmap.split('.')

                if cmap in cmocean.cm.cmap_d:
                    kwargs[k] = f'cmo.{cmap}'
                else:
                    raise ValueError(f"{cmap} is not a valid colormap.")

    # Remove extra plotting attributes that should be set
    # by echopype devs
    exclude_attrs = ['x', 'y', 'col', 'row']
    for attr in exclude_attrs:
        if attr in kwargs:
            warnings.warn(f"{attr} in kwargs. Removing.")
            kwargs.pop(attr)

    return kwargs


def _plot_echogram(
    ds: xr.Dataset,
    channel: Union[str, List[str], None] = None,
    variable: str = 'backscatter_r',
    xaxis: str = 'ping_time',
    yaxis: str = 'echo_range',
    **kwargs,
) -> Union[FacetGrid, QuadMesh]:
    kwargs = _set_plot_defaults(kwargs)

    row = None
    col = None

    if 'backscatter_i' in ds.variables:
        col = 'beam'
        kwargs.update(
            {
                'figsize': (15, 5),
                'col_wrap': None,
            }
        )
        filtered_ds = np.abs(ds.backscatter_r + 1j * ds.backscatter_i)
    else:
        filtered_ds = ds[variable]
        if 'beam' in filtered_ds.dims:
            filtered_ds = filtered_ds.isel(beam=0).drop('beam')

    # perform frequency filtering
    if channel:
        filtered_ds = filtered_ds.sel(channel=channel)
    else:
        # if channel not provided, use all
        filtered_ds = filtered_ds.sel(channel=slice(None))

    # figure out channel size
    # to determine plotting method
    if filtered_ds.channel.size > 1:
        if col is None:
            col = 'channel'
        else:
            row = 'channel'

    filtered_ds[xaxis].attrs = {
        'long_name': filtered_ds[xaxis].attrs.get(
            'long_name', _format_axis_label(xaxis)
        ),
        'units': filtered_ds[xaxis].attrs.get('units', ''),
    }
    filtered_ds[yaxis].attrs = {
        'long_name': filtered_ds[yaxis].attrs.get(
            'long_name', _format_axis_label(yaxis)
        ),
        'units': filtered_ds[yaxis].attrs.get('units', ''),
    }

    plots = []
    if not filtered_ds.channel.shape:
        if (
            np.any(filtered_ds.isnull()).values == np.array(True)
            and 'echo_range' in filtered_ds.coords
            and 'range_sample' in filtered_ds.dims
            and variable in ['backscatter_r', 'Sv']
        ):
            # Handle the nans for echodata and Sv
            filtered_ds = filtered_ds.sel(
                range_sample=filtered_ds.echo_range.dropna(dim='range_sample').range_sample
            )
        plot = filtered_ds.plot.pcolormesh(
            x=xaxis,
            y=yaxis,
            col=col,
            row=row,
            **kwargs,
        )
        _set_label(plot, channel=channel, col=col)
        plots.append(plot)
    else:
        # Scale plots
        num_chan = len(filtered_ds.channel)
        chan_scaling = (-0.06, -0.16)
        figsize_scale = tuple(
            [1 + (scale * num_chan) for scale in chan_scaling]
        )
        new_size = tuple(
            [
                size * figsize_scale[idx]
                for idx, size in enumerate(kwargs.get('figsize'))
            ]
        )
        kwargs.update({'figsize': new_size})

        for f in filtered_ds.channel:
            d = filtered_ds[filtered_ds.channel == f.values]
            if (
                np.any(d.isnull()).values == np.array(True)
                and 'echo_range' in d.coords
                and 'range_sample' in d.dims
                and variable in ['backscatter_r', 'Sv']
            ):
                # Handle the nans for echodata and Sv
                d = d.sel(
<<<<<<< HEAD
                    range_sample=d.range_sample.where(
                        ~d.echo_range.sel(channel=f.values)
                        .isel(ping_time=0)
                        .isnull()
                    )
                    .dropna(dim='range_sample')
                    .data
=======
                    range_sample=d.echo_range.dropna(dim='range_sample').range_sample
>>>>>>> 38c3de4e
                )

            plot = d.plot.pcolormesh(
                x=xaxis,
                y=yaxis,
                col=col,
                row=row,
                **kwargs,
            )
            _set_label(plot, channel=channel, col=col)
            plots.append(plot)
    return plots<|MERGE_RESOLUTION|>--- conflicted
+++ resolved
@@ -46,11 +46,7 @@
                 ax.set_title(f'Beam {fg.col_names[idx]}')
             ax.text(
                 *text_pos,
-<<<<<<< HEAD
-                f"{chan} kHz",
-=======
                 chan,
->>>>>>> 38c3de4e
                 transform=ax.transAxes,
                 fontsize=fontsize,
                 verticalalignment='bottom',
@@ -218,17 +214,7 @@
             ):
                 # Handle the nans for echodata and Sv
                 d = d.sel(
-<<<<<<< HEAD
-                    range_sample=d.range_sample.where(
-                        ~d.echo_range.sel(channel=f.values)
-                        .isel(ping_time=0)
-                        .isnull()
-                    )
-                    .dropna(dim='range_sample')
-                    .data
-=======
                     range_sample=d.echo_range.dropna(dim='range_sample').range_sample
->>>>>>> 38c3de4e
                 )
 
             plot = d.plot.pcolormesh(
