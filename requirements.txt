aiohttp
bottleneck
dask[array,distributed]
dask-image
flox>=0.7.2
fsspec
geopy
jinja2
<<<<<<< HEAD
netCDF4>1.6,<1.7.1
numpy
=======
netCDF4>1.6
numpy<2
>>>>>>> 058333e9
pandas
psutil>=5.9.1
pynmea2
pytz
requests
s3fs
scipy
typing-extensions
xarray>=2024.11.0
zarr>=3<|MERGE_RESOLUTION|>--- conflicted
+++ resolved
@@ -6,13 +6,8 @@
 fsspec
 geopy
 jinja2
-<<<<<<< HEAD
-netCDF4>1.6,<1.7.1
+netCDF4>1.6
 numpy
-=======
-netCDF4>1.6
-numpy<2
->>>>>>> 058333e9
 pandas
 psutil>=5.9.1
 pynmea2
